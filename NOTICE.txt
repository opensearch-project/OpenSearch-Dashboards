OpenSearch (https://opensearch.org/)
Copyright OpenSearch Contributors

This product includes software, including Kibana source code,
developed by Elasticsearch (http://www.elastic.co).
<<<<<<< HEAD
Copyright 2009-2018 Elasticsearch B.V.
=======
Copyright 2009-2021 Elasticsearch B.V.
>>>>>>> c35dadb0

This product includes software developed by The Apache Software
Foundation (http://www.apache.org/)

This product includes software developed by
Joda.org (http://www.joda.org/).
---
Pretty handling of logarithmic axes.
Copyright (c) 2007-2014 IOLA and Ole Laursen.
Licensed under the MIT license.
Created by Arne de Laat
Set axis.mode to "log" and make the axis logarithmic using transform:
    axis: {
        mode: 'log',
        transform: function(v) {v <= 0 ? Math.log(v) / Math.LN10 : null},
        inverseTransform: function(v) {Math.pow(10, v)}
    }
The transform filters negative and zero values, because those are
invalid on logarithmic scales.
This plugin tries to create good looking logarithmic ticks, using
unicode superscript characters. If all data to be plotted is between two
powers of ten then the default flot tick generator and renderer are
used. Logarithmic ticks are places at powers of ten and at half those
values if there are not to many ticks already (e.g. [1, 5, 10, 50, 100]).
For details,  see https://github.com/flot/flot/pull/1328

---
This module was heavily inspired by the externals plugin that ships with webpack@97d58d31
MIT License http://www.opensource.org/licenses/mit-license.php
Author Tobias Koppers @sokra

---
This product includes code that is based on Ace editor, which was available
under a "BSD" license.

Distributed under the BSD license:

Copyright (c) 2010, Ajax.org B.V.
All rights reserved.

 Redistribution and use in source and binary forms, with or without
modification, are permitted provided that the following conditions are met:
    * Redistributions of source code must retain the above copyright
      notice, this list of conditions and the following disclaimer.
    * Redistributions in binary form must reproduce the above copyright
      notice, this list of conditions and the following disclaimer in the
      documentation and/or other materials provided with the distribution.
    * Neither the name of Ajax.org B.V. nor the
      names of its contributors may be used to endorse or promote products
      derived from this software without specific prior written permission.

 THIS SOFTWARE IS PROVIDED BY THE COPYRIGHT HOLDERS AND CONTRIBUTORS "AS IS" AND
ANY EXPRESS OR IMPLIED WARRANTIES, INCLUDING, BUT NOT LIMITED TO, THE IMPLIED
WARRANTIES OF MERCHANTABILITY AND FITNESS FOR A PARTICULAR PURPOSE ARE
DISCLAIMED. IN NO EVENT SHALL AJAX.ORG B.V. BE LIABLE FOR ANY
DIRECT, INDIRECT, INCIDENTAL, SPECIAL, EXEMPLARY, OR CONSEQUENTIAL DAMAGES
(INCLUDING, BUT NOT LIMITED TO, PROCUREMENT OF SUBSTITUTE GOODS OR SERVICES;
LOSS OF USE, DATA, OR PROFITS; OR BUSINESS INTERRUPTION) HOWEVER CAUSED AND
ON ANY THEORY OF LIABILITY, WHETHER IN CONTRACT, STRICT LIABILITY, OR TORT
(INCLUDING NEGLIGENCE OR OTHERWISE) ARISING IN ANY WAY OUT OF THE USE OF THIS
SOFTWARE, EVEN IF ADVISED OF THE POSSIBILITY OF SUCH DAMAGE.

---
This product includes code that is based on Ace editor, which was available
under a "BSD" license.

Distributed under the BSD license:

Copyright (c) 2010, Ajax.org B.V.
All rights reserved.

Redistribution and use in source and binary forms, with or without
modification, are permitted provided that the following conditions are met:
    * Redistributions of source code must retain the above copyright
      notice, this list of conditions and the following disclaimer.
    * Redistributions in binary form must reproduce the above copyright
      notice, this list of conditions and the following disclaimer in the
      documentation and/or other materials provided with the distribution.
    * Neither the name of Ajax.org B.V. nor the
      names of its contributors may be used to endorse or promote products
      derived from this software without specific prior written permission.

THIS SOFTWARE IS PROVIDED BY THE COPYRIGHT HOLDERS AND CONTRIBUTORS "AS IS" AND
ANY EXPRESS OR IMPLIED WARRANTIES, INCLUDING, BUT NOT LIMITED TO, THE IMPLIED
WARRANTIES OF MERCHANTABILITY AND FITNESS FOR A PARTICULAR PURPOSE ARE
DISCLAIMED. IN NO EVENT SHALL AJAX.ORG B.V. BE LIABLE FOR ANY
DIRECT, INDIRECT, INCIDENTAL, SPECIAL, EXEMPLARY, OR CONSEQUENTIAL DAMAGES
(INCLUDING, BUT NOT LIMITED TO, PROCUREMENT OF SUBSTITUTE GOODS OR SERVICES;
LOSS OF USE, DATA, OR PROFITS; OR BUSINESS INTERRUPTION) HOWEVER CAUSED AND
ON ANY THEORY OF LIABILITY, WHETHER IN CONTRACT, STRICT LIABILITY, OR TORT
(INCLUDING NEGLIGENCE OR OTHERWISE) ARISING IN ANY WAY OUT OF THE USE OF THIS
SOFTWARE, EVEN IF ADVISED OF THE POSSIBILITY OF SUCH DAMAGE.

---
This product includes code that is based on flot-charts, which was available
under a "MIT" license.

The MIT License (MIT)

Copyright (c) 2007-2014 IOLA and Ole Laursen

Permission is hereby granted, free of charge, to any person obtaining a copy
of this software and associated documentation files (the "Software"), to deal
in the Software without restriction, including without limitation the rights
to use, copy, modify, merge, publish, distribute, sublicense, and/or sell
copies of the Software, and to permit persons to whom the Software is
furnished to do so, subject to the following conditions:

The above copyright notice and this permission notice shall be included in
all copies or substantial portions of the Software.

THE SOFTWARE IS PROVIDED "AS IS", WITHOUT WARRANTY OF ANY KIND, EXPRESS OR
IMPLIED, INCLUDING BUT NOT LIMITED TO THE WARRANTIES OF MERCHANTABILITY,
FITNESS FOR A PARTICULAR PURPOSE AND NONINFRINGEMENT. IN NO EVENT SHALL THE
AUTHORS OR COPYRIGHT HOLDERS BE LIABLE FOR ANY CLAIM, DAMAGES OR OTHER
LIABILITY, WHETHER IN AN ACTION OF CONTRACT, TORT OR OTHERWISE, ARISING FROM,
OUT OF OR IN CONNECTION WITH THE SOFTWARE OR THE USE OR OTHER DEALINGS IN
THE SOFTWARE.

---
Based on the scroll-into-view-if-necessary module from npm
https://github.com/stipsan/compute-scroll-into-view/blob/master/src/index.ts#L269-L340

MIT License

Copyright (c) 2018 Cody Olsen

Permission is hereby granted, free of charge, to any person obtaining a copy
of this software and associated documentation files (the "Software"), to deal
in the Software without restriction, including without limitation the rights
to use, copy, modify, merge, publish, distribute, sublicense, and/or sell
copies of the Software, and to permit persons to whom the Software is
furnished to do so, subject to the following conditions:

The above copyright notice and this permission notice shall be included in all
copies or substantial portions of the Software.

THE SOFTWARE IS PROVIDED "AS IS", WITHOUT WARRANTY OF ANY KIND, EXPRESS OR
IMPLIED, INCLUDING BUT NOT LIMITED TO THE WARRANTIES OF MERCHANTABILITY,
FITNESS FOR A PARTICULAR PURPOSE AND NONINFRINGEMENT. IN NO EVENT SHALL THE
AUTHORS OR COPYRIGHT HOLDERS BE LIABLE FOR ANY CLAIM, DAMAGES OR OTHER
LIABILITY, WHETHER IN AN ACTION OF CONTRACT, TORT OR OTHERWISE, ARISING FROM,
OUT OF OR IN CONNECTION WITH THE SOFTWARE OR THE USE OR OTHER DEALINGS IN THE
SOFTWARE.

---
MIT License

Copyright (c) 2014-present Sebastian McKenzie and other contributors

Permission is hereby granted, free of charge, to any person obtaining
a copy of this software and associated documentation files (the
"Software"), to deal in the Software without restriction, including
without limitation the rights to use, copy, modify, merge, publish,
distribute, sublicense, and/or sell copies of the Software, and to
permit persons to whom the Software is furnished to do so, subject to
the following conditions:

The above copyright notice and this permission notice shall be
included in all copies or substantial portions of the Software.

THE SOFTWARE IS PROVIDED "AS IS", WITHOUT WARRANTY OF ANY KIND,
EXPRESS OR IMPLIED, INCLUDING BUT NOT LIMITED TO THE WARRANTIES OF
MERCHANTABILITY, FITNESS FOR A PARTICULAR PURPOSE AND
NONINFRINGEMENT. IN NO EVENT SHALL THE AUTHORS OR COPYRIGHT HOLDERS BE
LIABLE FOR ANY CLAIM, DAMAGES OR OTHER LIABILITY, WHETHER IN AN ACTION
OF CONTRACT, TORT OR OTHERWISE, ARISING FROM, OUT OF OR IN CONNECTION
WITH THE SOFTWARE OR THE USE OR OTHER DEALINGS IN THE SOFTWARE.

---
This product bundles bootstrap@3.3.6 which is available under a
"MIT" license.

The MIT License (MIT)

Copyright (c) 2011-2015 Twitter, Inc

Permission is hereby granted, free of charge, to any person obtaining a copy
of this software and associated documentation files (the "Software"), to deal
in the Software without restriction, including without limitation the rights
to use, copy, modify, merge, publish, distribute, sublicense, and/or sell
copies of the Software, and to permit persons to whom the Software is
furnished to do so, subject to the following conditions:

The above copyright notice and this permission notice shall be included in
all copies or substantial portions of the Software.

THE SOFTWARE IS PROVIDED "AS IS", WITHOUT WARRANTY OF ANY KIND, EXPRESS OR
IMPLIED, INCLUDING BUT NOT LIMITED TO THE WARRANTIES OF MERCHANTABILITY,
FITNESS FOR A PARTICULAR PURPOSE AND NONINFRINGEMENT. IN NO EVENT SHALL THE
AUTHORS OR COPYRIGHT HOLDERS BE LIABLE FOR ANY CLAIM, DAMAGES OR OTHER
LIABILITY, WHETHER IN AN ACTION OF CONTRACT, TORT OR OTHERWISE, ARISING FROM,
OUT OF OR IN CONNECTION WITH THE SOFTWARE OR THE USE OR OTHER DEALINGS IN
THE SOFTWARE.

---
This product bundles childnode-remove which is available under a
"MIT" license.

The MIT License (MIT)

Copyright (c) 2016-present, jszhou
https://github.com/jserz/js_piece

Permission is hereby granted, free of charge, to any person obtaining a copy
of this software and associated documentation files (the "Software"), to deal
in the Software without restriction, including without limitation the rights
to use, copy, modify, merge, publish, distribute, sublicense, and/or sell
copies of the Software, and to permit persons to whom the Software is
furnished to do so, subject to the following conditions:

The above copyright notice and this permission notice shall be included in
all copies or substantial portions of the Software.

THE SOFTWARE IS PROVIDED "AS IS", WITHOUT WARRANTY OF ANY KIND, EXPRESS OR
IMPLIED, INCLUDING BUT NOT LIMITED TO THE WARRANTIES OF MERCHANTABILITY,
FITNESS FOR A PARTICULAR PURPOSE AND NONINFRINGEMENT. IN NO EVENT SHALL THE
AUTHORS OR COPYRIGHT HOLDERS BE LIABLE FOR ANY CLAIM, DAMAGES OR OTHER
LIABILITY, WHETHER IN AN ACTION OF CONTRACT, TORT OR OTHERWISE, ARISING FROM,
OUT OF OR IN CONNECTION WITH THE SOFTWARE OR THE USE OR OTHER DEALINGS IN
THE SOFTWARE.

---
This product bundles code based on probot-metadata@1.0.0 which is
available under a "MIT" license.

ISC License

Copyright (c) 2017 Brandon Keepers

Permission to use, copy, modify, and/or distribute this software for any
purpose with or without fee is hereby granted, provided that the above
copyright notice and this permission notice appear in all copies.

THE SOFTWARE IS PROVIDED "AS IS" AND THE AUTHOR DISCLAIMS ALL WARRANTIES
WITH REGARD TO THIS SOFTWARE INCLUDING ALL IMPLIED WARRANTIES OF
MERCHANTABILITY AND FITNESS. IN NO EVENT SHALL THE AUTHOR BE LIABLE FOR
ANY SPECIAL, DIRECT, INDIRECT, OR CONSEQUENTIAL DAMAGES OR ANY DAMAGES
WHATSOEVER RESULTING FROM LOSS OF USE, DATA OR PROFITS, WHETHER IN AN
ACTION OF CONTRACT, NEGLIGENCE OR OTHER TORTIOUS ACTION, ARISING OUT OF
OR IN CONNECTION WITH THE USE OR PERFORMANCE OF THIS SOFTWARE.
<|MERGE_RESOLUTION|>--- conflicted
+++ resolved
@@ -3,11 +3,7 @@
 
 This product includes software, including Kibana source code,
 developed by Elasticsearch (http://www.elastic.co).
-<<<<<<< HEAD
-Copyright 2009-2018 Elasticsearch B.V.
-=======
 Copyright 2009-2021 Elasticsearch B.V.
->>>>>>> c35dadb0
 
 This product includes software developed by The Apache Software
 Foundation (http://www.apache.org/)
@@ -248,4 +244,4 @@
 ANY SPECIAL, DIRECT, INDIRECT, OR CONSEQUENTIAL DAMAGES OR ANY DAMAGES
 WHATSOEVER RESULTING FROM LOSS OF USE, DATA OR PROFITS, WHETHER IN AN
 ACTION OF CONTRACT, NEGLIGENCE OR OTHER TORTIOUS ACTION, ARISING OUT OF
-OR IN CONNECTION WITH THE USE OR PERFORMANCE OF THIS SOFTWARE.
+OR IN CONNECTION WITH THE USE OR PERFORMANCE OF THIS SOFTWARE.