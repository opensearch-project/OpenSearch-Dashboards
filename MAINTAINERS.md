--- conflicted
+++ resolved
@@ -20,10 +20,7 @@
 | Tao Liu                   | [Flyingliuhub](https://github.com/Flyingliuhub)     | Amazon      |
 | Zilong Xia                | [ZilongX](https://github.com/ZilongX)               | Amazon      |
 | Matt Provost              | [BSFishy](https://github.com/BSFishy)               | Amazon      |
-<<<<<<< HEAD
-=======
 | Sirazh Gabdullin          | [curq](https://github.com/curq)                     | External contributor |
->>>>>>> 061e4767
 
 ## Emeritus
 
