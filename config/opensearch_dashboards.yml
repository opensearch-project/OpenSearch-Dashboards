--- conflicted
+++ resolved
@@ -386,15 +386,5 @@
 # Set the content of the banner
 # banner.content: "This is an important announcement for all users. [Learn more](https://opensearch.org) about OpenSearch."
 
-<<<<<<< HEAD
-# Set the value to true to enable the keyboard shortcuts
-# opensearchDashboards.keyboardShortcuts.enabled: true
-
-data_importer.enabled: true
-opensearch.ignoreVersionMismatch: true
-data_source.enabled: true
-workspace.enabled: false
-=======
 # set the value to false to disable the keyboard shortcuts
-# opensearchDashboards.keyboardShortcuts.enabled: false
->>>>>>> 39e7d448
+# opensearchDashboards.keyboardShortcuts.enabled: false