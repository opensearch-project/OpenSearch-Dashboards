--- conflicted
+++ resolved
@@ -314,14 +314,12 @@
 # Set the value to true to enable workspace feature
 # workspace.enabled: false
 
-<<<<<<< HEAD
 # Optional settings to specify saved object types to be deleted during migration.
 # This feature can help address compatibility issues that may arise during the migration of saved objects, such as types defined by legacy applications.
 # Please note, using this feature carries a risk. Deleting saved objects during migration could potentially lead to unintended data loss. Use with caution.
 # migrations.delete.enabled: false
 # migrations.delete.types: []
-=======
+
 # Set the value to true to enable Ui Metric Collectors in Usage Collector
 # This publishes the Application Usage and UI Metrics into the saved object, which can be accessed by /api/stats?extended=true&legacy=true&exclude_usage=false
-# usageCollection.uiMetric.enabled: false
->>>>>>> 42166d0c
+# usageCollection.uiMetric.enabled: false