#!/bin/sh

#
# SPDX-License-Identifier: Apache-2.0
#
# The OpenSearch Contributors require contributions made to
# this file be licensed under the Apache-2.0 license or a
# compatible open source license.
#
# Any modifications Copyright OpenSearch Contributors. See
# GitHub history for details.
#

# This script will find the appropriate Node.js runtime binary and execute it with any
# parameters passed in.
#
# Set a variable named OSD_USE_NODE_JS_FILE_PATH to have it prefixed with OSD_HOME and executed
# Example: SET OSD_USE_NODE_JS_FILE_PATH=\src\cli\dist
#
# NODE_OPTIONS is built using config/node.options and overridden by any previously set NODE_OPTIONS.
# To pass in any specific defaults that can be overridden by both of them, use OSD_NODE_OPTS_PREFIX.

SCRIPT="$0"

UNAME=$(uname -s)
if [ $UNAME = "FreeBSD" ]; then
  OS="freebsd"
elif [ $UNAME = "Darwin" ]; then
  OS="darwin"
else
  OS="other"
fi

# SCRIPT may be an arbitrarily deep series of symlinks. Loop until we have the concrete path.
while [ -h "$SCRIPT" ] ; do
  loc=$(ls -ld "$SCRIPT")
  # Drop everything prior to ->
  link=$(expr "$loc" : '.*-> \(.*\)$')
  if expr "$link" : '/.*' > /dev/null; then
    SCRIPT="$link"
  else
    SCRIPT=$(dirname "$SCRIPT")/"$link"
  fi
done

# Get an absolute path for OSD_HOME
OSD_HOME="$(cd "$(dirname "${SCRIPT}")/.."; pwd)"
CONFIG_DIR=${OSD_PATH_CONF:-"OSD_HOME/config"}

# Places to look for the Node.js binary in order: OSD_NODE_HOME > NODE_HOME > bundled with OSD > system-wide
if [ ! -z "$OSD_NODE_HOME" ]; then
  NODE="$OSD_NODE_HOME/bin/node"
  NODE_ERROR_MSG="in OSD_NODE_HOME"
  NODE_ERROR_SHOW=true
elif [ ! -z "$NODE_HOME" ]; then
  NODE="$NODE_HOME/bin/node"
  NODE_ERROR_MSG="in NODE_HOME"
  NODE_ERROR_SHOW=true
else
  # Set these variables outside, as catchalls, to show meaningful errors if needed
  NODE="$OSD_HOME/node/bin/node"
  NODE_ERROR_MSG="bundled with OpenSearch Dashboards"
  # A bin folder at the root is only present in release builds that have a bundled Node.js binary
  if [ -d "${OSD_HOME}/bin" ]; then
    NODE_ERROR_SHOW=true
    # Not all operating systems can run the latest Node.js and the fallback is for them
<<<<<<< HEAD
    "${NODE}" -v 2> /dev/null
=======
    "${NODE}" -v > /dev/null 2>&1
>>>>>>> f298e7e9
    if [ $? -ne 0 ] && [ -d "${OSD_HOME}/node/fallback" ]; then
      NODE="$OSD_HOME/node/fallback/bin/node"
    fi
  fi
fi

if [ -x "$NODE" ]; then
  # Node.js binary was found where it was expected; no need to show an error
  NODE_ERROR_SHOW=
elif [ $OS = "freebsd" ]; then
  NODE="${LOCALBASE}/bin/node"
else
  NODE="$(command -v node)"
fi

if [ ! -x "$NODE" ]; then
  # Irrespective of NODE_ERROR_SHOW, if NODE is not found or executable, show the error
  echo "Could not find a Node.js runtime binary $NODE_ERROR_MSG or on the system" >&2
  exit 1
fi

# Node.js binary was found but not where it was told to be, so show a warning
if [ ! -z "$NODE_ERROR_SHOW" ]; then
  echo "Could not find a Node.js runtime binary $NODE_ERROR_MSG but found one at $NODE" >&2
fi

if [ -f "${CONFIG_DIR}/node.options" ]; then
  OSD_NODE_OPTS="$(grep -v ^# < ${CONFIG_DIR}/node.options | xargs)"
fi

# If a file path was provided for execution, prefix with OSD_HOME; use relative paths to avoid the need for this.
if [ ! -z "$OSD_USE_NODE_JS_FILE_PATH" ]; then
  NODE_OPTIONS="$OSD_NODE_OPTS_PREFIX $OSD_NODE_OPTS $NODE_OPTIONS" exec "${NODE}" "${OSD_HOME}${OSD_USE_NODE_JS_FILE_PATH}" "${@}"
elif [ $# -ne 0 ]; then
  NODE_OPTIONS="$OSD_NODE_OPTS_PREFIX $OSD_NODE_OPTS $NODE_OPTIONS" exec "${NODE}" "${@}"
fi<|MERGE_RESOLUTION|>--- conflicted
+++ resolved
@@ -64,11 +64,7 @@
   if [ -d "${OSD_HOME}/bin" ]; then
     NODE_ERROR_SHOW=true
     # Not all operating systems can run the latest Node.js and the fallback is for them
-<<<<<<< HEAD
-    "${NODE}" -v 2> /dev/null
-=======
     "${NODE}" -v > /dev/null 2>&1
->>>>>>> f298e7e9
     if [ $? -ne 0 ] && [ -d "${OSD_HOME}/node/fallback" ]; then
       NODE="$OSD_HOME/node/fallback/bin/node"
     fi
