/*
 * Licensed to Elasticsearch B.V. under one or more contributor
 * license agreements. See the NOTICE file distributed with
 * this work for additional information regarding copyright
 * ownership. Elasticsearch B.V. licenses this file to you under
 * the Apache License, Version 2.0 (the "License"); you may
 * not use this file except in compliance with the License.
 * You may obtain a copy of the License at
 *
 *    http://www.apache.org/licenses/LICENSE-2.0
 *
 * Unless required by applicable law or agreed to in writing,
 * software distributed under the License is distributed on an
 * "AS IS" BASIS, WITHOUT WARRANTIES OR CONDITIONS OF ANY
 * KIND, either express or implied.  See the License for the
 * specific language governing permissions and limitations
 * under the License.
 */

const { resolve } = require('path');

const del = require('del');
const { run, withProcRunner } = require('@osd/dev-utils');

const ROOT_DIR = resolve(__dirname, '..');
const BUILD_DIR = resolve(ROOT_DIR, 'target');

run(
  async ({ log, flags }) => {
    await withProcRunner(log, async (proc) => {
      log.info('Deleting old output');
      await del(BUILD_DIR);

      const cwd = ROOT_DIR;

      log.info(`Starting babel${flags.watch ? ' in watch mode' : ''}`);
      await proc.run(`babel`, {
        cmd: 'babel',
        args: [
          'src',
          '--no-babelrc',
          '--presets',
          require.resolve('@osd/babel-preset/node_preset'),
          '--extensions',
          '.ts,.js',
          '--copy-files',
          '--out-dir',
          BUILD_DIR,
          ...(flags.watch ? ['--watch'] : ['--quiet']),
          ...(!flags['source-maps'] || !!process.env.CODE_COVERAGE
            ? []
            : ['--source-maps', 'inline']),
        ],
        wait: true,
        cwd,
      });

      log.success('Complete');
    });
  },
  {
<<<<<<< HEAD
    description: 'Simple build tool for @osd/opensearch package',
=======
    description: 'Simple build tool for @osd/es package',
>>>>>>> e0fa8d0a
    flags: {
      boolean: ['watch', 'source-maps'],
      help: `
        --watch            Run in watch mode
        --source-maps      Include sourcemaps
      `,
    },
  }
);<|MERGE_RESOLUTION|>--- conflicted
+++ resolved
@@ -59,11 +59,7 @@
     });
   },
   {
-<<<<<<< HEAD
     description: 'Simple build tool for @osd/opensearch package',
-=======
-    description: 'Simple build tool for @osd/es package',
->>>>>>> e0fa8d0a
     flags: {
       boolean: ['watch', 'source-maps'],
       help: `
