/*
 * SPDX-License-Identifier: Apache-2.0
 *
 * The OpenSearch Contributors require contributions made to
 * this file be licensed under the Apache-2.0 license or a
 * compatible open source license.
 *
 * Any modifications Copyright OpenSearch Contributors. See
 * GitHub history for details.
 */

import stylelint from 'stylelint';
import { NAMESPACE } from '../..';
import {
  getNotCompliantMessage,
  getRulesFromConfig,
  isValidOptions,
  getRuleFromConfig,
  FileBasedConfig,
} from '../../utils';

const { ruleMessages, report } = stylelint.utils;

const ruleName = 'no_modifying_global_selectors';
const messages = ruleMessages(ruleName, {
  expected: (message) => `${message}`,
});

const ruleFunction: stylelint.Rule = (
  primaryOption: Record<string, any>,
  secondaryOptionObject: Record<string, any>,
  context
) => {
  return (postcssRoot, postcssResult) => {
    const validOptions = isValidOptions(postcssResult, ruleName, primaryOption);
    if (!validOptions) {
      return;
    }

    const rules: FileBasedConfig = getRulesFromConfig(primaryOption.config);

    const isAutoFixing = Boolean(context.fix);

<<<<<<< HEAD
    postcssRoot.walkRules((rule) => {
      const selectorRule = getSelectorRule(rules, rule);
=======
    postcssRoot.walkRules((rule: any) => {
      const selectorRule = getRuleFromConfig(rules, rule.selector);
>>>>>>> d285ecbd
      if (!selectorRule) {
        return;
      }

      let shouldReport = false;

      const file = postcssRoot.source?.input.file;
      if (!file) {
        return;
      }

      const approvedFiles = selectorRule.approved;

      const reportInfo = {
        ruleName: `${NAMESPACE}/${ruleName}`,
        result: postcssResult,
        node: rule,
        message: '',
      };

      if (approvedFiles) {
        shouldReport = !approvedFiles.some((inspectedFile) => {
          return file.includes(inspectedFile);
        });
      }

      if (shouldReport && isAutoFixing) {
        rule.remove();
        return;
      }

      if (!shouldReport) {
        return;
      }

      reportInfo.message = messages.expected(
        getNotCompliantMessage(`Modifying global selector "${rule.selector}" not allowed.`)
      );
      report(reportInfo);
    });
  };
};

ruleFunction.ruleName = ruleName;
ruleFunction.messages = messages;

// eslint-disable-next-line import/no-default-export
export default ruleFunction;<|MERGE_RESOLUTION|>--- conflicted
+++ resolved
@@ -41,13 +41,8 @@
 
     const isAutoFixing = Boolean(context.fix);
 
-<<<<<<< HEAD
     postcssRoot.walkRules((rule) => {
-      const selectorRule = getSelectorRule(rules, rule);
-=======
-    postcssRoot.walkRules((rule: any) => {
       const selectorRule = getRuleFromConfig(rules, rule.selector);
->>>>>>> d285ecbd
       if (!selectorRule) {
         return;
       }
