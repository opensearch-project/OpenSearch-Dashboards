--- conflicted
+++ resolved
@@ -112,32 +112,6 @@
 
     data.__enhance({
       ui: {
-<<<<<<< HEAD
-=======
-        query: {
-          language: 'SQLAsync',
-          search: sqlAsyncSearchInterceptor,
-          searchBar: {
-            showDatePicker: false,
-            showFilterBar: false,
-            showDataSetsSelector: false,
-            showDataSourcesSelector: true,
-            queryStringInput: { initialValue: 'SHOW DATABASES IN ::mys3::' },
-          },
-          fields: {
-            filterable: false,
-            visualizable: false,
-          },
-          showDocLinks: false,
-          supportedAppNames: ['discover'],
-          connectionService: this.connectionsService,
-        },
-      },
-    });
-
-    data.__enhance({
-      ui: {
->>>>>>> 9348bd42
         queryEditorExtension: createQueryAssistExtension(
           core.http,
           this.connectionsService,
