--- conflicted
+++ resolved
@@ -7,18 +7,14 @@
 import { Observable, throwError } from 'rxjs';
 import { i18n } from '@osd/i18n';
 import { concatMap, map } from 'rxjs/operators';
-<<<<<<< HEAD
 import { v4 as uuidv4 } from 'uuid';
 import { UiActionsStart } from 'src/plugins/ui_actions/public';
-import { DATA_FRAME_TYPES, getRawDataFrame, getRawQueryString } from '../../../data/common';
-=======
 import {
   DATA_FRAME_TYPES,
   getRawDataFrame,
   getRawQueryString,
   SIMPLE_DATA_SET_TYPES,
 } from '../../../data/common';
->>>>>>> d727197c
 import {
   DataPublicPluginStart,
   IOpenSearchDashboardsSearchRequest,
