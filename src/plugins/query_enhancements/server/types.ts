/*
 * Copyright OpenSearch Contributors
 * SPDX-License-Identifier: Apache-2.0
 */

import { PluginSetup } from 'src/plugins/data/server';
import { DataSourcePluginSetup } from '../../data_source/server';
import { Logger } from '../../../core/server';
import { ConfigSchema } from '../common/config';

// eslint-disable-next-line @typescript-eslint/no-empty-interface
export interface QueryEnhancementsPluginSetup {}
// eslint-disable-next-line @typescript-eslint/no-empty-interface
export interface QueryEnhancementsPluginStart {}

export interface QueryEnhancementsPluginSetupDependencies {
  data: PluginSetup;
  dataSource?: DataSourcePluginSetup;
}

export interface ISchema {
  name: string;
  type: string;
}

export interface IPPLDataSource {
  jsonData?: any[];
}

export interface IPPLVisualizationDataSource extends IPPLDataSource {
  data: any;
  metadata: any;
  size: number;
  status: number;
}

export interface IPPLEventsDataSource extends IPPLDataSource {
  schema: ISchema[];
  datarows: any[];
}

export interface FacetResponse {
  success: boolean;
  data: any;
}

export interface FacetRequest {
  body: {
    query: string;
    format?: string;
  };
}

<<<<<<< HEAD
declare module 'src/core/server' {
=======
// TODO declaring it in core changes the interface for every reference. we only
// need this declaration in query_enhancements, but it doesn't seem possible
// https://github.com/opensearch-project/OpenSearch-Dashboards/issues/4274
/* declare module '../../../core/server' {
>>>>>>> c8496f83
  interface RequestHandlerContext {
    query_assist: {
      logger: Logger;
      configPromise: Promise<ConfigSchema>;
      dataSourceEnabled: boolean;
    };
    data_source_connection: {
      logger: Logger;
      configPromise: Promise<ConfigSchema>;
      dataSourceEnabled: boolean;
    };
  }
} */<|MERGE_RESOLUTION|>--- conflicted
+++ resolved
@@ -51,14 +51,10 @@
   };
 }
 
-<<<<<<< HEAD
-declare module 'src/core/server' {
-=======
 // TODO declaring it in core changes the interface for every reference. we only
 // need this declaration in query_enhancements, but it doesn't seem possible
 // https://github.com/opensearch-project/OpenSearch-Dashboards/issues/4274
 /* declare module '../../../core/server' {
->>>>>>> c8496f83
   interface RequestHandlerContext {
     query_assist: {
       logger: Logger;
