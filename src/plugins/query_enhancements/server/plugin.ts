/*
 * Copyright OpenSearch Contributors
 * SPDX-License-Identifier: Apache-2.0
 */

import { Observable } from 'rxjs';
import { first } from 'rxjs/operators';
import {
  CoreSetup,
  CoreStart,
  Logger,
  Plugin,
  PluginInitializerContext,
  SharedGlobalConfig,
} from '../../../core/server';
import { SEARCH_STRATEGY } from '../common';
import { ConfigSchema } from '../common/config';
import { defineRoutes } from './routes';
import {
  pplSearchStrategyProvider,
  pplAsyncSearchStrategyProvider,
  sqlSearchStrategyProvider,
  sqlAsyncSearchStrategyProvider,
} from './search';
import {
  QueryEnhancementsPluginSetup,
  QueryEnhancementsPluginSetupDependencies,
  QueryEnhancementsPluginStart,
  QueryEnhancementsPluginStartDependencies,
} from './types';
import { OpenSearchObservabilityPlugin, OpenSearchPPLPlugin } from './utils';
import { pplRawSearchStrategyProvider } from './search/ppl_raw_search_strategy';

export class QueryEnhancementsPlugin
  implements Plugin<QueryEnhancementsPluginSetup, QueryEnhancementsPluginStart> {
  private readonly logger: Logger;
  private readonly config$: Observable<SharedGlobalConfig>;
  constructor(private initializerContext: PluginInitializerContext) {
    this.logger = initializerContext.logger.get();
    this.config$ = initializerContext.config.legacy.globalConfig$;
  }

  public setup(core: CoreSetup, { data, dataSource }: QueryEnhancementsPluginSetupDependencies) {
    this.logger.debug('queryEnhancements: Setup');
    const router = core.http.createRouter();
    // Register server side APIs
    const client = core.opensearch.legacy.createClient('opensearch_observability', {
      plugins: [OpenSearchPPLPlugin, OpenSearchObservabilityPlugin],
    });

    if (dataSource) {
      dataSource.registerCustomApiSchema(OpenSearchPPLPlugin);
      dataSource.registerCustomApiSchema(OpenSearchObservabilityPlugin);
    }

    const pplSearchStrategy = pplSearchStrategyProvider(this.config$, this.logger, client);
<<<<<<< HEAD
    const pplAsyncSearchStrategy = pplAsyncSearchStrategyProvider(
      this.config$,
      this.logger,
      client
    );
=======
    const pplRawSearchStrategy = pplRawSearchStrategyProvider(this.config$, this.logger, client);
>>>>>>> c7b80d3e
    const sqlSearchStrategy = sqlSearchStrategyProvider(this.config$, this.logger, client);
    const sqlAsyncSearchStrategy = sqlAsyncSearchStrategyProvider(
      this.config$,
      this.logger,
      client
    );

    data.search.registerSearchStrategy(SEARCH_STRATEGY.PPL, pplSearchStrategy);
<<<<<<< HEAD
    data.search.registerSearchStrategy(SEARCH_STRATEGY.PPL_ASYNC, pplAsyncSearchStrategy);
=======
    data.search.registerSearchStrategy(SEARCH_STRATEGY.PPL_RAW, pplRawSearchStrategy);
>>>>>>> c7b80d3e
    data.search.registerSearchStrategy(SEARCH_STRATEGY.SQL, sqlSearchStrategy);
    data.search.registerSearchStrategy(SEARCH_STRATEGY.SQL_ASYNC, sqlAsyncSearchStrategy);

    core.http.registerRouteHandlerContext('query_assist', () => ({
      logger: this.logger,
      configPromise: this.initializerContext.config
        .create<ConfigSchema>()
        .pipe(first())
        .toPromise(),
      dataSourceEnabled: !!dataSource,
    }));

    core.http.registerRouteHandlerContext('data_source_connection', () => ({
      logger: this.logger,
      configPromise: this.initializerContext.config
        .create<ConfigSchema>()
        .pipe(first())
        .toPromise(),
      dataSourceEnabled: !!dataSource,
    }));

    defineRoutes(this.logger, router, {
      ppl: pplSearchStrategy,
      sql: sqlSearchStrategy,
      sqlasync: sqlAsyncSearchStrategy,
    });

    this.logger.info('queryEnhancements: Setup complete');
    return {};
  }

  public start(core: CoreStart) {
    this.logger.debug('queryEnhancements: Started');
    return {};
  }

  public stop() {}
}<|MERGE_RESOLUTION|>--- conflicted
+++ resolved
@@ -54,15 +54,12 @@
     }
 
     const pplSearchStrategy = pplSearchStrategyProvider(this.config$, this.logger, client);
-<<<<<<< HEAD
     const pplAsyncSearchStrategy = pplAsyncSearchStrategyProvider(
       this.config$,
       this.logger,
       client
     );
-=======
     const pplRawSearchStrategy = pplRawSearchStrategyProvider(this.config$, this.logger, client);
->>>>>>> c7b80d3e
     const sqlSearchStrategy = sqlSearchStrategyProvider(this.config$, this.logger, client);
     const sqlAsyncSearchStrategy = sqlAsyncSearchStrategyProvider(
       this.config$,
@@ -71,11 +68,8 @@
     );
 
     data.search.registerSearchStrategy(SEARCH_STRATEGY.PPL, pplSearchStrategy);
-<<<<<<< HEAD
     data.search.registerSearchStrategy(SEARCH_STRATEGY.PPL_ASYNC, pplAsyncSearchStrategy);
-=======
     data.search.registerSearchStrategy(SEARCH_STRATEGY.PPL_RAW, pplRawSearchStrategy);
->>>>>>> c7b80d3e
     data.search.registerSearchStrategy(SEARCH_STRATEGY.SQL, sqlSearchStrategy);
     data.search.registerSearchStrategy(SEARCH_STRATEGY.SQL_ASYNC, sqlAsyncSearchStrategy);
 
