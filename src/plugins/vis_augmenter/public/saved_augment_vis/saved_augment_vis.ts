--- conflicted
+++ resolved
@@ -11,12 +11,8 @@
 } from '../../../saved_objects/public';
 import { createSavedAugmentVisClass } from './_saved_augment_vis';
 import { VisLayerTypes } from '../types';
-<<<<<<< HEAD
 import { getUISettings } from '../services';
-import { PLUGIN_AUGMENTATION_ENABLE_SETTING } from '../../common/constants';
-=======
-import { AugmentVisSavedObjectAttributes } from '../../common';
->>>>>>> 2cc88f35
+import { AugmentVisSavedObjectAttributes, PLUGIN_AUGMENTATION_ENABLE_SETTING } from '../../common';
 
 // eslint-disable-next-line @typescript-eslint/no-empty-interface
 export interface SavedObjectOpenSearchDashboardsServicesWithAugmentVis
@@ -26,9 +22,9 @@
 export class SavedObjectLoaderAugmentVis extends SavedObjectLoader {
   private readonly config: IUiSettingsClient = getUISettings();
 
-  mapHitSource = (source: Record<string, any>, id: string) => {
+  mapHitSource = (source: AugmentVisSavedObjectAttributes, id: string) => {
     source.id = id;
-    source.visId = get(source, 'visReference.id', '');
+    source.visId = get(source, 'visReference.id', '') as string;
 
     if (isEmpty(source.visReference)) {
       source.error = 'visReference is missing in augment-vis saved object';
@@ -38,8 +34,20 @@
       source.error = 'visLayerExpressionFn is missing in augment-vis saved object';
       return source;
     }
-    if (!(get(source, 'visLayerExpressionFn.type', '') in VisLayerTypes)) {
+    if (!((get(source, 'visLayerExpressionFn.type', '') as string) in VisLayerTypes)) {
       source.error = 'Unknown VisLayer expression function type';
+      return source;
+    }
+    if (get(source, 'originPlugin', undefined) === undefined) {
+      source.error = 'originPlugin is missing in augment-vis saved object';
+      return source;
+    }
+    if (get(source, 'pluginResource.type', undefined) === undefined) {
+      source.error = 'pluginResource.type is missing in augment-vis saved object';
+      return source;
+    }
+    if (get(source, 'pluginResource.id', undefined) === undefined) {
+      source.error = 'pluginResource.id is missing in augment-vis saved object';
       return source;
     }
     return source;
@@ -53,7 +61,7 @@
    */
   mapSavedObjectApiHits(hit: {
     references: any[];
-    attributes: Record<string, unknown>;
+    attributes: AugmentVisSavedObjectAttributes;
     id: string;
   }) {
     // For now we are assuming only one vis reference per saved object.
@@ -108,58 +116,6 @@
 ) {
   const { savedObjectsClient } = services;
 
-<<<<<<< HEAD
-=======
-  class SavedObjectLoaderAugmentVis extends SavedObjectLoader {
-    mapHitSource = (source: AugmentVisSavedObjectAttributes, id: string) => {
-      source.id = id;
-      source.visId = get(source, 'visReference.id', '') as string;
-
-      if (isEmpty(source.visReference)) {
-        source.error = 'visReference is missing in augment-vis saved object';
-        return source;
-      }
-      if (isEmpty(source.visLayerExpressionFn)) {
-        source.error = 'visLayerExpressionFn is missing in augment-vis saved object';
-        return source;
-      }
-      if (!((get(source, 'visLayerExpressionFn.type', '') as string) in VisLayerTypes)) {
-        source.error = 'Unknown VisLayer expression function type';
-        return source;
-      }
-      if (get(source, 'originPlugin', undefined) === undefined) {
-        source.error = 'originPlugin is missing in augment-vis saved object';
-        return source;
-      }
-      if (get(source, 'pluginResource.type', undefined) === undefined) {
-        source.error = 'pluginResource.type is missing in augment-vis saved object';
-        return source;
-      }
-      if (get(source, 'pluginResource.id', undefined) === undefined) {
-        source.error = 'pluginResource.id is missing in augment-vis saved object';
-        return source;
-      }
-      return source;
-    };
-
-    /**
-     * Updates hit.attributes to contain an id related to the referenced visualization
-     * (visId) and returns the updated attributes object.
-     * @param hit
-     * @returns {hit.attributes} The modified hit.attributes object, with an id and url field.
-     */
-    mapSavedObjectApiHits(hit: {
-      references: any[];
-      attributes: AugmentVisSavedObjectAttributes;
-      id: string;
-    }) {
-      // For now we are assuming only one vis reference per saved object.
-      // If we change to multiple, we will need to dynamically handle that
-      const visReference = hit.references[0];
-      return this.mapHitSource({ ...hit.attributes, visReference }, hit.id);
-    }
-  }
->>>>>>> 2cc88f35
   const SavedAugmentVis = createSavedAugmentVisClass(services);
   return new SavedObjectLoaderAugmentVis(SavedAugmentVis, savedObjectsClient);
 }