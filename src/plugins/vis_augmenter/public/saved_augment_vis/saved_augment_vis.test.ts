--- conflicted
+++ resolved
@@ -10,16 +10,13 @@
   SavedObjectOpenSearchDashboardsServicesWithAugmentVis,
 } from './saved_augment_vis';
 import { generateAugmentVisSavedObject, getMockAugmentVisSavedObjectClient } from './utils';
-<<<<<<< HEAD
 import { uiSettingsServiceMock } from '../../../../core/public/mocks';
 import { setUISettings } from '../services';
 import { PLUGIN_AUGMENTATION_ENABLE_SETTING } from '../../common/constants';
+import { ISavedPluginResource } from './types';
 
 const uiSettingsMock = uiSettingsServiceMock.createStartContract();
 setUISettings(uiSettingsMock);
-=======
-import { ISavedPluginResource } from './types';
->>>>>>> 2cc88f35
 
 describe('SavedObjectLoaderAugmentVis', () => {
   uiSettingsMock.get.mockImplementation((key: string) => {
@@ -173,7 +170,38 @@
     expect(resp.hits[0].error).toEqual('visReference is missing in augment-vis saved object');
   });
 
-<<<<<<< HEAD
+  it('findAll returns obj with missing originPlugin', async () => {
+    const loader = createSavedAugmentVisLoader({
+      savedObjectsClient: getMockAugmentVisSavedObjectClient([missingOriginPluginObj]),
+    } as SavedObjectOpenSearchDashboardsServicesWithAugmentVis);
+    const resp = await loader.findAll();
+    expect(resp.hits.length).toEqual(1);
+    expect(resp.hits[0].id).toEqual('missing-origin-plugin-obj-id-1');
+    expect(resp.hits[0].error).toEqual('originPlugin is missing in augment-vis saved object');
+  });
+
+  it('findAll returns obj with missing plugin resource type', async () => {
+    const loader = createSavedAugmentVisLoader({
+      savedObjectsClient: getMockAugmentVisSavedObjectClient([missingPluginResourceTypeObj]),
+    } as SavedObjectOpenSearchDashboardsServicesWithAugmentVis);
+    const resp = await loader.findAll();
+    expect(resp.hits.length).toEqual(1);
+    expect(resp.hits[0].id).toEqual('missing-plugin-resource-type-obj-id-1');
+    expect(resp.hits[0].error).toEqual(
+      'pluginResource.type is missing in augment-vis saved object'
+    );
+  });
+
+  it('findAll returns obj with missing plugin resource id', async () => {
+    const loader = createSavedAugmentVisLoader({
+      savedObjectsClient: getMockAugmentVisSavedObjectClient([missingPluginResourceIdObj]),
+    } as SavedObjectOpenSearchDashboardsServicesWithAugmentVis);
+    const resp = await loader.findAll();
+    expect(resp.hits.length).toEqual(1);
+    expect(resp.hits[0].id).toEqual('missing-plugin-resource-id-obj-id-1');
+    expect(resp.hits[0].error).toEqual('pluginResource.id is missing in augment-vis saved object');
+  });
+
   it('find returns exception due to setting being disabled', async () => {
     uiSettingsMock.get.mockImplementation((key: string) => {
       return key !== PLUGIN_AUGMENTATION_ENABLE_SETTING;
@@ -220,37 +248,5 @@
         'Visualization augmentation is disabled, please enable visualization:enablePluginAugmentation.'
       );
     }
-=======
-  it('findAll returns obj with missing originPlugin', async () => {
-    const loader = createSavedAugmentVisLoader({
-      savedObjectsClient: getMockAugmentVisSavedObjectClient([missingOriginPluginObj]),
-    } as SavedObjectOpenSearchDashboardsServicesWithAugmentVis);
-    const resp = await loader.findAll();
-    expect(resp.hits.length).toEqual(1);
-    expect(resp.hits[0].id).toEqual('missing-origin-plugin-obj-id-1');
-    expect(resp.hits[0].error).toEqual('originPlugin is missing in augment-vis saved object');
-  });
-
-  it('findAll returns obj with missing plugin resource type', async () => {
-    const loader = createSavedAugmentVisLoader({
-      savedObjectsClient: getMockAugmentVisSavedObjectClient([missingPluginResourceTypeObj]),
-    } as SavedObjectOpenSearchDashboardsServicesWithAugmentVis);
-    const resp = await loader.findAll();
-    expect(resp.hits.length).toEqual(1);
-    expect(resp.hits[0].id).toEqual('missing-plugin-resource-type-obj-id-1');
-    expect(resp.hits[0].error).toEqual(
-      'pluginResource.type is missing in augment-vis saved object'
-    );
-  });
-
-  it('findAll returns obj with missing plugin resource id', async () => {
-    const loader = createSavedAugmentVisLoader({
-      savedObjectsClient: getMockAugmentVisSavedObjectClient([missingPluginResourceIdObj]),
-    } as SavedObjectOpenSearchDashboardsServicesWithAugmentVis);
-    const resp = await loader.findAll();
-    expect(resp.hits.length).toEqual(1);
-    expect(resp.hits[0].id).toEqual('missing-plugin-resource-id-obj-id-1');
-    expect(resp.hits[0].error).toEqual('pluginResource.id is missing in augment-vis saved object');
->>>>>>> 2cc88f35
   });
 });