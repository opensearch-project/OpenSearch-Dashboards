--- conflicted
+++ resolved
@@ -264,7 +264,6 @@
       expect(listResult.body.result.total).toEqual(1);
     });
   });
-<<<<<<< HEAD
 
   describe('Duplicate saved objects APIs', () => {
     const mockIndexPattern = {
@@ -281,7 +280,136 @@
     };
 
     afterAll(async () => {
-=======
+      const listResult = await osdTestServer.request
+        .post(root, `/api/workspaces/_list`)
+        .send({
+          page: 1,
+        })
+        .expect(200);
+      const savedObjectsRepository = osd.coreStart.savedObjects.createInternalRepository([
+        WORKSPACE_TYPE,
+      ]);
+      await Promise.all(
+        listResult.body.result.workspaces.map((item: WorkspaceAttribute) =>
+          // this will delete reserved workspace
+          savedObjectsRepository.delete(WORKSPACE_TYPE, item.id)
+        )
+      );
+    });
+
+    it('requires objects', async () => {
+      const result = await osdTestServer.request
+        .post(root, `/api/workspaces/_duplicate_saved_objects`)
+        .send({})
+        .expect(400);
+
+      expect(result.body.message).toMatchInlineSnapshot(
+        `"[request body.objects]: expected value of type [array] but got [undefined]"`
+      );
+    });
+
+    it('requires target workspace', async () => {
+      const result = await osdTestServer.request
+        .post(root, `/api/workspaces/_duplicate_saved_objects`)
+        .send({
+          objects: [
+            {
+              type: 'index-pattern',
+              id: 'my-pattern',
+            },
+            {
+              type: 'dashboard',
+              id: 'my-dashboard',
+            },
+          ],
+          includeReferencesDeep: true,
+        })
+        .expect(400);
+
+      expect(result.body.message).toMatchInlineSnapshot(
+        `"[request body.targetWorkspace]: expected value of type [string] but got [undefined]"`
+      );
+    });
+
+    it('duplicate unsupported objects', async () => {
+      const result = await osdTestServer.request
+        .post(root, `/api/workspaces/_duplicate_saved_objects`)
+        .send({
+          objects: [
+            {
+              type: 'unknown',
+              id: 'my-pattern',
+            },
+          ],
+          includeReferencesDeep: true,
+          targetWorkspace: 'test_workspace',
+        })
+        .expect(400);
+
+      expect(result.body.message).toMatchInlineSnapshot(
+        `"Trying to duplicate object(s) with unsupported types: unknown:my-pattern"`
+      );
+    });
+
+    it('target workspace does not exist', async () => {
+      const result = await osdTestServer.request
+        .post(root, `/api/workspaces/_duplicate_saved_objects`)
+        .send({
+          objects: [
+            {
+              type: 'index-pattern',
+              id: 'my-pattern',
+            },
+          ],
+          includeReferencesDeep: true,
+          targetWorkspace: 'test_workspace',
+        })
+        .expect(400);
+
+      expect(result.body.message).toMatchInlineSnapshot(
+        `"Get target workspace test_workspace error: Saved object [workspace/test_workspace] not found"`
+      );
+    });
+
+    it('duplicate index pattern and dashboard into a workspace successfully', async () => {
+      const createWorkspaceResult: any = await osdTestServer.request
+        .post(root, `/api/workspaces`)
+        .send({
+          attributes: omitId(testWorkspace),
+        })
+        .expect(200);
+
+      expect(createWorkspaceResult.body.success).toEqual(true);
+      expect(typeof createWorkspaceResult.body.result.id).toBe('string');
+
+      const createSavedObjectsResult = await osdTestServer.request
+        .post(root, '/api/saved_objects/_bulk_create')
+        .send([mockIndexPattern, mockDashboard])
+        .expect(200);
+      expect(createSavedObjectsResult.body.saved_objects.length).toBe(2);
+
+      const targetWorkspace = createWorkspaceResult.body.result.id;
+      const result = await osdTestServer.request
+        .post(root, `/api/workspaces/_duplicate_saved_objects`)
+        .send({
+          objects: [
+            {
+              type: 'index-pattern',
+              id: 'my-pattern',
+            },
+            {
+              type: 'dashboard',
+              id: 'my-dashboard',
+            },
+          ],
+          includeReferencesDeep: true,
+          targetWorkspace,
+        })
+        .expect(200);
+      expect(result.body.success).toEqual(true);
+      expect(result.body.successCount).toEqual(2);
+    });
+  });
 });
 
 describe('workspace service api integration test when savedObjects.permission.enabled equal true', () => {
@@ -315,7 +443,6 @@
   });
   describe('Workspace CRUD APIs', () => {
     afterEach(async () => {
->>>>>>> fb31b2de
       const listResult = await osdTestServer.request
         .post(root, `/api/workspaces/_list`)
         .send({
@@ -332,85 +459,6 @@
         )
       );
     });
-<<<<<<< HEAD
-
-    it('requires objects', async () => {
-      const result = await osdTestServer.request
-        .post(root, `/api/workspaces/_duplicate_saved_objects`)
-        .send({})
-        .expect(400);
-
-      expect(result.body.message).toMatchInlineSnapshot(
-        `"[request body.objects]: expected value of type [array] but got [undefined]"`
-      );
-    });
-
-    it('requires target workspace', async () => {
-      const result = await osdTestServer.request
-        .post(root, `/api/workspaces/_duplicate_saved_objects`)
-        .send({
-          objects: [
-            {
-              type: 'index-pattern',
-              id: 'my-pattern',
-            },
-            {
-              type: 'dashboard',
-              id: 'my-dashboard',
-            },
-          ],
-          includeReferencesDeep: true,
-        })
-        .expect(400);
-
-      expect(result.body.message).toMatchInlineSnapshot(
-        `"[request body.targetWorkspace]: expected value of type [string] but got [undefined]"`
-      );
-    });
-
-    it('duplicate unsupported objects', async () => {
-      const result = await osdTestServer.request
-        .post(root, `/api/workspaces/_duplicate_saved_objects`)
-        .send({
-          objects: [
-            {
-              type: 'unknown',
-              id: 'my-pattern',
-            },
-          ],
-          includeReferencesDeep: true,
-          targetWorkspace: 'test_workspace',
-        })
-        .expect(400);
-
-      expect(result.body.message).toMatchInlineSnapshot(
-        `"Trying to duplicate object(s) with unsupported types: unknown:my-pattern"`
-      );
-    });
-
-    it('target workspace does not exist', async () => {
-      const result = await osdTestServer.request
-        .post(root, `/api/workspaces/_duplicate_saved_objects`)
-        .send({
-          objects: [
-            {
-              type: 'index-pattern',
-              id: 'my-pattern',
-            },
-          ],
-          includeReferencesDeep: true,
-          targetWorkspace: 'test_workspace',
-        })
-        .expect(400);
-
-      expect(result.body.message).toMatchInlineSnapshot(
-        `"Get target workspace test_workspace error: Saved object [workspace/test_workspace] not found"`
-      );
-    });
-
-    it('duplicate index pattern and dashboard into a workspace successfully', async () => {
-      const createWorkspaceResult: any = await osdTestServer.request
-=======
     it('create', async () => {
       await osdTestServer.request
         .post(root, `/api/workspaces`)
@@ -440,44 +488,12 @@
     });
     it('update', async () => {
       const result: any = await osdTestServer.request
->>>>>>> fb31b2de
-        .post(root, `/api/workspaces`)
-        .send({
-          attributes: omitId(testWorkspace),
-        })
-        .expect(200);
-
-<<<<<<< HEAD
-      expect(createWorkspaceResult.body.success).toEqual(true);
-      expect(typeof createWorkspaceResult.body.result.id).toBe('string');
-
-      const createSavedObjectsResult = await osdTestServer.request
-        .post(root, '/api/saved_objects/_bulk_create')
-        .send([mockIndexPattern, mockDashboard])
-        .expect(200);
-      expect(createSavedObjectsResult.body.saved_objects.length).toBe(2);
-
-      const targetWorkspace = createWorkspaceResult.body.result.id;
-      const result = await osdTestServer.request
-        .post(root, `/api/workspaces/_duplicate_saved_objects`)
-        .send({
-          objects: [
-            {
-              type: 'index-pattern',
-              id: 'my-pattern',
-            },
-            {
-              type: 'dashboard',
-              id: 'my-dashboard',
-            },
-          ],
-          includeReferencesDeep: true,
-          targetWorkspace,
-        })
-        .expect(200);
-      expect(result.body.success).toEqual(true);
-      expect(result.body.successCount).toEqual(2);
-=======
+        .post(root, `/api/workspaces`)
+        .send({
+          attributes: omitId(testWorkspace),
+        })
+        .expect(200);
+
       const updateResult = await osdTestServer.request
         .put(root, `/api/workspaces/${result.body.result.id}`)
         .send({
@@ -496,7 +512,6 @@
             .get<{ permissions: Permissions }>(WORKSPACE_TYPE, result.body.result.id)
         ).permissions
       ).toEqual({ write: { users: ['foo'] } });
->>>>>>> fb31b2de
     });
   });
 });