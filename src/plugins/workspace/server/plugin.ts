/*
 * Copyright OpenSearch Contributors
 * SPDX-License-Identifier: Apache-2.0
 */

import { Observable } from 'rxjs';
import { first } from 'rxjs/operators';
import { cloneDeep } from 'lodash';
import {
  PluginInitializerContext,
  CoreSetup,
  Plugin,
  Logger,
  CoreStart,
  SharedGlobalConfig,
} from '../../../core/server';
import {
  WORKSPACE_SAVED_OBJECTS_CLIENT_WRAPPER_ID,
  WORKSPACE_CONFLICT_CONTROL_SAVED_OBJECTS_CLIENT_WRAPPER_ID,
  WORKSPACE_ID_CONSUMER_WRAPPER_ID,
  PRIORITY_FOR_WORKSPACE_CONFLICT_CONTROL_WRAPPER,
  PRIORITY_FOR_WORKSPACE_ID_CONSUMER_WRAPPER,
  PRIORITY_FOR_PERMISSION_CONTROL_WRAPPER,
  WORKSPACE_UI_SETTINGS_CLIENT_WRAPPER_ID,
  PRIORITY_FOR_WORKSPACE_UI_SETTINGS_WRAPPER,
  WORKSPACE_INITIAL_APP_ID,
  WORKSPACE_NAVIGATION_APP_ID,
  DEFAULT_WORKSPACE,
  PRIORITY_FOR_REPOSITORY_WRAPPER,
  OPENSEARCHDASHBOARDS_CONFIG_PATH,
} from '../common/constants';
import { IWorkspaceClientImpl, WorkspacePluginSetup, WorkspacePluginStart } from './types';
import { WorkspaceClient } from './workspace_client';
import { registerRoutes } from './routes';
import { WorkspaceSavedObjectsClientWrapper } from './saved_objects';
import {
  cleanWorkspaceId,
  cleanUpACLAuditor,
  cleanUpClientCallAuditor,
  getACLAuditor,
  getWorkspaceIdFromUrl,
  getWorkspaceState,
  initializeACLAuditor,
  initializeClientCallAuditor,
  updateWorkspaceState,
} from '../../../core/server/utils';
import { WorkspaceConflictSavedObjectsClientWrapper } from './saved_objects/saved_objects_wrapper_for_check_workspace_conflict';
import {
  SavedObjectsPermissionControl,
  SavedObjectsPermissionControlContract,
} from './permission_control/client';
import { updateDashboardAdminStateForRequest } from './utils';
import { WorkspaceIdConsumerWrapper } from './saved_objects/workspace_id_consumer_wrapper';
import { WorkspaceUiSettingsClientWrapper } from './saved_objects/workspace_ui_settings_client_wrapper';
import { uiSettings } from './ui_settings';
import { RepositoryWrapper } from './saved_objects/repository_wrapper';
<<<<<<< HEAD
import { IdentitySourceRegistry } from './identity_service/identity_source_registry';
=======
import { DataSourcePluginSetup } from '../../data_source/server';

export interface WorkspacePluginDependencies {
  dataSource: DataSourcePluginSetup;
}
>>>>>>> 40e61c75

export class WorkspacePlugin implements Plugin<WorkspacePluginSetup, WorkspacePluginStart> {
  private readonly logger: Logger;
  private client?: IWorkspaceClientImpl;
  private workspaceConflictControl?: WorkspaceConflictSavedObjectsClientWrapper;
  private permissionControl?: SavedObjectsPermissionControlContract;
  private readonly globalConfig$: Observable<SharedGlobalConfig>;
  private workspaceSavedObjectsClientWrapper?: WorkspaceSavedObjectsClientWrapper;
  private workspaceUiSettingsClientWrapper?: WorkspaceUiSettingsClientWrapper;

  private proxyWorkspaceTrafficToRealHandler(setupDeps: CoreSetup) {
    /**
     * Proxy all {basePath}/w/{workspaceId}{osdPath*} paths to {basePath}{osdPath*}
     */
    setupDeps.http.registerOnPreRouting(async (request, response, toolkit) => {
      const workspaceId = getWorkspaceIdFromUrl(
        request.url.toString(),
        '' // No need to pass basePath here because the request.url will be rewrite by registerOnPreRouting method in `src/core/server/http/http_server.ts`
      );

      if (workspaceId) {
        updateWorkspaceState(request, {
          requestWorkspaceId: workspaceId,
        });
        const requestUrl = new URL(request.url.toString());
        requestUrl.pathname = cleanWorkspaceId(requestUrl.pathname);
        return toolkit.rewriteUrl(requestUrl.toString());
      }
      return toolkit.next();
    });
  }

  private setupPermission(core: CoreSetup) {
    this.permissionControl = new SavedObjectsPermissionControl(this.logger);

    core.http.registerOnPostAuth(async (request, response, toolkit) => {
      let groups: string[];
      let users: string[];

      // There may be calls to saved objects client before user get authenticated, need to add a try catch here as `getPrincipalsFromRequest` will throw error when user is not authenticated.
      try {
        ({ groups = [], users = [] } = this.permissionControl!.getPrincipalsFromRequest(request));
      } catch (e) {
        return toolkit.next();
      }
      // Get config from dynamic service client.
      const dynamicConfigServiceStart = await core.dynamicConfigService.getStartService();
      const store = dynamicConfigServiceStart.getAsyncLocalStore();
      const client = dynamicConfigServiceStart.getClient();
      const config = await client.getConfig(
        { pluginConfigPath: OPENSEARCHDASHBOARDS_CONFIG_PATH },
        { asyncLocalStorageContext: store! }
      );
      const configUsers: string[] = cloneDeep(config.dashboardAdmin.users);
      const configGroups: string[] = cloneDeep(config.dashboardAdmin.groups);

      updateDashboardAdminStateForRequest(request, groups, users, configGroups, configUsers);
      return toolkit.next();
    });

    this.workspaceSavedObjectsClientWrapper = new WorkspaceSavedObjectsClientWrapper(
      this.permissionControl
    );

    core.savedObjects.addClientWrapper(
      PRIORITY_FOR_PERMISSION_CONTROL_WRAPPER,
      WORKSPACE_SAVED_OBJECTS_CLIENT_WRAPPER_ID,
      this.workspaceSavedObjectsClientWrapper.wrapperFactory
    );

    core.savedObjects.addClientWrapper(
      PRIORITY_FOR_REPOSITORY_WRAPPER,
      // Give a symbol here so this wrapper won't be bypassed
      Symbol('repository_wrapper').toString(),
      new RepositoryWrapper().wrapperFactory
    );

    core.http.registerOnPreResponse((request, _response, toolkit) => {
      this.permissionControl?.clearSavedObjectsCache(request);
      return toolkit.next();
    });

    // Initialize ACL auditor in request.
    core.http.registerOnPostAuth((request, response, toolkit) => {
      initializeACLAuditor(request, this.logger);
      initializeClientCallAuditor(request);
      return toolkit.next();
    });

    // Clean up auditor before response.
    core.http.registerOnPreResponse((request, response, toolkit) => {
      const { isDashboardAdmin } = getWorkspaceState(request);
      if (!isDashboardAdmin) {
        // Only checkout auditor when current login user is not dashboard admin
        getACLAuditor(request)?.checkout();
      }
      cleanUpACLAuditor(request);
      cleanUpClientCallAuditor(request);
      return toolkit.next();
    });
  }

  private setUpRedirectPage(core: CoreSetup) {
    core.http.registerOnPostAuth(async (request, response, toolkit) => {
      const path = request.url.pathname;
      if (path === '/') {
        const workspaceListResponse = await this.client?.list(
          { request },
          { page: 1, perPage: 100 }
        );
        const basePath = core.http.basePath.serverBasePath;

        if (workspaceListResponse?.success && workspaceListResponse.result.total > 0) {
          const workspaceList = workspaceListResponse.result.workspaces;
          // If user only has one workspace, go to overview page of that workspace
          if (workspaceList.length === 1) {
            return response.redirected({
              headers: {
                location: `${basePath}/w/${workspaceList[0].id}/app/${WORKSPACE_NAVIGATION_APP_ID}`,
              },
            });
          }
          const [coreStart] = await core.getStartServices();
          const uiSettingsClient = coreStart.uiSettings.asScopedToClient(
            coreStart.savedObjects.getScopedClient(request)
          );
          const defaultWorkspaceId = await uiSettingsClient.get(DEFAULT_WORKSPACE);
          const defaultWorkspace = workspaceList.find(
            (workspace) => workspace.id === defaultWorkspaceId
          );
          // If user has a default workspace configured, go to overview page of that workspace
          // If user has more than one workspaces, go to homepage
          if (defaultWorkspace) {
            return response.redirected({
              headers: {
                location: `${basePath}/w/${defaultWorkspace.id}/app/${WORKSPACE_NAVIGATION_APP_ID}`,
              },
            });
          } else {
            return response.redirected({
              headers: { location: `${basePath}/app/home` },
            });
          }
        }
        // If user has no workspaces, go to initial page
        return response.redirected({
          headers: { location: `${basePath}/app/${WORKSPACE_INITIAL_APP_ID}` },
        });
      }
      return toolkit.next();
    });
  }

  constructor(initializerContext: PluginInitializerContext) {
    this.logger = initializerContext.logger.get();
    this.globalConfig$ = initializerContext.config.legacy.globalConfig$;
  }

  public async setup(core: CoreSetup, deps: WorkspacePluginDependencies) {
    this.logger.debug('Setting up Workspaces service');
    const globalConfig = await this.globalConfig$.pipe(first()).toPromise();
    const isPermissionControlEnabled = globalConfig.savedObjects.permission.enabled === true;
    const isDataSourceEnabled = !!deps.dataSource;

    // setup new ui_setting user's default workspace
    core.uiSettings.register(uiSettings);

    this.client = new WorkspaceClient(core, this.logger);

    await this.client.setup(core);

    this.workspaceConflictControl = new WorkspaceConflictSavedObjectsClientWrapper();

    core.savedObjects.addClientWrapper(
      PRIORITY_FOR_WORKSPACE_CONFLICT_CONTROL_WRAPPER,
      WORKSPACE_CONFLICT_CONTROL_SAVED_OBJECTS_CLIENT_WRAPPER_ID,
      this.workspaceConflictControl.wrapperFactory
    );
    this.proxyWorkspaceTrafficToRealHandler(core);

    const workspaceUiSettingsClientWrapper = new WorkspaceUiSettingsClientWrapper(this.logger);
    this.workspaceUiSettingsClientWrapper = workspaceUiSettingsClientWrapper;
    core.savedObjects.addClientWrapper(
      PRIORITY_FOR_WORKSPACE_UI_SETTINGS_WRAPPER,
      WORKSPACE_UI_SETTINGS_CLIENT_WRAPPER_ID,
      workspaceUiSettingsClientWrapper.wrapperFactory
    );

    core.savedObjects.addClientWrapper(
      PRIORITY_FOR_WORKSPACE_ID_CONSUMER_WRAPPER,
      WORKSPACE_ID_CONSUMER_WRAPPER_ID,
      new WorkspaceIdConsumerWrapper(this.client).wrapperFactory
    );

    const maxImportExportSize = core.savedObjects.getImportExportObjectLimit();
    this.logger.info('Workspace permission control enabled:' + isPermissionControlEnabled);
    if (isPermissionControlEnabled) this.setupPermission(core);

    const identitySource = globalConfig.opensearchDashboards.identity.source;
    const identitySourceRegistry = new IdentitySourceRegistry(this.logger, identitySource);

    const router = core.http.createRouter();

    registerRoutes({
      router,
      logger: this.logger,
      client: this.client as IWorkspaceClientImpl,
      maxImportExportSize,
      permissionControlClient: this.permissionControl,
      isPermissionControlEnabled,
<<<<<<< HEAD
      identitySourceRegistry,
=======
      isDataSourceEnabled,
>>>>>>> 40e61c75
    });

    core.capabilities.registerProvider(() => ({
      workspaces: {
        enabled: true,
        permissionEnabled: isPermissionControlEnabled,
      },
      dashboards: { isDashboardAdmin: false },
    }));
    // Dynamically update capabilities based on the auth information from request.
    core.capabilities.registerSwitcher((request) => {
      // If the value is undefined/true, the user is dashboard admin.
      const isDashboardAdmin = getWorkspaceState(request).isDashboardAdmin !== false;
      return { dashboards: { isDashboardAdmin } };
    });

    this.setUpRedirectPage(core);

    return {
      client: this.client,
      identitySourceRegistry,
    };
  }

  public start(core: CoreStart) {
    this.logger.debug('Starting Workspace service');
    this.permissionControl?.setup(core.savedObjects.getScopedClient, core.http.auth);
    this.client?.setSavedObjects(core.savedObjects);
    this.client?.setUiSettings(core.uiSettings);
    this.workspaceConflictControl?.setSerializer(core.savedObjects.createSerializer());
    this.workspaceSavedObjectsClientWrapper?.setScopedClient(core.savedObjects.getScopedClient);
    this.workspaceUiSettingsClientWrapper?.setScopedClient(core.savedObjects.getScopedClient);

    return {
      client: this.client as IWorkspaceClientImpl,
    };
  }

  public stop() {}
}<|MERGE_RESOLUTION|>--- conflicted
+++ resolved
@@ -54,15 +54,12 @@
 import { WorkspaceUiSettingsClientWrapper } from './saved_objects/workspace_ui_settings_client_wrapper';
 import { uiSettings } from './ui_settings';
 import { RepositoryWrapper } from './saved_objects/repository_wrapper';
-<<<<<<< HEAD
+import { DataSourcePluginSetup } from '../../data_source/server';
 import { IdentitySourceRegistry } from './identity_service/identity_source_registry';
-=======
-import { DataSourcePluginSetup } from '../../data_source/server';
 
 export interface WorkspacePluginDependencies {
   dataSource: DataSourcePluginSetup;
 }
->>>>>>> 40e61c75
 
 export class WorkspacePlugin implements Plugin<WorkspacePluginSetup, WorkspacePluginStart> {
   private readonly logger: Logger;
@@ -273,11 +270,8 @@
       maxImportExportSize,
       permissionControlClient: this.permissionControl,
       isPermissionControlEnabled,
-<<<<<<< HEAD
+      isDataSourceEnabled,
       identitySourceRegistry,
-=======
-      isDataSourceEnabled,
->>>>>>> 40e61c75
     });
 
     core.capabilities.registerProvider(() => ({
