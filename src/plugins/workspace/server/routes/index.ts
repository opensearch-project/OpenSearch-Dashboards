/*
 * Copyright OpenSearch Contributors
 * SPDX-License-Identifier: Apache-2.0
 */

import { schema } from '@osd/config-schema';
import {
  IRouter,
  Logger,
  PrincipalType,
  ACL,
  DEFAULT_NAV_GROUPS,
  WorkspacePermissionMode,
} from '../../../../core/server';
import { getUseCaseFeatureConfig } from '../../common/utils';
import {
  MAX_WORKSPACE_NAME_LENGTH,
  MAX_WORKSPACE_DESCRIPTION_LENGTH,
} from '../../common/constants';
import { IWorkspaceClientImpl, WorkspaceAttributeWithPermission } from '../types';
import { SavedObjectsPermissionControlContract } from '../permission_control/client';
import { registerDuplicateRoute } from './duplicate';
import { transferCurrentUserInPermissions, translatePermissionsToRole } from '../utils';
import { validateWorkspaceColor } from '../../common/utils';
import { IdentitySourceRegistry } from '../identity_service/identity_source_registry';

export const WORKSPACES_API_BASE_URL = '/api/workspaces';

const workspacePermissionMode = schema.oneOf([
  schema.literal(WorkspacePermissionMode.Read),
  schema.literal(WorkspacePermissionMode.Write),
  schema.literal(WorkspacePermissionMode.LibraryRead),
  schema.literal(WorkspacePermissionMode.LibraryWrite),
]);

const principalType = schema.oneOf([
  schema.literal(PrincipalType.Users),
  schema.literal(PrincipalType.Groups),
]);

const workspacePermissions = schema.recordOf(
  workspacePermissionMode,
  schema.recordOf(principalType, schema.arrayOf(schema.string()), {})
);

const dataSourceIds = schema.arrayOf(schema.string());
const dataConnectionIds = schema.arrayOf(schema.string());

const settingsSchema = schema.object({
  permissions: schema.maybe(workspacePermissions),
  dataSources: schema.maybe(dataSourceIds),
  dataConnections: schema.maybe(dataConnectionIds),
});

const featuresSchema = schema.arrayOf(schema.string(), {
  minSize: 1,
  validate: (featureConfigs) => {
    const validateUseCaseConfigs = [
      DEFAULT_NAV_GROUPS.all,
      DEFAULT_NAV_GROUPS.observability,
      DEFAULT_NAV_GROUPS['security-analytics'],
      DEFAULT_NAV_GROUPS.essentials,
      DEFAULT_NAV_GROUPS.search,
    ].map(({ id }) => getUseCaseFeatureConfig(id));

    const useCaseConfigCount = featureConfigs.filter((config) =>
      validateUseCaseConfigs.includes(config)
    ).length;

    if (useCaseConfigCount === 0) {
      return `At least one use case is required. Valid options: ${validateUseCaseConfigs.join(
        ', '
      )}`;
    } else if (useCaseConfigCount > 1) {
      return 'Only one use case is allowed per workspace.';
    }
  },
});

const workspaceOptionalAttributesSchema = {
  description: schema.maybe(schema.string({ maxLength: MAX_WORKSPACE_DESCRIPTION_LENGTH })),
  color: schema.maybe(
    schema.string({
      validate: (color) => {
        if (!validateWorkspaceColor(color)) {
          return 'invalid workspace color format';
        }
      },
    })
  ),
  icon: schema.maybe(schema.string()),
  defaultVISTheme: schema.maybe(schema.string()),
  reserved: schema.maybe(schema.boolean()),
};

const workspaceNameSchema = schema.string({
  maxLength: MAX_WORKSPACE_NAME_LENGTH,
  validate(value) {
    if (!value || value.trim().length === 0) {
      return "can't be empty or blank.";
    }
  },
});

const createWorkspaceAttributesSchema = schema.object({
  name: workspaceNameSchema,
  features: featuresSchema,
  ...workspaceOptionalAttributesSchema,
});

const updateWorkspaceAttributesSchema = schema.object({
  name: schema.maybe(workspaceNameSchema),
  features: schema.maybe(featuresSchema),
  ...workspaceOptionalAttributesSchema,
});

export function registerRoutes({
  client,
  logger,
  router,
  maxImportExportSize,
  permissionControlClient,
  isPermissionControlEnabled,
<<<<<<< HEAD
  identitySourceRegistry,
=======
  isDataSourceEnabled,
>>>>>>> 40e61c75
}: {
  client: IWorkspaceClientImpl;
  logger: Logger;
  router: IRouter;
  maxImportExportSize: number;
  permissionControlClient?: SavedObjectsPermissionControlContract;
  isPermissionControlEnabled: boolean;
<<<<<<< HEAD
  identitySourceRegistry: IdentitySourceRegistry;
=======
  isDataSourceEnabled: boolean;
>>>>>>> 40e61c75
}) {
  router.post(
    {
      path: `${WORKSPACES_API_BASE_URL}/_list`,
      validate: {
        body: schema.object({
          search: schema.maybe(schema.string()),
          sortOrder: schema.maybe(schema.string()),
          perPage: schema.number({ min: 0, defaultValue: 20 }),
          page: schema.number({ min: 0, defaultValue: 1 }),
          sortField: schema.maybe(schema.string()),
          searchFields: schema.maybe(schema.arrayOf(schema.string())),
          permissionModes: schema.maybe(schema.arrayOf(workspacePermissionMode)),
        }),
      },
    },
    router.handleLegacyErrors(async (context, req, res) => {
      const result = await client.list(
        {
          request: req,
        },
        req.body
      );
      if (!result.success) {
        return res.ok({ body: result });
      }
      const { workspaces } = result.result;

      // enrich workspace permissionMode
      const principals = permissionControlClient?.getPrincipalsFromRequest(req);
      workspaces.forEach((workspace) => {
        const permissionMode = translatePermissionsToRole(
          isPermissionControlEnabled,
          workspace.permissions,
          principals
        );
        workspace.permissionMode = permissionMode;
      });

      return res.ok({
        body: result,
      });
    })
  );
  router.get(
    {
      path: `${WORKSPACES_API_BASE_URL}/{id}`,
      validate: {
        params: schema.object({
          id: schema.string(),
        }),
      },
    },
    router.handleLegacyErrors(async (context, req, res) => {
      const { id } = req.params;
      const result = await client.get(
        {
          request: req,
        },
        id
      );

      return res.ok({
        body: result,
      });
    })
  );
  router.post(
    {
      path: `${WORKSPACES_API_BASE_URL}`,
      validate: {
        body: schema.object({
          attributes: createWorkspaceAttributesSchema,
          settings: settingsSchema,
        }),
      },
    },
    router.handleLegacyErrors(async (context, req, res) => {
      const { attributes, settings } = req.body;
      const principals = permissionControlClient?.getPrincipalsFromRequest(req);
      const createPayload: Omit<WorkspaceAttributeWithPermission, 'id'> & {
        dataSources?: string[];
        dataConnections?: string[];
      } = attributes;

      if (isPermissionControlEnabled) {
        createPayload.permissions = settings.permissions;
        if (!!principals?.users?.length) {
          const currentUserId = principals.users[0];
          const acl = new ACL(
            transferCurrentUserInPermissions(currentUserId, settings.permissions)
          );
          createPayload.permissions = acl.getPermissions();
        }
      }

      createPayload.dataSources = settings.dataSources;
      createPayload.dataConnections = settings.dataConnections;

      const result = await client.create(
        {
          request: req,
        },
        createPayload
      );
      return res.ok({ body: result });
    })
  );
  router.put(
    {
      path: `${WORKSPACES_API_BASE_URL}/{id?}`,
      validate: {
        params: schema.object({
          id: schema.string(),
        }),
        body: schema.object({
          attributes: updateWorkspaceAttributesSchema,
          settings: settingsSchema,
        }),
      },
    },
    router.handleLegacyErrors(async (context, req, res) => {
      const { id } = req.params;
      const { attributes, settings } = req.body;

      const result = await client.update(
        {
          request: req,
        },
        id,
        {
          ...attributes,
          ...(isPermissionControlEnabled ? { permissions: settings.permissions } : {}),
          ...{ dataSources: settings.dataSources },
          ...{ dataConnections: settings.dataConnections },
        }
      );
      return res.ok({ body: result });
    })
  );
  router.delete(
    {
      path: `${WORKSPACES_API_BASE_URL}/{id?}`,
      validate: {
        params: schema.object({
          id: schema.string(),
        }),
      },
    },
    router.handleLegacyErrors(async (context, req, res) => {
      const { id } = req.params;

      const result = await client.delete(
        {
          request: req,
        },
        id
      );
      return res.ok({ body: result });
    })
  );

  router.post(
    {
      path: `${WORKSPACES_API_BASE_URL}/_associate`,
      validate: {
        body: schema.object({
          workspaceId: schema.string(),
          savedObjects: schema.arrayOf(
            schema.object({ id: schema.string(), type: schema.string() })
          ),
        }),
      },
    },
    router.handleLegacyErrors(async (context, req, res) => {
      const { workspaceId, savedObjects } = req.body;

      const result = await client.associate(
        {
          request: req,
        },
        workspaceId,
        savedObjects
      );
      return res.ok({ body: result });
    })
  );

  router.post(
    {
      path: `${WORKSPACES_API_BASE_URL}/_dissociate`,
      validate: {
        body: schema.object({
          workspaceId: schema.string(),
          savedObjects: schema.arrayOf(
            schema.object({ id: schema.string(), type: schema.string() })
          ),
        }),
      },
    },
    router.handleLegacyErrors(async (context, req, res) => {
      const { workspaceId, savedObjects } = req.body;

      const result = await client.dissociate(
        {
          request: req,
        },
        workspaceId,
        savedObjects
      );
      return res.ok({ body: result });
    })
  );

  // duplicate saved objects among workspaces
<<<<<<< HEAD
  registerDuplicateRoute(router, logger, client, maxImportExportSize);

  router.post(
    {
      path: `${WORKSPACES_API_BASE_URL}/identity/_users`,
      validate: {
        body: schema.object({
          perPage: schema.number({ min: 0, defaultValue: 20 }),
          page: schema.number({ min: 0, defaultValue: 1 }),
        }),
      },
    },
    router.handleLegacyErrors(async (context, req, res) => {
      const handler = identitySourceRegistry.getSourceHandler();
      const result = handler.getUsers ? await handler.getUsers({}, req, context) : [];

      return res.ok({
        body: result,
      });
    })
  );

  router.post(
    {
      path: `${WORKSPACES_API_BASE_URL}/identity/_roles`,
      validate: {
        body: schema.object({
          perPage: schema.number({ min: 0, defaultValue: 20 }),
          page: schema.number({ min: 0, defaultValue: 1 }),
        }),
      },
    },
    router.handleLegacyErrors(async (context, req, res) => {
      const handler = identitySourceRegistry.getSourceHandler();

      const result = handler.getRoles ? await handler.getRoles({}, req, context) : [];
      return res.ok({
        body: result,
      });
    })
  );
=======
  registerDuplicateRoute(router, logger, client, maxImportExportSize, isDataSourceEnabled);
>>>>>>> 40e61c75
}<|MERGE_RESOLUTION|>--- conflicted
+++ resolved
@@ -121,11 +121,8 @@
   maxImportExportSize,
   permissionControlClient,
   isPermissionControlEnabled,
-<<<<<<< HEAD
+  isDataSourceEnabled,
   identitySourceRegistry,
-=======
-  isDataSourceEnabled,
->>>>>>> 40e61c75
 }: {
   client: IWorkspaceClientImpl;
   logger: Logger;
@@ -133,11 +130,8 @@
   maxImportExportSize: number;
   permissionControlClient?: SavedObjectsPermissionControlContract;
   isPermissionControlEnabled: boolean;
-<<<<<<< HEAD
+  isDataSourceEnabled: boolean;
   identitySourceRegistry: IdentitySourceRegistry;
-=======
-  isDataSourceEnabled: boolean;
->>>>>>> 40e61c75
 }) {
   router.post(
     {
@@ -352,9 +346,7 @@
     })
   );
 
-  // duplicate saved objects among workspaces
-<<<<<<< HEAD
-  registerDuplicateRoute(router, logger, client, maxImportExportSize);
+  registerDuplicateRoute(router, logger, client, maxImportExportSize, isDataSourceEnabled);
 
   router.post(
     {
@@ -395,7 +387,4 @@
       });
     })
   );
-=======
-  registerDuplicateRoute(router, logger, client, maxImportExportSize, isDataSourceEnabled);
->>>>>>> 40e61c75
 }