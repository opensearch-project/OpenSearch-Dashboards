/*
 * Copyright OpenSearch Contributors
 * SPDX-License-Identifier: Apache-2.0
 */

import { schema } from '@osd/config-schema';
import { CoreSetup, Logger, PrincipalType, ACL } from '../../../../core/server';
import { WorkspacePermissionMode } from '../../common/constants';
import { IWorkspaceClientImpl, WorkspaceAttributeWithPermission } from '../types';
import { SavedObjectsPermissionControlContract } from '../permission_control/client';
import { registerDuplicateRoute } from './duplicate';
import { transferCurrentUserInPermissions } from '../utils';

export const WORKSPACES_API_BASE_URL = '/api/workspaces';

const workspacePermissionMode = schema.oneOf([
  schema.literal(WorkspacePermissionMode.Read),
  schema.literal(WorkspacePermissionMode.Write),
  schema.literal(WorkspacePermissionMode.LibraryRead),
  schema.literal(WorkspacePermissionMode.LibraryWrite),
]);

const principalType = schema.oneOf([
  schema.literal(PrincipalType.Users),
  schema.literal(PrincipalType.Groups),
]);

const workspacePermissions = schema.recordOf(
  workspacePermissionMode,
  schema.recordOf(principalType, schema.arrayOf(schema.string()), {})
);

const dataSourceIds = schema.arrayOf(schema.string());

const settingsSchema = schema.object({
  permissions: schema.maybe(workspacePermissions),
  dataSources: schema.maybe(dataSourceIds),
});

const workspaceOptionalAttributesSchema = {
  description: schema.maybe(schema.string()),
  features: schema.maybe(schema.arrayOf(schema.string())),
  color: schema.maybe(schema.string()),
  icon: schema.maybe(schema.string()),
  defaultVISTheme: schema.maybe(schema.string()),
  reserved: schema.maybe(schema.boolean()),
};

const createWorkspaceAttributesSchema = schema.object({
  name: schema.string(),
  ...workspaceOptionalAttributesSchema,
});

const updateWorkspaceAttributesSchema = schema.object({
  name: schema.maybe(schema.string()),
  ...workspaceOptionalAttributesSchema,
});

export function registerRoutes({
  client,
  logger,
  http,
  maxImportExportSize,
  permissionControlClient,
  isPermissionControlEnabled,
}: {
  client: IWorkspaceClientImpl;
  logger: Logger;
  http: CoreSetup['http'];
  maxImportExportSize: number;
  permissionControlClient?: SavedObjectsPermissionControlContract;
  isPermissionControlEnabled: boolean;
}) {
  const router = http.createRouter();
  router.post(
    {
      path: `${WORKSPACES_API_BASE_URL}/_list`,
      validate: {
        body: schema.object({
          search: schema.maybe(schema.string()),
          sortOrder: schema.maybe(schema.string()),
          perPage: schema.number({ min: 0, defaultValue: 20 }),
          page: schema.number({ min: 0, defaultValue: 1 }),
          sortField: schema.maybe(schema.string()),
          searchFields: schema.maybe(schema.arrayOf(schema.string())),
          permissionModes: schema.maybe(schema.arrayOf(workspacePermissionMode)),
        }),
      },
    },
    router.handleLegacyErrors(async (context, req, res) => {
      const result = await client.list(
        {
          context,
          request: req,
          logger,
        },
        req.body
      );
      if (!result.success) {
        return res.ok({ body: result });
      }
      return res.ok({
        body: result,
      });
    })
  );
  router.get(
    {
      path: `${WORKSPACES_API_BASE_URL}/{id}`,
      validate: {
        params: schema.object({
          id: schema.string(),
        }),
      },
    },
    router.handleLegacyErrors(async (context, req, res) => {
      const { id } = req.params;
      const result = await client.get(
        {
          context,
          request: req,
          logger,
        },
        id
      );

      return res.ok({
        body: result,
      });
    })
  );
  router.post(
    {
      path: `${WORKSPACES_API_BASE_URL}`,
      validate: {
        body: schema.object({
          attributes: createWorkspaceAttributesSchema,
          settings: settingsSchema,
        }),
      },
    },
    router.handleLegacyErrors(async (context, req, res) => {
      const { attributes, settings } = req.body;
      const principals = permissionControlClient?.getPrincipalsFromRequest(req);
      const createPayload: Omit<WorkspaceAttributeWithPermission, 'id'> & {
        dataSources?: string[];
      } = attributes;

      if (isPermissionControlEnabled) {
<<<<<<< HEAD
        createPayload.permissions = permissions;
        if (!!principals?.users?.length) {
=======
        createPayload.permissions = settings.permissions;
        // Assign workspace owner to current user
        if (!!principals?.users?.length) {
          const acl = new ACL(settings.permissions);
>>>>>>> e0945af3
          const currentUserId = principals.users[0];
          const acl = new ACL(transferCurrentUserInPermissions(currentUserId, permissions));
          createPayload.permissions = acl.getPermissions();
        }
      }

      createPayload.dataSources = settings.dataSources;

      const result = await client.create(
        {
          context,
          request: req,
          logger,
        },
        createPayload
      );
      return res.ok({ body: result });
    })
  );
  router.put(
    {
      path: `${WORKSPACES_API_BASE_URL}/{id?}`,
      validate: {
        params: schema.object({
          id: schema.string(),
        }),
        body: schema.object({
          attributes: updateWorkspaceAttributesSchema,
          settings: settingsSchema,
        }),
      },
    },
    router.handleLegacyErrors(async (context, req, res) => {
      const { id } = req.params;
      const { attributes, settings } = req.body;

      const result = await client.update(
        {
          context,
          request: req,
          logger,
        },
        id,
        {
          ...attributes,
          ...(isPermissionControlEnabled ? { permissions: settings.permissions } : {}),
          ...{ dataSources: settings.dataSources },
        }
      );
      return res.ok({ body: result });
    })
  );
  router.delete(
    {
      path: `${WORKSPACES_API_BASE_URL}/{id?}`,
      validate: {
        params: schema.object({
          id: schema.string(),
        }),
      },
    },
    router.handleLegacyErrors(async (context, req, res) => {
      const { id } = req.params;

      const result = await client.delete(
        {
          context,
          request: req,
          logger,
        },
        id
      );
      return res.ok({ body: result });
    })
  );

  // duplicate saved objects among workspaces
  registerDuplicateRoute(router, logger, client, maxImportExportSize);
}<|MERGE_RESOLUTION|>--- conflicted
+++ resolved
@@ -147,17 +147,12 @@
       } = attributes;
 
       if (isPermissionControlEnabled) {
-<<<<<<< HEAD
-        createPayload.permissions = permissions;
+        createPayload.permissions = settings.permissions;
         if (!!principals?.users?.length) {
-=======
-        createPayload.permissions = settings.permissions;
-        // Assign workspace owner to current user
-        if (!!principals?.users?.length) {
-          const acl = new ACL(settings.permissions);
->>>>>>> e0945af3
           const currentUserId = principals.users[0];
-          const acl = new ACL(transferCurrentUserInPermissions(currentUserId, permissions));
+          const acl = new ACL(
+            transferCurrentUserInPermissions(currentUserId, settings.permissions)
+          );
           createPayload.permissions = acl.getPermissions();
         }
       }
