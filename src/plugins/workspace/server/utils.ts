--- conflicted
+++ resolved
@@ -13,11 +13,8 @@
   Principals,
   PrincipalType,
   SharedGlobalConfig,
-<<<<<<< HEAD
   Permissions,
-=======
   SavedObjectsClientContract,
->>>>>>> e0945af3
 } from '../../../core/server';
 import { AuthInfo } from './types';
 import { updateWorkspaceState } from '../../../core/server/utils';
@@ -96,7 +93,6 @@
   return [groupsResult, usersResult];
 };
 
-<<<<<<< HEAD
 export const transferCurrentUserInPermissions = (
   realUserId: string,
   permissions: Permissions | undefined
@@ -116,7 +112,8 @@
     }),
     {}
   );
-=======
+};
+
 export const getDataSourcesList = (client: SavedObjectsClientContract, workspaces: string[]) => {
   return client
     .find({
@@ -138,5 +135,4 @@
         return [];
       }
     });
->>>>>>> e0945af3
 };