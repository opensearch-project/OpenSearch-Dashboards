--- conflicted
+++ resolved
@@ -14,14 +14,10 @@
   OpenSearchDashboardsRequest,
   SavedObjectsFindOptions,
   SavedObjectsErrorHelpers,
-<<<<<<< HEAD
   SavedObjectsClientWrapperOptions,
-  SavedObject,
-=======
   SavedObject,
   SavedObjectsBulkGetObject,
   SavedObjectsBulkResponse,
->>>>>>> 080b0db8
 } from '../../../../core/server';
 import { IWorkspaceClientImpl } from '../types';
 import { validateIsWorkspaceDataSourceAndConnectionObjectType } from '../../common/utils';
@@ -66,7 +62,6 @@
     return type === UI_SETTINGS_SAVED_OBJECTS_TYPE;
   }
 
-<<<<<<< HEAD
   private async checkWorkspacesExist(
     workspaces: SavedObject['workspaces'] | null,
     wrapperOptions: SavedObjectsClientWrapperOptions
@@ -111,7 +106,8 @@
         );
       }
     }
-=======
+  }
+
   private validateObjectInAWorkspace<T>(
     object: SavedObject<T>,
     workspace: string,
@@ -140,7 +136,6 @@
     }
     // Allow access if the object is a global object (object.workspaces is null/[])
     return true;
->>>>>>> 080b0db8
   }
 
   public wrapperFactory: SavedObjectsClientWrapperFactory = (wrapperOptions) => {
