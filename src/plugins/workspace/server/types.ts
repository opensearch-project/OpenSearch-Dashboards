/*
 * Copyright OpenSearch Contributors
 * SPDX-License-Identifier: Apache-2.0
 */

import {
  Logger,
  OpenSearchDashboardsRequest,
  RequestHandlerContext,
  SavedObjectsFindResponse,
  CoreSetup,
  WorkspaceAttribute,
  SavedObjectsServiceStart,
} from '../../../core/server';
import { WorkspacePermissionMode } from '../common/constants';

export interface WorkspaceAttributeWithPermission extends WorkspaceAttribute {
  permissions?: WorkspacePermissionItem[];
}

export interface WorkspaceFindOptions {
  page?: number;
  perPage?: number;
  search?: string;
  searchFields?: string[];
  sortField?: string;
  sortOrder?: string;
}

export interface IRequestDetail {
  request: OpenSearchDashboardsRequest;
  context: RequestHandlerContext;
  logger: Logger;
}

export interface IWorkspaceClientImpl {
  /**
   * Setup function for workspace client, need to be called before any other methods.
   * @param dep {@link CoreSetup}
   * @returns a promise indicate if the setup has successed.
   * @public
   */
  setup(dep: CoreSetup): Promise<IResponse<boolean>>;
  /**
   * Set saved objects client that will be used inside the workspace client.
   * @param savedObjects {@link SavedObjectsServiceStart}
   * @returns void
   * @public
   */
  setSavedObjects(savedObjects: SavedObjectsServiceStart): void;
  /**
   * Create a workspace
   * @param requestDetail {@link IRequestDetail}
   * @param payload {@link WorkspaceAttribute}
   * @returns a Promise with a new-created id for the workspace
   * @public
   */
  create(
    requestDetail: IRequestDetail,
    payload: Omit<WorkspaceAttributeWithPermission, 'id'>
  ): Promise<IResponse<{ id: WorkspaceAttribute['id'] }>>;
  /**
   * List workspaces
   * @param requestDetail {@link IRequestDetail}
   * @param options {@link WorkspaceFindOptions}
   * @returns a Promise with workspaces list
   * @public
   */
  list(
    requestDetail: IRequestDetail,
    options: WorkspaceFindOptions
  ): Promise<
    IResponse<
      {
        workspaces: WorkspaceAttribute[];
      } & Pick<SavedObjectsFindResponse, 'page' | 'per_page' | 'total'>
    >
  >;
  /**
   * Get the detail of a given workspace id
   * @param requestDetail {@link IRequestDetail}
   * @param id workspace id
   * @returns a Promise with the detail of {@link WorkspaceAttribute}
   * @public
   */
  get(requestDetail: IRequestDetail, id: string): Promise<IResponse<WorkspaceAttribute>>;
  /**
   * Update the detail of a given workspace
   * @param requestDetail {@link IRequestDetail}
   * @param id workspace id
   * @param payload {@link WorkspaceAttribute}
   * @returns a Promise with a boolean result indicating if the update operation successed.
   * @public
   */
  update(
    requestDetail: IRequestDetail,
    id: string,
    payload: Omit<WorkspaceAttributeWithPermission, 'id'>
  ): Promise<IResponse<boolean>>;
  /**
   * Delete a given workspace
   * @param requestDetail {@link IRequestDetail}
   * @param id workspace id
   * @returns a Promise with a boolean result indicating if the delete operation successed.
   * @public
   */
  delete(requestDetail: IRequestDetail, id: string): Promise<IResponse<boolean>>;
  /**
   * Destroy the workspace client, should be called after the server disposes.
   * @returns a Promise with a boolean result indicating if the destroy operation successed.
   * @public
   */
  destroy(): Promise<IResponse<boolean>>;
}

export type IResponse<T> =
  | {
      result: T;
      success: true;
    }
  | {
      success: false;
      error?: string;
    };

<<<<<<< HEAD
export interface AuthInfo {
  backend_roles?: string[];
  user_name?: string;
}

export type WorkspacePermissionItem = {
  modes: Array<
    | WorkspacePermissionMode.LibraryRead
    | WorkspacePermissionMode.LibraryWrite
    | WorkspacePermissionMode.Read
    | WorkspacePermissionMode.Write
  >;
} & ({ type: 'user'; userId: string } | { type: 'group'; group: string });
=======
export interface WorkspacePluginSetup {
  client: IWorkspaceClientImpl;
}

export interface WorkspacePluginStart {
  client: IWorkspaceClientImpl;
}
>>>>>>> df6de4e2
<|MERGE_RESOLUTION|>--- conflicted
+++ resolved
@@ -123,7 +123,6 @@
       error?: string;
     };
 
-<<<<<<< HEAD
 export interface AuthInfo {
   backend_roles?: string[];
   user_name?: string;
@@ -137,12 +136,11 @@
     | WorkspacePermissionMode.Write
   >;
 } & ({ type: 'user'; userId: string } | { type: 'group'; group: string });
-=======
+
 export interface WorkspacePluginSetup {
   client: IWorkspaceClientImpl;
 }
 
 export interface WorkspacePluginStart {
   client: IWorkspaceClientImpl;
-}
->>>>>>> df6de4e2
+}