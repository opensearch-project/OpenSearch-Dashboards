--- conflicted
+++ resolved
@@ -149,11 +149,8 @@
 export const MAX_WORKSPACE_NAME_LENGTH = 40;
 export const MAX_WORKSPACE_DESCRIPTION_LENGTH = 200;
 
-<<<<<<< HEAD
 export enum AssociationDataSourceModalTab {
   OpenSearchConnections = 'opensearch-connections',
   DirectQueryConnections = 'direction-query-connections',
 }
-=======
-export const USE_CASE_PREFIX = 'use-case-';
->>>>>>> 76de9a30
+export const USE_CASE_PREFIX = 'use-case-';