--- conflicted
+++ resolved
@@ -36,10 +36,10 @@
  * to `options` based on the request, which will be honored by permission control wrapper and conflict wrapper.
  * 2. The order of permission wrapper and conflict wrapper does not matter as no dependency between these two wrappers.
  */
-<<<<<<< HEAD
-export const PRIORITY_FOR_WORKSPACE_ID_CONSUMER_WRAPPER = -2;
+export const PRIORITY_FOR_WORKSPACE_ID_CONSUMER_WRAPPER = -3;
+export const PRIORITY_FOR_WORKSPACE_UI_SETTINGS_WRAPPER = -2;
+export const PRIORITY_FOR_WORKSPACE_CONFLICT_CONTROL_WRAPPER = -1;
 export const PRIORITY_FOR_PERMISSION_CONTROL_WRAPPER = 0;
-export const PRIORITY_FOR_WORKSPACE_CONFLICT_CONTROL_WRAPPER = -1;
 
 export const WORKSPACE_APP_CATEGORIES: Record<string, AppCategory> = Object.freeze({
   // below categories are for workspace
@@ -78,10 +78,4 @@
     }),
     order: 14000,
   },
-});
-=======
-export const PRIORITY_FOR_WORKSPACE_ID_CONSUMER_WRAPPER = -3;
-export const PRIORITY_FOR_WORKSPACE_UI_SETTINGS_WRAPPER = -2;
-export const PRIORITY_FOR_WORKSPACE_CONFLICT_CONTROL_WRAPPER = -1;
-export const PRIORITY_FOR_PERMISSION_CONTROL_WRAPPER = 0;
->>>>>>> cc6a6681
+});