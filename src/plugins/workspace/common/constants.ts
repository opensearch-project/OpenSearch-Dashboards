--- conflicted
+++ resolved
@@ -183,10 +183,7 @@
   },
 });
 
-<<<<<<< HEAD
 export const MAX_WORKSPACE_PICKER_NUM = 3;
 export const MAX_WORKSPACE_NAME_LENGTH = 25;
 export const RECENT_WORKSPACES_KEY = 'recentWorkspaces';
-=======
-export const CURRENT_USER_PLACEHOLDER = '%me%';
->>>>>>> 9893ce11
+export const CURRENT_USER_PLACEHOLDER = '%me%';