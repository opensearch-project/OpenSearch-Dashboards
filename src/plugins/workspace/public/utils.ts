--- conflicted
+++ resolved
@@ -390,12 +390,7 @@
   application: ApplicationStart,
   http: HttpSetup
 ): string => {
-<<<<<<< HEAD
-  const appId = useCase?.features?.[0] || WORKSPACE_DETAIL_APP_ID;
-=======
-  const appId =
-    (useCase?.id !== ALL_USE_CASE_ID && useCase?.features?.[0].id) || WORKSPACE_DETAIL_APP_ID;
->>>>>>> 6537bfb3
+  const appId = useCase?.features?.[0].id || WORKSPACE_DETAIL_APP_ID;
   const useCaseURL = formatUrlWithWorkspaceId(
     application.getUrlForApp(appId, {
       absolute: false,
