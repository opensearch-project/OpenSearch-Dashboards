--- conflicted
+++ resolved
@@ -23,11 +23,6 @@
 export const isUseCaseFeatureConfig = (featureConfig: string) =>
   featureConfig.startsWith(USE_CASE_PREFIX);
 
-<<<<<<< HEAD
-export type WorkspaceUseCaseId = keyof typeof WORKSPACE_USE_CASES;
-
-=======
->>>>>>> fceba91b
 export const getUseCaseFromFeatureConfig = (featureConfig: string) => {
   if (isUseCaseFeatureConfig(featureConfig)) {
     return featureConfig.substring(USE_CASE_PREFIX.length);
