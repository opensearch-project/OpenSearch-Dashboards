--- conflicted
+++ resolved
@@ -25,11 +25,8 @@
 } from '../../../core/public';
 import { DEFAULT_SELECTED_FEATURES_IDS, WORKSPACE_DETAIL_APP_ID } from '../common/constants';
 import { WorkspaceUseCase } from './types';
-<<<<<<< HEAD
 import { formatUrlWithWorkspaceId } from '../../../core/public/utils';
-=======
 import { SigV4ServiceName } from '../../../plugins/data_source/common/data_sources';
->>>>>>> f59c2b96
 
 export const USE_CASE_PREFIX = 'use-case-';
 
@@ -209,11 +206,7 @@
   return client
     .find({
       type: 'data-source',
-<<<<<<< HEAD
-      fields: ['id', 'title', 'description', 'dataSourceEngineType'],
-=======
-      fields: ['id', 'title', 'auth'],
->>>>>>> f59c2b96
+      fields: ['id', 'title', 'auth', 'description', 'dataSourceEngineType'],
       perPage: 10000,
       workspaces,
     })
@@ -223,21 +216,15 @@
         return objects.map((source) => {
           const id = source.id;
           const title = source.get('title');
-<<<<<<< HEAD
+          const auth = source.get('auth');
           const description = source.get('description');
           const dataSourceEngineType = source.get('dataSourceEngineType');
           return {
             id,
             title,
+            auth,
             description,
             dataSourceEngineType,
-=======
-          const auth = source.get('auth');
-          return {
-            id,
-            title,
-            auth,
->>>>>>> f59c2b96
           };
         });
       } else {
