/*
 * Copyright OpenSearch Contributors
 * SPDX-License-Identifier: Apache-2.0
 */

import { combineLatest } from 'rxjs';
import {
  NavGroupType,
  SavedObjectsStart,
  NavGroupItemInMap,
  ALL_USE_CASE_ID,
  CoreStart,
  ChromeBreadcrumb,
  ApplicationStart,
  HttpSetup,
} from '../../../core/public';
import {
  App,
  AppCategory,
  AppNavLinkStatus,
  DEFAULT_APP_CATEGORIES,
  PublicAppInfo,
  WorkspaceObject,
  WorkspaceAvailability,
} from '../../../core/public';
import { DEFAULT_SELECTED_FEATURES_IDS, WORKSPACE_DETAIL_APP_ID } from '../common/constants';
import { WorkspaceUseCase } from './types';
import { formatUrlWithWorkspaceId } from '../../../core/public/utils';
import { SigV4ServiceName } from '../../../plugins/data_source/common/data_sources';

export const USE_CASE_PREFIX = 'use-case-';

export const getUseCaseFeatureConfig = (useCaseId: string) => `${USE_CASE_PREFIX}${useCaseId}`;

export const isUseCaseFeatureConfig = (featureConfig: string) =>
  featureConfig.startsWith(USE_CASE_PREFIX);

export const getUseCaseFromFeatureConfig = (featureConfig: string) => {
  if (isUseCaseFeatureConfig(featureConfig)) {
    return featureConfig.substring(USE_CASE_PREFIX.length);
  }
  return null;
};

export const isFeatureIdInsideUseCase = (
  featureId: string,
  useCaseId: string,
  useCases: WorkspaceUseCase[]
) => {
  const availableFeatures = useCases.find(({ id }) => id === useCaseId)?.features ?? [];
  return availableFeatures.some((feature) => feature.id === featureId);
};

export const isNavGroupInFeatureConfigs = (navGroupId: string, featureConfigs: string[]) =>
  featureConfigs.includes(getUseCaseFeatureConfig(navGroupId));

/**
 * Checks if a given feature matches the provided feature configuration.
 *
 * Rules:
 * 1. `*` matches any feature.
 * 2. Config starts with `@` matches category, for example, @management matches any feature of `management` category,
 * 3. To match a specific feature, use the feature id, such as `discover`,
 * 4. To exclude a feature or category, prepend with `!`, e.g., `!discover` or `!@management`.
 * 5. The order of featureConfig array matters. From left to right, later configs override the previous ones.
 *    For example, ['!@management', '*'] matches any feature because '*' overrides the previous setting: '!@management'.
 * 6. For feature id start with use case prefix, it will read use case's features and match every passed apps.
 *    For example, ['user-case-observability'] matches all features under observability use case.
 */
export const featureMatchesConfig = (featureConfigs: string[], useCases: WorkspaceUseCase[]) => ({
  id,
  category,
}: {
  id: string;
  category?: AppCategory;
}) => {
  let matched = false;
  let firstUseCaseId: string | undefined;

  /**
   * Iterate through each feature configuration to determine if the given feature matches any of them.
   * Note: The loop will not break prematurely because the order of featureConfigs array matters.
   * Later configurations may override previous ones, so each configuration must be evaluated in sequence.
   */
  for (const featureConfig of featureConfigs) {
    // '*' matches any feature
    if (featureConfig === '*') {
      matched = true;
    }

    // matches any feature inside use cases
    if (!firstUseCaseId) {
      const useCaseId = getUseCaseFromFeatureConfig(featureConfig);
      if (useCaseId) {
        firstUseCaseId = useCaseId;
        if (isFeatureIdInsideUseCase(id, firstUseCaseId, useCases)) {
          matched = true;
        }
      }
    }

    // The config starts with `@` matches a category
    if (category && featureConfig === `@${category.id}`) {
      matched = true;
    }

    // The config matches a feature id
    if (featureConfig === id) {
      matched = true;
    }

    // If a config starts with `!`, such feature or category will be excluded
    if (featureConfig.startsWith('!')) {
      if (category && featureConfig === `!@${category.id}`) {
        matched = false;
      }

      if (featureConfig === `!${id}`) {
        matched = false;
      }
    }
  }

  return matched;
};

/**
 * Check if an app is accessible in a workspace based on the workspace configured features
 */
export function isAppAccessibleInWorkspace(
  app: App,
  workspace: WorkspaceObject,
  availableUseCases: WorkspaceUseCase[]
) {
  /**
   * App is not accessible within workspace if it explicitly declare itself as WorkspaceAvailability.outsideWorkspace
   */
  if (app.workspaceAvailability === WorkspaceAvailability.outsideWorkspace) {
    return false;
  }

  /**
   * When workspace has no features configured, all apps are considered to be accessible
   */
  if (!workspace.features) {
    return true;
  }

  /**
   * When workspace is all use case, all apps are accessible
   */
  if (getFirstUseCaseOfFeatureConfigs(workspace.features) === ALL_USE_CASE_ID) {
    return true;
  }

  /**
   * The app is configured into a workspace, it is accessible after entering the workspace
   */
  const featureMatcher = featureMatchesConfig(workspace.features, availableUseCases);
  if (featureMatcher({ id: app.id, category: app.category })) {
    return true;
  }

  /*
   * An app with hidden nav link is not configurable by workspace, which means user won't be
   * able to select/unselect it when configuring workspace features. Such apps are by default
   * accessible when in a workspace.
   */
  if (app.navLinkStatus === AppNavLinkStatus.hidden) {
    return true;
  }

  /**
   * A chromeless app is not configurable by workspace, which means user won't be
   * able to select/unselect it when configuring workspace features. Such apps are by default
   * accessible when in a workspace.
   */
  if (app.chromeless) {
    return true;
  }
  return false;
}

// Get all apps that should be displayed in workspace when create/update a workspace.
export const filterWorkspaceConfigurableApps = (applications: PublicAppInfo[]) => {
  const visibleApplications = applications.filter(
    ({ navLinkStatus, chromeless, category, id, workspaceAvailability }) => {
      const filterCondition =
        navLinkStatus !== AppNavLinkStatus.hidden &&
        !chromeless &&
        !DEFAULT_SELECTED_FEATURES_IDS.includes(id) &&
        workspaceAvailability !== WorkspaceAvailability.outsideWorkspace;
      // If the category is management, only retain Dashboards Management which contains saved objets and index patterns.
      // Saved objets can show all saved objects in the current workspace and index patterns is at workspace level.
      if (category?.id === DEFAULT_APP_CATEGORIES.management.id) {
        return filterCondition && id === 'management';
      }
      return filterCondition;
    }
  );

  return visibleApplications;
};

export const getDataSourcesList = (client: SavedObjectsStart['client'], workspaces: string[]) => {
  return client
    .find({
      type: 'data-source',
      fields: ['id', 'title', 'auth', 'description', 'dataSourceEngineType'],
      perPage: 10000,
      workspaces,
    })
    .then((response) => {
      const objects = response?.savedObjects;
      if (objects) {
        return objects.map((source) => {
          const id = source.id;
          const title = source.get('title');
          const auth = source.get('auth');
          const description = source.get('description');
          const dataSourceEngineType = source.get('dataSourceEngineType');
          return {
            id,
            title,
            auth,
            description,
            dataSourceEngineType,
          };
        });
      } else {
        return [];
      }
    });
};

// If all connected data sources are serverless, will only allow to select essential use case.
export const getIsOnlyAllowEssentialUseCase = async (client: SavedObjectsStart['client']) => {
  const allDataSources = await getDataSourcesList(client, ['*']);
  if (allDataSources.length > 0) {
    return allDataSources.every(
      (ds) => ds?.auth?.credentials?.service === SigV4ServiceName.OpenSearchServerless
    );
  }
  return false;
};

export const convertNavGroupToWorkspaceUseCase = ({
  id,
  title,
  description,
  navLinks,
  type,
  order,
}: NavGroupItemInMap): WorkspaceUseCase => ({
  id,
  title,
  description,
<<<<<<< HEAD
  features: navLinks.map((item) => ({ id: item.id, title: item.title })),
  systematic: type === NavGroupType.SYSTEM,
=======
  features: navLinks.map((item) => item.id),
  systematic: type === NavGroupType.SYSTEM || id === ALL_USE_CASE_ID,
>>>>>>> 389ad1b7
  order,
});

export const isEqualWorkspaceUseCase = (a: WorkspaceUseCase, b: WorkspaceUseCase) => {
  if (a.id !== b.id) {
    return false;
  }
  if (a.title !== b.title) {
    return false;
  }
  if (a.description !== b.description) {
    return false;
  }
  if (a.systematic !== b.systematic) {
    return false;
  }
  if (a.order !== b.order) {
    return false;
  }
  if (
    a.features.length !== b.features.length ||
    a.features.some((aFeature) =>
      b.features.some(
        (bFeature) => aFeature.id !== bFeature.id || aFeature.title !== bFeature.title
      )
    )
  ) {
    return false;
  }
  return true;
};

const isNotNull = <T extends unknown>(value: T | null): value is T => !!value;

export const getFirstUseCaseOfFeatureConfigs = (featureConfigs: string[]): string | undefined =>
  featureConfigs.map(getUseCaseFromFeatureConfig).filter(isNotNull)[0];

export function enrichBreadcrumbsWithWorkspace(core: CoreStart) {
  return combineLatest([
    core.workspaces.currentWorkspace$,
    core.application.currentAppId$,
    core.chrome.navGroup.getCurrentNavGroup$(),
    core.chrome.navGroup.getNavGroupsMap$(),
  ]).subscribe(([currentWorkspace, appId, currentNavGroup, navGroupsMap]) => {
    prependWorkspaceToBreadcrumbs(core, currentWorkspace, appId, currentNavGroup, navGroupsMap);
  });
}

/**
 * prepend workspace or its use case to breadcrumbs
 * @param core CoreStart
 */
export function prependWorkspaceToBreadcrumbs(
  core: CoreStart,
  currentWorkspace: WorkspaceObject | null,
  appId: string | undefined,
  currentNavGroup: NavGroupItemInMap | undefined,
  navGroupsMap: Record<string, NavGroupItemInMap>
) {
  if (appId === WORKSPACE_DETAIL_APP_ID) {
    core.chrome.setBreadcrumbsEnricher(undefined);
    return;
  }

  /**
   * There has 3 cases
   * nav group is enable + workspace enable + in a workspace -> workspace enricher
   * nav group is enable + workspace enable + out a workspace -> nav group enricher
   * nav group is enable + workspace disabled -> nav group enricher
   *
   * switch workspace will cause page refresh, breadcrumbs enricher will reset automatically
   * so we don't need to have reset logic for workspace
   */
  if (currentWorkspace) {
    const useCase = getFirstUseCaseOfFeatureConfigs(currentWorkspace?.features || []);
    // get workspace the only use case
    if (useCase && useCase !== ALL_USE_CASE_ID) {
      currentNavGroup = navGroupsMap[useCase];
    }
    const navGroupBreadcrumb: ChromeBreadcrumb = {
      text: currentNavGroup?.title,
      onClick: () => {
        // current nav group links are sorted, we don't need to sort it again here
        if (currentNavGroup?.navLinks[0].id) {
          core.application.navigateToApp(currentNavGroup?.navLinks[0].id);
        }
      },
    };
    const homeBreadcrumb: ChromeBreadcrumb = {
      text: 'Home',
      onClick: () => {
        core.application.navigateToApp('home');
      },
    };

    core.chrome.setBreadcrumbsEnricher((breadcrumbs) => {
      if (!breadcrumbs || !breadcrumbs.length) return breadcrumbs;

      const workspaceBreadcrumb: ChromeBreadcrumb = {
        text: currentWorkspace.name,
        onClick: () => {
          core.application.navigateToApp(WORKSPACE_DETAIL_APP_ID);
        },
      };
      if (useCase === ALL_USE_CASE_ID) {
        if (currentNavGroup) {
          return [homeBreadcrumb, workspaceBreadcrumb, navGroupBreadcrumb, ...breadcrumbs];
        } else {
          return [homeBreadcrumb, workspaceBreadcrumb, ...breadcrumbs];
        }
      } else {
        return [homeBreadcrumb, navGroupBreadcrumb, ...breadcrumbs];
      }
    });
  }
}

export const getUseCaseUrl = (
  useCase: WorkspaceUseCase | undefined,
  workspace: WorkspaceObject,
  application: ApplicationStart,
  http: HttpSetup
): string => {
  const appId =
    (useCase?.id !== ALL_USE_CASE_ID && useCase?.features?.[0]) || WORKSPACE_DETAIL_APP_ID;
  const useCaseURL = formatUrlWithWorkspaceId(
    application.getUrlForApp(appId, {
      absolute: false,
    }),
    workspace.id,
    http.basePath
  );
  return useCaseURL;
};<|MERGE_RESOLUTION|>--- conflicted
+++ resolved
@@ -255,13 +255,8 @@
   id,
   title,
   description,
-<<<<<<< HEAD
   features: navLinks.map((item) => ({ id: item.id, title: item.title })),
-  systematic: type === NavGroupType.SYSTEM,
-=======
-  features: navLinks.map((item) => item.id),
   systematic: type === NavGroupType.SYSTEM || id === ALL_USE_CASE_ID,
->>>>>>> 389ad1b7
   order,
 });
 
@@ -386,7 +381,7 @@
   http: HttpSetup
 ): string => {
   const appId =
-    (useCase?.id !== ALL_USE_CASE_ID && useCase?.features?.[0]) || WORKSPACE_DETAIL_APP_ID;
+    (useCase?.id !== ALL_USE_CASE_ID && useCase?.features?.[0].id) || WORKSPACE_DETAIL_APP_ID;
   const useCaseURL = formatUrlWithWorkspaceId(
     application.getUrlForApp(appId, {
       absolute: false,
