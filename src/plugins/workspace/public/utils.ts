--- conflicted
+++ resolved
@@ -13,11 +13,8 @@
   ChromeBreadcrumb,
   ApplicationStart,
   HttpSetup,
-<<<<<<< HEAD
   NotificationsStart,
-=======
   DEFAULT_NAV_GROUPS,
->>>>>>> 5e0ce2b0
 } from '../../../core/public';
 import {
   App,
@@ -33,16 +30,14 @@
 import { formatUrlWithWorkspaceId } from '../../../core/public/utils';
 import { SigV4ServiceName } from '../../../plugins/data_source/common/data_sources';
 import {
-<<<<<<< HEAD
   DirectQueryDatasourceDetails,
   DATACONNECTIONS_BASE,
 } from '../../data_source_management/public';
 import { DataSource, DataSourceConnection, DataSourceConnectionType } from '../common/types';
-=======
+import {
   ANALYTICS_ALL_OVERVIEW_PAGE_ID,
   ESSENTIAL_OVERVIEW_PAGE_ID,
 } from '../../../plugins/content_management/public';
->>>>>>> 5e0ce2b0
 
 export const USE_CASE_PREFIX = 'use-case-';
 
