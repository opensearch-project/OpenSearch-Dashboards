--- conflicted
+++ resolved
@@ -5,10 +5,9 @@
 import { i18n } from '@osd/i18n';
 import React, { useMemo, useState } from 'react';
 import { useObservable } from 'react-use';
-<<<<<<< HEAD
 import {
   EuiTitle,
-  EuiAvatar,
+  EuiIcon,
   EuiPanel,
   EuiSpacer,
   EuiText,
@@ -17,9 +16,7 @@
   EuiListGroupItem,
   EuiEmptyPrompt,
 } from '@elastic/eui';
-=======
-import { EuiTitle, EuiListGroup, EuiListGroupItem, EuiIcon } from '@elastic/eui';
->>>>>>> 84d5de30
+
 import { BehaviorSubject } from 'rxjs';
 import { CoreStart, WorkspaceObject } from '../../../../../core/public';
 import { recentWorkspaceManager } from '../../recent_workspace_manager';
