--- conflicted
+++ resolved
@@ -78,7 +78,6 @@
     expect(screen.getByText('Learn more in Documentation')).toBeInTheDocument();
   });
 
-<<<<<<< HEAD
   it('should display consistent duplicate collaborators errors', async () => {
     const mockOnAddCollaborators = () => {
       throw new DuplicateCollaboratorError({ pendingAdded: ['user1'], existing: ['user2'] });
@@ -99,7 +98,9 @@
     fireEvent.click(addCollaboratorsButton);
     await waitFor(() => {
       expect(screen.getAllByText('A collaborator with this ID already exists.')).toHaveLength(2);
-=======
+    });
+  });
+
   it('should disable "Add collaborators" button during onAddCollaborators execution', async () => {
     const onAddCollaboratorsMock = jest.fn().mockReturnValue(
       new Promise((resolve) => {
@@ -121,7 +122,6 @@
 
     await waitFor(() => {
       expect(addCollaboratorsButton).not.toBeDisabled();
->>>>>>> 4334ecf2
     });
   });
 });