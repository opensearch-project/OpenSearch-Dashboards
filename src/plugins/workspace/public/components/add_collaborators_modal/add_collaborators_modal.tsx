--- conflicted
+++ resolved
@@ -86,7 +86,6 @@
   const [isAdding, setIsAdding] = useState(false);
 
   const handleAddCollaborators = async () => {
-<<<<<<< HEAD
     const collaboratorId2IdsMap = validInnerCollaborators.reduce<{
       [key: string]: number[];
     }>((previousValue, collaborator) => {
@@ -103,6 +102,7 @@
       return previousValue;
     }, {});
     setErrors({});
+    setIsAdding(true);
     try {
       await onAddCollaborators(
         validInnerCollaborators.map(({ id, ...collaborator }) => ({
@@ -126,13 +126,8 @@
         setErrors(generateDuplicateCollaboratorErrors(duplicateIds));
         return;
       }
-=======
-    setIsAdding(true);
-    try {
-      await onAddCollaborators(validCollaborators);
     } finally {
       setIsAdding(false);
->>>>>>> 4334ecf2
     }
   };
 
