--- conflicted
+++ resolved
@@ -26,13 +26,9 @@
 import {
   WORKSPACE_CREATE_APP_ID,
   WORKSPACE_LIST_APP_ID,
-<<<<<<< HEAD
-  WORKSPACE_OVERVIEW_APP_ID,
   MAX_WORKSPACE_PICKER_NUM,
   MAX_WORKSPACE_NAME_LENGTH,
-=======
   WORKSPACE_DETAIL_APP_ID,
->>>>>>> 38ae65b2
 } from '../../../common/constants';
 import { cleanWorkspaceId, formatUrlWithWorkspaceId } from '../../../../../core/public/utils';
 import { CoreStart, WorkspaceObject } from '../../../../../core/public';
@@ -223,7 +219,7 @@
                   onClick={() => {
                     window.location.assign(
                       formatUrlWithWorkspaceId(
-                        coreStart.application.getUrlForApp(WORKSPACE_OVERVIEW_APP_ID, {
+                        coreStart.application.getUrlForApp(WORKSPACE_DETAIL_APP_ID, {
                           absolute: false,
                         }),
                         currentWorkspace.id,
