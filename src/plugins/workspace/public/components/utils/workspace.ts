/*
 * Copyright OpenSearch Contributors
 * SPDX-License-Identifier: Apache-2.0
 */

import { WORKSPACE_DETAIL_APP_ID } from '../../../common/constants';
import { CoreStart } from '../../../../../core/public';
import { formatUrlWithWorkspaceId } from '../../../../../core/public/utils';
import { DetailTab } from '../workspace_form/constants';

type Core = Pick<CoreStart, 'application' | 'http'>;

export const navigateToWorkspaceDetail = (
  { application, http }: Core,
  workspaceId: string,
  tabId: string = DetailTab.Details
) => {
  navigateToAppWithinWorkspace(
    { application, http },
<<<<<<< HEAD
    id,
=======
    workspaceId,
>>>>>>> a59f8abc
    WORKSPACE_DETAIL_APP_ID,
    `/?tab=${tabId}`
  );
};

export const navigateToAppWithinWorkspace = (
  { application, http }: Core,
  workspaceId: string,
  appId: string,
<<<<<<< HEAD
  hash: string
=======
  hash?: string
>>>>>>> a59f8abc
) => {
  const newUrl = formatUrlWithWorkspaceId(
    application.getUrlForApp(appId, {
      absolute: true,
    }),
    workspaceId,
    http.basePath
  );
  if (newUrl) {
    const url = new URL(newUrl);
<<<<<<< HEAD
    url.hash = hash;
=======
    if (hash) {
      url.hash = hash;
    }
>>>>>>> a59f8abc
    application.navigateToUrl(url.toString());
  }
};<|MERGE_RESOLUTION|>--- conflicted
+++ resolved
@@ -17,11 +17,7 @@
 ) => {
   navigateToAppWithinWorkspace(
     { application, http },
-<<<<<<< HEAD
-    id,
-=======
     workspaceId,
->>>>>>> a59f8abc
     WORKSPACE_DETAIL_APP_ID,
     `/?tab=${tabId}`
   );
@@ -31,11 +27,7 @@
   { application, http }: Core,
   workspaceId: string,
   appId: string,
-<<<<<<< HEAD
-  hash: string
-=======
   hash?: string
->>>>>>> a59f8abc
 ) => {
   const newUrl = formatUrlWithWorkspaceId(
     application.getUrlForApp(appId, {
@@ -46,13 +38,9 @@
   );
   if (newUrl) {
     const url = new URL(newUrl);
-<<<<<<< HEAD
-    url.hash = hash;
-=======
     if (hash) {
       url.hash = hash;
     }
->>>>>>> a59f8abc
     application.navigateToUrl(url.toString());
   }
 };