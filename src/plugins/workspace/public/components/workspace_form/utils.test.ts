/*
 * Copyright OpenSearch Contributors
 * SPDX-License-Identifier: Apache-2.0
 */

import {
  validateWorkspaceForm,
  convertPermissionSettingsToPermissions,
  convertPermissionsToPermissionSettings,
<<<<<<< HEAD
  getNumberOfChanges,
=======
>>>>>>> e0945af3
  getNumberOfErrors,
} from './utils';
import { WorkspacePermissionMode } from '../../../common/constants';
import { WorkspacePermissionItemType } from './constants';
import { WorkspaceFormErrorCode } from './types';

describe('convertPermissionSettingsToPermissions', () => {
  it('should return undefined if permission items not provided', () => {
    expect(convertPermissionSettingsToPermissions(undefined)).toBeUndefined();
    expect(convertPermissionSettingsToPermissions([])).toBeUndefined();
  });

  it('should not add duplicate users and groups', () => {
    expect(
      convertPermissionSettingsToPermissions([
        {
          id: 0,
          type: WorkspacePermissionItemType.User,
          userId: 'duplicate-user',
          modes: [WorkspacePermissionMode.LibraryRead, WorkspacePermissionMode.Read],
        },
        {
          id: 1,
          type: WorkspacePermissionItemType.User,
          userId: 'duplicate-user',
          modes: [WorkspacePermissionMode.LibraryWrite, WorkspacePermissionMode.Read],
        },
        {
          id: 2,
          type: WorkspacePermissionItemType.Group,
          group: 'duplicate-group',
          modes: [WorkspacePermissionMode.LibraryRead, WorkspacePermissionMode.Read],
        },
        {
          id: 3,
          type: WorkspacePermissionItemType.Group,
          group: 'duplicate-group',
          modes: [WorkspacePermissionMode.LibraryWrite, WorkspacePermissionMode.Read],
        },
      ])
    ).toEqual({
      library_read: { users: ['duplicate-user'], groups: ['duplicate-group'] },
      library_write: { users: ['duplicate-user'], groups: ['duplicate-group'] },
      read: { users: ['duplicate-user'], groups: ['duplicate-group'] },
    });
  });

  it('should return consistent permissions', () => {
    expect(
      convertPermissionSettingsToPermissions([
        {
          id: 0,
          type: WorkspacePermissionItemType.User,
          userId: 'foo',
          modes: [WorkspacePermissionMode.LibraryRead, WorkspacePermissionMode.Read],
        },
        {
          id: 1,
          type: WorkspacePermissionItemType.Group,
          group: 'bar',
          modes: [WorkspacePermissionMode.LibraryWrite],
        },
      ])
    ).toEqual({
      library_read: { users: ['foo'] },
      library_write: { groups: ['bar'] },
      read: { users: ['foo'] },
    });
  });
});

describe('convertPermissionsToPermissionSettings', () => {
  it('should return consistent permission settings', () => {
    expect(
      convertPermissionsToPermissionSettings({
        library_read: { users: ['foo'] },
        library_write: { groups: ['bar'] },
        read: { users: ['foo'] },
        write: { groups: ['bar'] },
      })
    ).toEqual([
      {
        id: 0,
        type: WorkspacePermissionItemType.Group,
        group: 'bar',
        modes: [WorkspacePermissionMode.LibraryWrite, WorkspacePermissionMode.Write],
      },
      {
        id: 1,
        type: WorkspacePermissionItemType.User,
        userId: 'foo',
        modes: [WorkspacePermissionMode.LibraryRead, WorkspacePermissionMode.Read],
      },
    ]);
  });
  it('should separate to multi permission settings', () => {
    expect(
      convertPermissionsToPermissionSettings({
        library_read: { users: ['foo'] },
        library_write: { users: ['foo'] },
        read: { users: ['foo'] },
      })
    ).toEqual([
      {
        id: 0,
        type: WorkspacePermissionItemType.User,
        userId: 'foo',
        modes: [WorkspacePermissionMode.LibraryRead, WorkspacePermissionMode.Read],
      },
      {
        id: 1,
        type: WorkspacePermissionItemType.User,
        userId: 'foo',
        modes: [WorkspacePermissionMode.LibraryWrite, WorkspacePermissionMode.Read],
      },
    ]);
    expect(
      convertPermissionsToPermissionSettings({
        library_read: { groups: ['bar'] },
        library_write: { groups: ['bar'] },
        read: { groups: ['bar'] },
      })
    ).toEqual([
      {
        id: 0,
        type: WorkspacePermissionItemType.Group,
        group: 'bar',
        modes: [WorkspacePermissionMode.LibraryRead, WorkspacePermissionMode.Read],
      },
      {
        id: 1,
        type: WorkspacePermissionItemType.Group,
        group: 'bar',
        modes: [WorkspacePermissionMode.LibraryWrite, WorkspacePermissionMode.Read],
      },
    ]);
  });
  it('should only convert workspace supported permissions', () => {
    expect(
      convertPermissionsToPermissionSettings({
        another_read: { users: ['foo'] },
      })
    ).toEqual([]);
  });
});

describe('validateWorkspaceForm', () => {
  it('should return error if name is empty', () => {
    expect(validateWorkspaceForm({}, false).name).toEqual({
      code: WorkspaceFormErrorCode.WorkspaceNameMissing,
      message: "Name can't be empty.",
    });
  });
  it('should return error if name is invalid', () => {
    expect(validateWorkspaceForm({ name: '~' }, false).name).toEqual({
      code: WorkspaceFormErrorCode.InvalidWorkspaceName,
      message: 'Name is invalid. Enter a valid name.',
    });
  });
  it('should return error if use case is empty', () => {
    expect(validateWorkspaceForm({}, false).features).toEqual({
      code: WorkspaceFormErrorCode.UseCaseMissing,
      message: 'Use case is required. Select a use case.',
    });
  });
  it('should return error if permission setting type is invalid', () => {
    expect(
      validateWorkspaceForm(
        {
          name: 'test',
          permissionSettings: [{ id: 0 }],
        },
        true
      ).permissionSettings?.fields
    ).toEqual({
      0: { code: WorkspaceFormErrorCode.InvalidPermissionType, message: 'Invalid type' },
    });
  });
  it('should return error if permission setting modes is invalid', () => {
    expect(
      validateWorkspaceForm(
        {
          name: 'test',
          permissionSettings: [{ id: 0, type: WorkspacePermissionItemType.User, modes: [] }],
        },
        true
      ).permissionSettings?.fields
    ).toEqual({
      0: {
        code: WorkspaceFormErrorCode.InvalidPermissionModes,
        message: 'Invalid permission modes',
      },
    });
  });

  it('should return error if permission setting is duplicate', () => {
    expect(
      validateWorkspaceForm(
        {
          name: 'test',
          permissionSettings: [
            {
              id: 0,
              type: WorkspacePermissionItemType.User,
              modes: [WorkspacePermissionMode.LibraryRead],
              userId: 'foo',
            },
            {
              id: 1,
              type: WorkspacePermissionItemType.User,
              modes: [WorkspacePermissionMode.LibraryRead],
              userId: 'foo',
            },
          ],
        },
        true
      ).permissionSettings?.fields
    ).toEqual({
      1: {
        code: WorkspaceFormErrorCode.DuplicateUserIdPermissionSetting,
        message: 'User must be unique. Enter a unique user.',
      },
    });
    expect(
      validateWorkspaceForm(
        {
          name: 'test',
          permissionSettings: [
            {
              id: 0,
              type: WorkspacePermissionItemType.Group,
              modes: [WorkspacePermissionMode.LibraryRead],
              group: 'foo',
            },
            {
              id: 1,
              type: WorkspacePermissionItemType.Group,
              modes: [WorkspacePermissionMode.LibraryRead],
              group: 'foo',
            },
          ],
        },
        true
      ).permissionSettings?.fields
    ).toEqual({
      1: {
        code: WorkspaceFormErrorCode.DuplicateUserGroupPermissionSetting,
        message: 'User group must be unique. Enter a unique user group.',
      },
    });
  });

  it('should return error if owner is missing in permission settings', () => {
    expect(
      validateWorkspaceForm(
        {
          name: 'test',
        },
        true
      ).permissionSettings?.overall
    ).toEqual({
      code: WorkspaceFormErrorCode.PermissionSettingOwnerMissing,
      message: 'Permission setting missing',
    });

    expect(
      validateWorkspaceForm(
        {
          name: 'test',
          permissionSettings: [
            {
              id: 0,
              type: WorkspacePermissionItemType.User,
              modes: [WorkspacePermissionMode.LibraryRead],
              userId: 'foo',
            },
          ],
        },
        true
      ).permissionSettings?.overall
    ).toEqual({
      code: WorkspaceFormErrorCode.PermissionSettingOwnerMissing,
      message: 'Permission setting missing',
    });
  });

  it('should return empty object for valid form data', () => {
    expect(
      validateWorkspaceForm(
        {
          name: 'test',
          permissionSettings: [
            {
              id: 0,
              type: WorkspacePermissionItemType.Group,
              modes: [WorkspacePermissionMode.LibraryRead],
              group: 'foo',
            },
          ],
          features: ['use-case-observability'],
        },
        false
      )
    ).toEqual({});
  });
});

describe('getNumberOfChanges', () => {
  it('should return consistent name changes count', () => {
    expect(
      getNumberOfChanges(
        {
          name: 'foo',
        },
        {
          name: 'foo',
        }
      )
    ).toEqual(0);
    expect(
      getNumberOfChanges(
        {
          name: 'foo1',
        },
        {
          name: 'foo',
        }
      )
    ).toEqual(1);
  });
  it('should return consistent description changes count', () => {
    expect(
      getNumberOfChanges(
        {
          name: 'foo',
          description: 'bar',
        },
        {
          name: 'foo',
          description: 'bar',
        }
      )
    ).toEqual(0);
    expect(
      getNumberOfChanges(
        {
          name: 'foo',
        },
        {
          name: 'foo',
          description: 'bar',
        }
      )
    ).toEqual(1);
  });
  it('should return consistent features changes count', () => {
    expect(
      getNumberOfChanges(
        {
          name: 'foo',
          features: ['bar'],
        },
        {
          name: 'foo',
          features: ['bar'],
        }
      )
    ).toEqual(0);
    expect(
      getNumberOfChanges(
        {
          name: 'foo',
          features: [],
        },
        {
          name: 'foo',
          features: ['bar'],
        }
      )
    ).toEqual(1);
    expect(
      getNumberOfChanges(
        {
          name: 'foo',
          features: ['bar'],
        },
        {
          name: 'foo',
          features: [],
        }
      )
    ).toEqual(1);
  });
  it('should return consistent permission settings changes count', () => {
    expect(
      getNumberOfChanges(
        {
          name: 'foo',
          permissionSettings: [
            {
              id: 0,
              type: WorkspacePermissionItemType.User,
              userId: 'user-1',
              modes: [WorkspacePermissionMode.Write, WorkspacePermissionMode.LibraryWrite],
            },
          ],
        },
        {
          name: 'foo',
          permissionSettings: [
            {
              id: 0,
              type: WorkspacePermissionItemType.User,
              userId: 'user-1',
              modes: [WorkspacePermissionMode.Write, WorkspacePermissionMode.LibraryWrite],
            },
          ],
        }
      )
    ).toEqual(0);
    // for remove permission setting
    expect(
      getNumberOfChanges(
        {
          name: 'foo',
          permissionSettings: [
            {
              id: 0,
              type: WorkspacePermissionItemType.User,
              userId: 'user-1',
              modes: [WorkspacePermissionMode.Write, WorkspacePermissionMode.LibraryWrite],
            },
            {
              id: 1,
              type: WorkspacePermissionItemType.Group,
              group: 'group-1',
              modes: [WorkspacePermissionMode.Write, WorkspacePermissionMode.LibraryWrite],
            },
          ],
        },
        {
          name: 'foo',
          /**
           * These include three changes:
           * 1.Remove permission setting#0
           * 2.Modify permission setting#1
           * 3.Add permission setting#2
           */
          permissionSettings: [
            {
              id: 1,
              type: WorkspacePermissionItemType.Group,
              group: 'group-1',
              modes: [WorkspacePermissionMode.Read, WorkspacePermissionMode.LibraryWrite],
            },
            {
              id: 2,
              type: WorkspacePermissionItemType.User,
              userId: 'user-1',
              modes: [WorkspacePermissionMode.Write, WorkspacePermissionMode.LibraryWrite],
            },
          ],
        }
      )
    ).toEqual(3);
  });
});

describe('getNumberOfErrors', () => {
  it('should return zero if errors is empty', () => {
    expect(getNumberOfErrors({})).toEqual(0);
  });
  it('should return consistent name errors count', () => {
    expect(
      getNumberOfErrors({
        name: {
          code: WorkspaceFormErrorCode.WorkspaceNameMissing,
          message: '',
        },
      })
    ).toEqual(1);
  });
  it('should return consistent permission settings errors count', () => {
    expect(
      getNumberOfErrors({
        permissionSettings: {
          overall: {
            code: WorkspaceFormErrorCode.PermissionSettingOwnerMissing,
            message: '',
          },
          fields: {
            1: {
              code: WorkspaceFormErrorCode.DuplicateUserIdPermissionSetting,
              message: '',
            },
          },
        },
      })
    ).toEqual(2);
  });

  it('should return error if selected data source id is null', () => {
    expect(
      validateWorkspaceForm({
        name: 'test',
        selectedDataSources: [
          {
            id: '',
            title: 'title',
          },
        ],
      }).selectedDataSources
    ).toEqual({ 0: 'Invalid data source' });
  });

  it('should return error if selected data source id is duplicated', () => {
    expect(
      validateWorkspaceForm({
        name: 'test',
        selectedDataSources: [
          {
            id: 'id',
            title: 'title1',
          },
          {
            id: 'id',
            title: 'title2',
          },
        ],
      }).selectedDataSources
    ).toEqual({ '1': 'Duplicate data sources' });
  });
});

describe('getNumberOfErrors', () => {
  it('should calculate the error number of data sources form', () => {
    expect(
      getNumberOfErrors({
        selectedDataSources: {
          '0': 'Invalid data source',
        },
      })
    ).toEqual(1);
    expect(getNumberOfErrors({})).toEqual(0);
  });
});<|MERGE_RESOLUTION|>--- conflicted
+++ resolved
@@ -7,10 +7,7 @@
   validateWorkspaceForm,
   convertPermissionSettingsToPermissions,
   convertPermissionsToPermissionSettings,
-<<<<<<< HEAD
   getNumberOfChanges,
-=======
->>>>>>> e0945af3
   getNumberOfErrors,
 } from './utils';
 import { WorkspacePermissionMode } from '../../../common/constants';
@@ -316,170 +313,61 @@
       )
     ).toEqual({});
   });
+
+  it('should return error if selected data source id is null', () => {
+    expect(
+      validateWorkspaceForm(
+        {
+          name: 'test',
+          selectedDataSources: [
+            {
+              id: '',
+              title: 'title',
+            },
+          ],
+        },
+        false
+      ).selectedDataSources
+    ).toEqual({
+      0: { code: WorkspaceFormErrorCode.InvalidDataSource, message: 'Invalid data source' },
+    });
+  });
+
+  it('should return error if selected data source id is duplicated', () => {
+    expect(
+      validateWorkspaceForm(
+        {
+          name: 'test',
+          selectedDataSources: [
+            {
+              id: 'id',
+              title: 'title1',
+            },
+            {
+              id: 'id',
+              title: 'title2',
+            },
+          ],
+        },
+        false
+      ).selectedDataSources
+    ).toEqual({
+      '1': { code: WorkspaceFormErrorCode.InvalidDataSource, message: 'Duplicate data sources' },
+    });
+  });
 });
 
-describe('getNumberOfChanges', () => {
-  it('should return consistent name changes count', () => {
-    expect(
-      getNumberOfChanges(
-        {
-          name: 'foo',
-        },
-        {
-          name: 'foo',
-        }
-      )
-    ).toEqual(0);
-    expect(
-      getNumberOfChanges(
-        {
-          name: 'foo1',
-        },
-        {
-          name: 'foo',
-        }
-      )
+describe('getNumberOfErrors', () => {
+  it('should calculate the error number of data sources form', () => {
+    expect(
+      getNumberOfErrors({
+        selectedDataSources: {
+          0: { code: WorkspaceFormErrorCode.InvalidDataSource, message: 'Invalid data source' },
+        },
+      })
     ).toEqual(1);
-  });
-  it('should return consistent description changes count', () => {
-    expect(
-      getNumberOfChanges(
-        {
-          name: 'foo',
-          description: 'bar',
-        },
-        {
-          name: 'foo',
-          description: 'bar',
-        }
-      )
-    ).toEqual(0);
-    expect(
-      getNumberOfChanges(
-        {
-          name: 'foo',
-        },
-        {
-          name: 'foo',
-          description: 'bar',
-        }
-      )
-    ).toEqual(1);
-  });
-  it('should return consistent features changes count', () => {
-    expect(
-      getNumberOfChanges(
-        {
-          name: 'foo',
-          features: ['bar'],
-        },
-        {
-          name: 'foo',
-          features: ['bar'],
-        }
-      )
-    ).toEqual(0);
-    expect(
-      getNumberOfChanges(
-        {
-          name: 'foo',
-          features: [],
-        },
-        {
-          name: 'foo',
-          features: ['bar'],
-        }
-      )
-    ).toEqual(1);
-    expect(
-      getNumberOfChanges(
-        {
-          name: 'foo',
-          features: ['bar'],
-        },
-        {
-          name: 'foo',
-          features: [],
-        }
-      )
-    ).toEqual(1);
-  });
-  it('should return consistent permission settings changes count', () => {
-    expect(
-      getNumberOfChanges(
-        {
-          name: 'foo',
-          permissionSettings: [
-            {
-              id: 0,
-              type: WorkspacePermissionItemType.User,
-              userId: 'user-1',
-              modes: [WorkspacePermissionMode.Write, WorkspacePermissionMode.LibraryWrite],
-            },
-          ],
-        },
-        {
-          name: 'foo',
-          permissionSettings: [
-            {
-              id: 0,
-              type: WorkspacePermissionItemType.User,
-              userId: 'user-1',
-              modes: [WorkspacePermissionMode.Write, WorkspacePermissionMode.LibraryWrite],
-            },
-          ],
-        }
-      )
-    ).toEqual(0);
-    // for remove permission setting
-    expect(
-      getNumberOfChanges(
-        {
-          name: 'foo',
-          permissionSettings: [
-            {
-              id: 0,
-              type: WorkspacePermissionItemType.User,
-              userId: 'user-1',
-              modes: [WorkspacePermissionMode.Write, WorkspacePermissionMode.LibraryWrite],
-            },
-            {
-              id: 1,
-              type: WorkspacePermissionItemType.Group,
-              group: 'group-1',
-              modes: [WorkspacePermissionMode.Write, WorkspacePermissionMode.LibraryWrite],
-            },
-          ],
-        },
-        {
-          name: 'foo',
-          /**
-           * These include three changes:
-           * 1.Remove permission setting#0
-           * 2.Modify permission setting#1
-           * 3.Add permission setting#2
-           */
-          permissionSettings: [
-            {
-              id: 1,
-              type: WorkspacePermissionItemType.Group,
-              group: 'group-1',
-              modes: [WorkspacePermissionMode.Read, WorkspacePermissionMode.LibraryWrite],
-            },
-            {
-              id: 2,
-              type: WorkspacePermissionItemType.User,
-              userId: 'user-1',
-              modes: [WorkspacePermissionMode.Write, WorkspacePermissionMode.LibraryWrite],
-            },
-          ],
-        }
-      )
-    ).toEqual(3);
-  });
-});
-
-describe('getNumberOfErrors', () => {
+    expect(getNumberOfErrors({})).toEqual(0);
+  });
   it('should return zero if errors is empty', () => {
     expect(getNumberOfErrors({})).toEqual(0);
   });
@@ -511,49 +399,165 @@
       })
     ).toEqual(2);
   });
-
-  it('should return error if selected data source id is null', () => {
-    expect(
-      validateWorkspaceForm({
-        name: 'test',
-        selectedDataSources: [
-          {
-            id: '',
-            title: 'title',
-          },
-        ],
-      }).selectedDataSources
-    ).toEqual({ 0: 'Invalid data source' });
-  });
-
-  it('should return error if selected data source id is duplicated', () => {
-    expect(
-      validateWorkspaceForm({
-        name: 'test',
-        selectedDataSources: [
-          {
-            id: 'id',
-            title: 'title1',
-          },
-          {
-            id: 'id',
-            title: 'title2',
-          },
-        ],
-      }).selectedDataSources
-    ).toEqual({ '1': 'Duplicate data sources' });
-  });
 });
 
-describe('getNumberOfErrors', () => {
-  it('should calculate the error number of data sources form', () => {
-    expect(
-      getNumberOfErrors({
-        selectedDataSources: {
-          '0': 'Invalid data source',
-        },
-      })
+describe('getNumberOfChanges', () => {
+  it('should return consistent name changes count', () => {
+    expect(
+      getNumberOfChanges(
+        {
+          name: 'foo',
+        },
+        {
+          name: 'foo',
+        }
+      )
+    ).toEqual(0);
+    expect(
+      getNumberOfChanges(
+        {
+          name: 'foo1',
+        },
+        {
+          name: 'foo',
+        }
+      )
     ).toEqual(1);
-    expect(getNumberOfErrors({})).toEqual(0);
+  });
+  it('should return consistent description changes count', () => {
+    expect(
+      getNumberOfChanges(
+        {
+          name: 'foo',
+          description: 'bar',
+        },
+        {
+          name: 'foo',
+          description: 'bar',
+        }
+      )
+    ).toEqual(0);
+    expect(
+      getNumberOfChanges(
+        {
+          name: 'foo',
+        },
+        {
+          name: 'foo',
+          description: 'bar',
+        }
+      )
+    ).toEqual(1);
+  });
+  it('should return consistent features changes count', () => {
+    expect(
+      getNumberOfChanges(
+        {
+          name: 'foo',
+          features: ['bar'],
+        },
+        {
+          name: 'foo',
+          features: ['bar'],
+        }
+      )
+    ).toEqual(0);
+    expect(
+      getNumberOfChanges(
+        {
+          name: 'foo',
+          features: [],
+        },
+        {
+          name: 'foo',
+          features: ['bar'],
+        }
+      )
+    ).toEqual(1);
+    expect(
+      getNumberOfChanges(
+        {
+          name: 'foo',
+          features: ['bar'],
+        },
+        {
+          name: 'foo',
+          features: [],
+        }
+      )
+    ).toEqual(1);
+  });
+  it('should return consistent permission settings changes count', () => {
+    expect(
+      getNumberOfChanges(
+        {
+          name: 'foo',
+          permissionSettings: [
+            {
+              id: 0,
+              type: WorkspacePermissionItemType.User,
+              userId: 'user-1',
+              modes: [WorkspacePermissionMode.Write, WorkspacePermissionMode.LibraryWrite],
+            },
+          ],
+        },
+        {
+          name: 'foo',
+          permissionSettings: [
+            {
+              id: 0,
+              type: WorkspacePermissionItemType.User,
+              userId: 'user-1',
+              modes: [WorkspacePermissionMode.Write, WorkspacePermissionMode.LibraryWrite],
+            },
+          ],
+        }
+      )
+    ).toEqual(0);
+    // for remove permission setting
+    expect(
+      getNumberOfChanges(
+        {
+          name: 'foo',
+          permissionSettings: [
+            {
+              id: 0,
+              type: WorkspacePermissionItemType.User,
+              userId: 'user-1',
+              modes: [WorkspacePermissionMode.Write, WorkspacePermissionMode.LibraryWrite],
+            },
+            {
+              id: 1,
+              type: WorkspacePermissionItemType.Group,
+              group: 'group-1',
+              modes: [WorkspacePermissionMode.Write, WorkspacePermissionMode.LibraryWrite],
+            },
+          ],
+        },
+        {
+          name: 'foo',
+          /**
+           * These include three changes:
+           * 1.Remove permission setting#0
+           * 2.Modify permission setting#1
+           * 3.Add permission setting#2
+           */
+          permissionSettings: [
+            {
+              id: 1,
+              type: WorkspacePermissionItemType.Group,
+              group: 'group-1',
+              modes: [WorkspacePermissionMode.Read, WorkspacePermissionMode.LibraryWrite],
+            },
+            {
+              id: 2,
+              type: WorkspacePermissionItemType.User,
+              userId: 'user-1',
+              modes: [WorkspacePermissionMode.Write, WorkspacePermissionMode.LibraryWrite],
+            },
+          ],
+        }
+      )
+    ).toEqual(3);
   });
 });