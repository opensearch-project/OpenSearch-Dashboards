--- conflicted
+++ resolved
@@ -11,12 +11,9 @@
   getNumberOfErrors,
   isWorkspacePermissionSetting,
   getPermissionModeName,
-<<<<<<< HEAD
   getPermissionSettingsWithPrivacyType,
   convertPermissionsToPrivacyType,
-=======
   EMPTY_PERMISSIONS,
->>>>>>> 40e61c75
 } from './utils';
 import {
   WorkspacePermissionItemType,
