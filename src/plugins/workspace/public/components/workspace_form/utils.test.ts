--- conflicted
+++ resolved
@@ -484,19 +484,11 @@
       getNumberOfChanges(
         {
           name: 'foo',
-<<<<<<< HEAD
-          color: '#FFFFFF',
-        },
-        {
-          name: 'foo',
-          color: '#FFFFFF',
-=======
           color: '#000',
         },
         {
           name: 'foo',
           color: '#000',
->>>>>>> cd33e159
         }
       )
     ).toEqual(0);
@@ -504,19 +496,11 @@
       getNumberOfChanges(
         {
           name: 'foo',
-<<<<<<< HEAD
-          color: '#FFFFFF',
-        },
-        {
-          name: 'foo',
-          color: '#FFFF12',
-=======
           color: '#000',
         },
         {
           name: 'foo',
           color: '#001',
->>>>>>> cd33e159
         }
       )
     ).toEqual(1);
