--- conflicted
+++ resolved
@@ -5,18 +5,12 @@
 
 import { renderHook, act } from '@testing-library/react-hooks';
 import { applicationServiceMock } from '../../../../../core/public/mocks';
-<<<<<<< HEAD
-import { WorkspacePermissionMode } from '../../../common/constants';
 import { PermissionModeId } from '../../../../../core/public';
 import {
   optionIdToWorkspacePermissionModesMap,
   WorkspaceOperationType,
-  WorkspacePermissionItemType,
   WorkspacePrivacyItemType,
 } from './constants';
-=======
-import { WorkspaceOperationType } from './constants';
->>>>>>> 66331eb0
 import { WorkspaceFormSubmitData, WorkspaceFormErrorCode } from './types';
 import { useWorkspaceForm } from './use_workspace_form';
 import { waitFor } from '@testing-library/dom';
