--- conflicted
+++ resolved
@@ -42,25 +42,6 @@
     );
     expect(onSubmitMock).not.toHaveBeenCalled();
   });
-<<<<<<< HEAD
-  it('should return "Invalid workspace description" and not call onSubmit when invalid description', async () => {
-    const { renderResult, onSubmitMock } = setup({
-      id: 'foo',
-      name: 'test-workspace-name',
-      description: '~',
-    });
-    expect(renderResult.result.current.formErrors).toEqual({});
-
-    act(() => {
-      renderResult.result.current.handleFormSubmit({ preventDefault: jest.fn() });
-    });
-    expect(renderResult.result.current.formErrors).toEqual(
-      expect.objectContaining({
-        description: 'Invalid workspace description',
-      })
-    );
-    expect(onSubmitMock).not.toHaveBeenCalled();
-  });
   it('should return "Use case is required. Select a use case." and not call onSubmit', async () => {
     const { renderResult, onSubmitMock } = setup({
       id: 'foo',
@@ -78,8 +59,6 @@
     );
     expect(onSubmitMock).not.toHaveBeenCalled();
   });
-=======
->>>>>>> fe443e94
   it('should call onSubmit with workspace name and features', async () => {
     const { renderResult, onSubmitMock } = setup({
       id: 'foo',
