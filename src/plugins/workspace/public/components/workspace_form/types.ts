--- conflicted
+++ resolved
@@ -54,6 +54,8 @@
   DuplicateUserIdPermissionSetting,
   DuplicateUserGroupPermissionSetting,
   PermissionSettingOwnerMissing,
+  InvalidDataSource,
+  DuplicateDataSource,
 }
 
 export interface WorkspaceFormError {
@@ -62,19 +64,16 @@
 }
 
 export type WorkspaceFormErrors = {
-<<<<<<< HEAD
-  [key in keyof Omit<WorkspaceFormData, 'permissionSettings' | 'description'>]?: WorkspaceFormError;
+  [key in keyof Omit<
+    WorkspaceFormData,
+    'permissionSettings' | 'description' | 'selectedDataSources'
+  >]?: WorkspaceFormError;
 } & {
   permissionSettings?: {
     overall?: WorkspaceFormError;
     fields?: { [key: number]: WorkspaceFormError };
   };
-=======
-  [key in keyof Omit<WorkspaceFormData, 'permissionSettings' | 'selectedDataSources'>]?: string;
-} & {
-  permissionSettings?: { [key: number]: string };
-  selectedDataSources?: { [key: number]: string };
->>>>>>> e0945af3
+  selectedDataSources?: { [key: number]: WorkspaceFormError };
 };
 
 export interface WorkspaceFormProps {
