/*
 * Copyright OpenSearch Contributors
 * SPDX-License-Identifier: Apache-2.0
 */

import type { ApplicationStart, SavedObjectsStart } from '../../../../../core/public';
import type { WorkspacePermissionMode } from '../../../common/constants';
import type { DetailTab, WorkspaceOperationType, WorkspacePermissionItemType } from './constants';
import { DataSource } from '../../../common/types';
import { DataSourceManagementPluginSetup } from '../../../../../plugins/data_source_management/public';
import { WorkspaceUseCase } from '../../types';

export interface WorkspaceUserPermissionSetting {
  id: number;
  type: WorkspacePermissionItemType.User;
  userId: string;
  modes: WorkspacePermissionMode[];
}

export interface WorkspaceUserGroupPermissionSetting {
  id: number;
  type: WorkspacePermissionItemType.Group;
  group: string;
  modes: WorkspacePermissionMode[];
}

export type WorkspacePermissionSetting =
  | WorkspaceUserPermissionSetting
  | WorkspaceUserGroupPermissionSetting;

export interface WorkspaceFormSubmitData {
  name: string;
  description?: string;
  features?: string[];
  color?: string;
  permissionSettings?: WorkspacePermissionSetting[];
  selectedDataSources?: DataSource[];
}

export interface WorkspaceFormData extends WorkspaceFormSubmitData {
  id: string;
  reserved?: boolean;
}

export enum WorkspaceFormErrorCode {
  InvalidWorkspaceName,
  WorkspaceNameMissing,
  UseCaseMissing,
  InvalidPermissionType,
  InvalidPermissionModes,
  PermissionUserIdMissing,
  PermissionUserGroupMissing,
  DuplicateUserIdPermissionSetting,
  DuplicateUserGroupPermissionSetting,
  PermissionSettingOwnerMissing,
  InvalidDataSource,
  DuplicateDataSource,
  InvalidColor,
}

export interface WorkspaceFormError {
  message: string;
  code: WorkspaceFormErrorCode;
}

export type WorkspaceFormErrors = {
  [key in keyof Omit<
    WorkspaceFormData,
    'permissionSettings' | 'description' | 'selectedDataSources'
  >]?: WorkspaceFormError;
} & {
  permissionSettings?: {
    overall?: WorkspaceFormError;
    fields?: { [key: number]: WorkspaceFormError };
  };
  selectedDataSources?: { [key: number]: WorkspaceFormError };
};

export interface WorkspaceFormProps {
  application: ApplicationStart;
  savedObjects: SavedObjectsStart;
  onSubmit?: (formData: WorkspaceFormSubmitData) => void;
  defaultValues?: Partial<WorkspaceFormData>;
  operationType: WorkspaceOperationType;
  permissionEnabled?: boolean;
  detailTab?: DetailTab;
  dataSourceManagement?: DataSourceManagementPluginSetup;
  availableUseCases: WorkspaceUseCase[];
<<<<<<< HEAD
  detailTitle?: string;
=======
}

export interface WorkspaceDetailedFormProps extends WorkspaceFormProps {
  defaultValues?: WorkspaceFormData;
>>>>>>> cd33e159
}<|MERGE_RESOLUTION|>--- conflicted
+++ resolved
@@ -86,12 +86,9 @@
   detailTab?: DetailTab;
   dataSourceManagement?: DataSourceManagementPluginSetup;
   availableUseCases: WorkspaceUseCase[];
-<<<<<<< HEAD
   detailTitle?: string;
-=======
 }
 
 export interface WorkspaceDetailedFormProps extends WorkspaceFormProps {
   defaultValues?: WorkspaceFormData;
->>>>>>> cd33e159
 }