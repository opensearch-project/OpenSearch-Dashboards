--- conflicted
+++ resolved
@@ -267,11 +267,6 @@
           selection.forEach(({ id }) => {
             newSettings = newSettings.filter((_item) => _item.id !== id);
           });
-<<<<<<< HEAD
-          await handleSubmitPermissionSettings(newSettings as WorkspacePermissionSetting[]);
-          setSelection([]);
-          modal.close();
-=======
           const result = await handleSubmitPermissionSettings(
             newSettings as WorkspacePermissionSetting[]
           );
@@ -288,7 +283,6 @@
             setSelection([]);
             modal.close();
           }
->>>>>>> 4a2416f4
         },
         selections: selection,
       });
@@ -477,9 +471,6 @@
                     : item
                 );
               });
-<<<<<<< HEAD
-              await handleSubmitPermissionSettings(newSettings as WorkspacePermissionSetting[]);
-=======
               const result = await handleSubmitPermissionSettings(
                 newSettings as WorkspacePermissionSetting[]
               );
@@ -502,7 +493,6 @@
                   }),
                 });
               }
->>>>>>> 4a2416f4
               modal.close();
             }}
             cancelButtonText="Cancel"
@@ -551,9 +541,6 @@
                   selection.forEach(({ id }) => {
                     newSettings = newSettings.filter((_item) => _item.id !== id);
                   });
-<<<<<<< HEAD
-                  await handleSubmitPermissionSettings(newSettings as WorkspacePermissionSetting[]);
-=======
                   const result = await handleSubmitPermissionSettings(
                     newSettings as WorkspacePermissionSetting[]
                   );
@@ -568,7 +555,6 @@
                       }),
                     });
                   }
->>>>>>> 4a2416f4
                   modal.close();
                 },
                 selections: selection,
