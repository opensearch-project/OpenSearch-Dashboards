--- conflicted
+++ resolved
@@ -195,13 +195,8 @@
                     key={item.id}
                     size="xs"
                     label={item.name}
-<<<<<<< HEAD
-                    icon={<DirectQueryConnectionIcon type={item.type} />}
+                    icon={<ConnectionTypeIcon type={item.type} />}
                     style={{ maxHeight: '30px', gap: '2px' }}
-=======
-                    icon={<ConnectionTypeIcon type={item.type} />}
-                    style={{ maxHeight: '30px' }}
->>>>>>> ee9785ca
                   />
                 ))}
               </EuiListGroup>
