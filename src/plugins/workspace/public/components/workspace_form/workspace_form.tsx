/*
 * Copyright OpenSearch Contributors
 * SPDX-License-Identifier: Apache-2.0
 */

import React, { useRef } from 'react';
import { EuiPanel, EuiSpacer, EuiTitle, EuiForm } from '@elastic/eui';

import { WorkspaceFormProps } from './types';
import { useWorkspaceForm } from './use_workspace_form';
import { WorkspacePermissionSettingPanel } from './workspace_permission_setting_panel';
import { WorkspaceUseCase } from './workspace_use_case';
import { WorkspaceFormErrorCallout } from './workspace_form_error_callout';
import { WorkspaceCreateActionPanel } from './workspace_create_action_panel';
import { SelectDataSourcePanel } from './select_data_source_panel';
import { EnterDetailsPanel } from './workspace_enter_details_panel';
import {
  selectDataSourceTitle,
  usersAndPermissionsTitle,
  workspaceDetailsTitle,
  workspaceUseCaseTitle,
} from './constants';

export const WorkspaceForm = (props: WorkspaceFormProps) => {
  const {
    application,
    savedObjects,
    defaultValues,
    permissionEnabled,
    dataSourceManagement: isDataSourceEnabled,
    availableUseCases,
    operationType,
  } = props;
  const {
    formId,
    formData,
    formErrors,
    numberOfErrors,
<<<<<<< HEAD
=======
    numberOfChanges,
    setName,
    setDescription,
>>>>>>> 7aef6e3e
    handleFormSubmit,
    handleColorChange,
    handleUseCaseChange,
    setPermissionSettings,
    setSelectedDataSources,
  } = useWorkspaceForm(props);

  const disabledUserOrGroupInputIdsRef = useRef(
    defaultValues?.permissionSettings?.map((item) => item.id) ?? []
  );
  const isDashboardAdmin = application?.capabilities?.dashboards?.isDashboardAdmin ?? false;

  return (
    <EuiForm id={formId} onSubmit={handleFormSubmit} component="form">
      {numberOfErrors > 0 && (
        <>
          <WorkspaceFormErrorCallout errors={formErrors} />
          <EuiSpacer />
        </>
      )}

      <EuiPanel>
        <EuiTitle size="s">
          <h2>{workspaceDetailsTitle}</h2>
        </EuiTitle>
        <EuiSpacer size="s" />
        <EnterDetailsPanel
          formErrors={formErrors}
          name={formData.name}
          description={formData.description}
          color={formData.color}
          readOnly={!!defaultValues?.reserved}
          handleColorChange={handleColorChange}
          onNameChange={setName}
          onDescriptionChange={setDescription}
        />
      </EuiPanel>
      <EuiSpacer />
      <EuiPanel>
        <EuiTitle size="s">
          <h2>{workspaceUseCaseTitle}</h2>
        </EuiTitle>
        <EuiSpacer size="s" />
        <WorkspaceUseCase
          value={formData.useCase}
          onChange={handleUseCaseChange}
          formErrors={formErrors}
          availableUseCases={availableUseCases}
          savedObjects={savedObjects}
          operationType={operationType}
        />
      </EuiPanel>
      <EuiSpacer />
      {permissionEnabled && (
        <EuiPanel>
          <EuiTitle size="s">
            <h2>{usersAndPermissionsTitle}</h2>
          </EuiTitle>
          <EuiSpacer size="m" />
          <WorkspacePermissionSettingPanel
            errors={formErrors.permissionSettings?.fields}
            onChange={setPermissionSettings}
            permissionSettings={formData.permissionSettings}
            disabledUserOrGroupInputIds={disabledUserOrGroupInputIdsRef.current}
            data-test-subj={`workspaceForm-permissionSettingPanel`}
          />
        </EuiPanel>
      )}
      <EuiSpacer />

      {/* SelectDataSourcePanel is only visible for dashboard admin and when data source is enabled*/}
      {isDashboardAdmin && isDataSourceEnabled && (
        <EuiPanel>
          <EuiTitle size="s">
            <h2>{selectDataSourceTitle}</h2>
          </EuiTitle>
          <SelectDataSourcePanel
            errors={formErrors.selectedDataSources}
            onChange={setSelectedDataSources}
            savedObjects={savedObjects}
            selectedDataSources={formData.selectedDataSources}
            data-test-subj={`workspaceForm-dataSourcePanel`}
          />
        </EuiPanel>
      )}
      <EuiSpacer />
<<<<<<< HEAD
      <WorkspaceCreateActionPanel formId={formId} application={application} />
=======
      {operationType === WorkspaceOperationType.Create && (
        <WorkspaceCreateActionPanel formData={formData} formId={formId} application={application} />
      )}
      {operationType === WorkspaceOperationType.Update && (
        <WorkspaceBottomBar
          formId={formId}
          application={application}
          numberOfChanges={numberOfChanges}
        />
      )}
>>>>>>> 7aef6e3e
    </EuiForm>
  );
};<|MERGE_RESOLUTION|>--- conflicted
+++ resolved
@@ -36,12 +36,9 @@
     formData,
     formErrors,
     numberOfErrors,
-<<<<<<< HEAD
-=======
     numberOfChanges,
     setName,
     setDescription,
->>>>>>> 7aef6e3e
     handleFormSubmit,
     handleColorChange,
     handleUseCaseChange,
@@ -128,20 +125,7 @@
         </EuiPanel>
       )}
       <EuiSpacer />
-<<<<<<< HEAD
-      <WorkspaceCreateActionPanel formId={formId} application={application} />
-=======
-      {operationType === WorkspaceOperationType.Create && (
-        <WorkspaceCreateActionPanel formData={formData} formId={formId} application={application} />
-      )}
-      {operationType === WorkspaceOperationType.Update && (
-        <WorkspaceBottomBar
-          formId={formId}
-          application={application}
-          numberOfChanges={numberOfChanges}
-        />
-      )}
->>>>>>> 7aef6e3e
+      <WorkspaceCreateActionPanel formData={formData} formId={formId} application={application} />
     </EuiForm>
   );
 };