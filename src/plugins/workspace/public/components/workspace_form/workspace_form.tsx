--- conflicted
+++ resolved
@@ -21,13 +21,10 @@
 import { useWorkspaceForm } from './use_workspace_form';
 import { WorkspacePermissionSettingPanel } from './workspace_permission_setting_panel';
 import { WorkspaceUseCase } from './workspace_use_case';
-<<<<<<< HEAD
 import { WorkspaceOperationType } from './constants';
 import { WorkspaceFormErrorCallout } from './workspace_form_error_callout';
 import { WorkspaceCreateActionPanel } from './workspace_create_action_panel';
-=======
 import { SelectDataSourcePanel } from './select_data_source_panel';
->>>>>>> e0945af3
 
 export const WorkspaceForm = (props: WorkspaceFormProps) => {
   const {
@@ -168,18 +165,6 @@
         </EuiPanel>
       )}
       <EuiSpacer />
-<<<<<<< HEAD
-      {operationType === WorkspaceOperationType.Create && (
-        <WorkspaceCreateActionPanel formId={formId} application={application} />
-      )}
-      {operationType === WorkspaceOperationType.Update && (
-        <WorkspaceBottomBar
-          formId={formId}
-          application={application}
-          numberOfChanges={numberOfChanges}
-        />
-      )}
-=======
       <EuiPanel>
         <EuiTitle size="s">
           <h2>
@@ -197,13 +182,16 @@
         />
       </EuiPanel>
       <EuiSpacer />
-      <WorkspaceBottomBar
-        operationType={operationType}
-        formId={formId}
-        application={application}
-        numberOfErrors={numberOfErrors}
-      />
->>>>>>> e0945af3
+      {operationType === WorkspaceOperationType.Create && (
+        <WorkspaceCreateActionPanel formId={formId} application={application} />
+      )}
+      {operationType === WorkspaceOperationType.Update && (
+        <WorkspaceBottomBar
+          formId={formId}
+          application={application}
+          numberOfChanges={numberOfChanges}
+        />
+      )}
     </EuiForm>
   );
 };