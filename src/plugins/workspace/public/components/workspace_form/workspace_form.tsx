/*
 * Copyright OpenSearch Contributors
 * SPDX-License-Identifier: Apache-2.0
 */

<<<<<<< HEAD
import React, { useCallback, useRef } from 'react';
import { EuiPanel, EuiSpacer, EuiTitle, EuiForm } from '@elastic/eui';

=======
import React, { useRef } from 'react';
import { EuiPanel, EuiSpacer, EuiTitle, EuiForm, EuiText } from '@elastic/eui';
import { i18n } from '@osd/i18n';
>>>>>>> ba5fe502
import { WorkspaceFormProps } from './types';
import { useWorkspaceForm } from './use_workspace_form';
import { WorkspacePermissionSettingPanel } from './workspace_permission_setting_panel';
import { WorkspaceUseCase } from './workspace_use_case';
import { WorkspaceFormErrorCallout } from './workspace_form_error_callout';
import { WorkspaceCreateActionPanel } from './workspace_create_action_panel';
import { SelectDataSourcePanel } from './select_data_source_panel';
import { EnterDetailsPanel } from './workspace_enter_details_panel';
import {
  selectDataSourceTitle,
  usersAndPermissionsCreatePageTitle,
  workspaceDetailsTitle,
  workspaceUseCaseTitle,
} from './constants';

export const WorkspaceForm = (props: WorkspaceFormProps) => {
  const {
    application,
    savedObjects,
    defaultValues,
    permissionEnabled,
    dataSourceManagement: isDataSourceEnabled,
    availableUseCases,
  } = props;
  const {
    formId,
    formData,
    formErrors,
    numberOfErrors,
    setName,
    setDescription,
    handleFormSubmit,
    handleColorChange,
    handleUseCaseChange: handleUseCaseChangeInHook,
    setPermissionSettings,
    setSelectedDataSources,
  } = useWorkspaceForm(props);
  const nameManualChangedRef = useRef(false);

  const disabledUserOrGroupInputIdsRef = useRef(
    defaultValues?.permissionSettings?.map((item) => item.id) ?? []
  );
  const isDashboardAdmin = application?.capabilities?.dashboards?.isDashboardAdmin ?? false;
  const handleNameInputChange = useCallback(
    (newName) => {
      setName(newName);
      nameManualChangedRef.current = true;
    },
    [setName]
  );
  const handleUseCaseChange = useCallback(
    (newUseCase) => {
      handleUseCaseChangeInHook(newUseCase);
      const useCase = availableUseCases.find((item) => newUseCase === item.id);
      if (!nameManualChangedRef.current && useCase) {
        setName(useCase.title);
      }
    },
    [handleUseCaseChangeInHook, availableUseCases, setName]
  );

  return (
    <EuiForm id={formId} onSubmit={handleFormSubmit} component="form">
      {numberOfErrors > 0 && (
        <>
          <WorkspaceFormErrorCallout errors={formErrors} />
          <EuiSpacer />
        </>
      )}

      <EuiPanel>
        <EuiTitle size="s">
          <h2>{workspaceDetailsTitle}</h2>
        </EuiTitle>
        <EuiSpacer size="s" />
        <EnterDetailsPanel
          formErrors={formErrors}
          name={formData.name}
          description={formData.description}
          color={formData.color}
          readOnly={!!defaultValues?.reserved}
          handleColorChange={handleColorChange}
          onNameChange={handleNameInputChange}
          onDescriptionChange={setDescription}
        />
      </EuiPanel>
      <EuiSpacer />
      <EuiPanel>
        <EuiTitle size="s">
          <h2>{workspaceUseCaseTitle}</h2>
        </EuiTitle>
        <EuiSpacer size="s" />
        <WorkspaceUseCase
          value={formData.useCase}
          onChange={handleUseCaseChange}
          formErrors={formErrors}
          availableUseCases={availableUseCases}
        />
      </EuiPanel>
      <EuiSpacer />
      {permissionEnabled && (
        <EuiPanel>
          <EuiTitle size="s">
            <h2>{usersAndPermissionsCreatePageTitle}</h2>
          </EuiTitle>
          <EuiSpacer size="s" />
          <EuiText size="xs" color="default">
            {i18n.translate('workspace.form.usersAndPermissions.description', {
              defaultMessage:
                'You will be added as an owner to the workspace. Select additional users and user groups as workspace collaborators with different access levels.',
            })}
          </EuiText>
          <EuiSpacer size="m" />
          <WorkspacePermissionSettingPanel
            errors={formErrors.permissionSettings?.fields}
            onChange={setPermissionSettings}
            permissionSettings={formData.permissionSettings}
            disabledUserOrGroupInputIds={disabledUserOrGroupInputIdsRef.current}
            data-test-subj={`workspaceForm-permissionSettingPanel`}
          />
        </EuiPanel>
      )}
      <EuiSpacer />

      {/* SelectDataSourcePanel is only visible for dashboard admin and when data source is enabled*/}
      {isDashboardAdmin && isDataSourceEnabled && (
        <EuiPanel>
          <EuiTitle size="s">
            <h2>{selectDataSourceTitle}</h2>
          </EuiTitle>
          <SelectDataSourcePanel
            errors={formErrors.selectedDataSources}
            onChange={setSelectedDataSources}
            savedObjects={savedObjects}
            selectedDataSources={formData.selectedDataSources}
            data-test-subj={`workspaceForm-dataSourcePanel`}
          />
        </EuiPanel>
      )}
      <EuiSpacer />
      <WorkspaceCreateActionPanel formData={formData} formId={formId} application={application} />
    </EuiForm>
  );
};<|MERGE_RESOLUTION|>--- conflicted
+++ resolved
@@ -3,15 +3,9 @@
  * SPDX-License-Identifier: Apache-2.0
  */
 
-<<<<<<< HEAD
 import React, { useCallback, useRef } from 'react';
-import { EuiPanel, EuiSpacer, EuiTitle, EuiForm } from '@elastic/eui';
-
-=======
-import React, { useRef } from 'react';
 import { EuiPanel, EuiSpacer, EuiTitle, EuiForm, EuiText } from '@elastic/eui';
 import { i18n } from '@osd/i18n';
->>>>>>> ba5fe502
 import { WorkspaceFormProps } from './types';
 import { useWorkspaceForm } from './use_workspace_form';
 import { WorkspacePermissionSettingPanel } from './workspace_permission_setting_panel';
