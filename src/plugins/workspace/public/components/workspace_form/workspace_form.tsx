/*
 * Copyright OpenSearch Contributors
 * SPDX-License-Identifier: Apache-2.0
 */

import React, { useRef } from 'react';
import { EuiPanel, EuiSpacer, EuiTitle, EuiForm, EuiText } from '@elastic/eui';

<<<<<<< HEAD
import { i18n } from '@osd/i18n';
import { WorkspaceBottomBar } from './workspace_bottom_bar';
=======
>>>>>>> 6877beaa
import { WorkspaceFormProps } from './types';
import { useWorkspaceForm } from './use_workspace_form';
import { WorkspacePermissionSettingPanel } from './workspace_permission_setting_panel';
import { WorkspaceUseCase } from './workspace_use_case';
import { WorkspaceFormErrorCallout } from './workspace_form_error_callout';
import { WorkspaceCreateActionPanel } from './workspace_create_action_panel';
import { SelectDataSourcePanel } from './select_data_source_panel';
import { EnterDetailsPanel } from './workspace_enter_details_panel';
import {
  selectDataSourceTitle,
  usersAndPermissionsTitle,
  workspaceDetailsTitle,
  workspaceUseCaseTitle,
} from './constants';

export const WorkspaceForm = (props: WorkspaceFormProps) => {
  const {
    application,
    savedObjects,
    defaultValues,
    permissionEnabled,
    dataSourceManagement: isDataSourceEnabled,
    availableUseCases,
    operationType,
  } = props;
  const {
    formId,
    formData,
    formErrors,
    numberOfErrors,
    numberOfChanges,
    setName,
    setDescription,
    handleFormSubmit,
    handleColorChange,
    handleUseCaseChange,
    setPermissionSettings,
    setSelectedDataSources,
  } = useWorkspaceForm(props);

  const disabledUserOrGroupInputIdsRef = useRef(
    defaultValues?.permissionSettings?.map((item) => item.id) ?? []
  );
  const isDashboardAdmin = application?.capabilities?.dashboards?.isDashboardAdmin ?? false;

  return (
    <EuiForm id={formId} onSubmit={handleFormSubmit} component="form">
      {numberOfErrors > 0 && (
        <>
          <WorkspaceFormErrorCallout errors={formErrors} />
          <EuiSpacer />
        </>
      )}

      <EuiPanel>
        <EuiTitle size="s">
          <h2>{workspaceDetailsTitle}</h2>
        </EuiTitle>
        <EuiSpacer size="s" />
        <EnterDetailsPanel
          formErrors={formErrors}
          name={formData.name}
          description={formData.description}
          color={formData.color}
          readOnly={!!defaultValues?.reserved}
          handleColorChange={handleColorChange}
          onNameChange={setName}
          onDescriptionChange={setDescription}
        />
      </EuiPanel>
      <EuiSpacer />
      <EuiPanel>
        <EuiTitle size="s">
          <h2>{workspaceUseCaseTitle}</h2>
        </EuiTitle>
        <EuiSpacer size="s" />
        <WorkspaceUseCase
          value={formData.useCase}
          onChange={handleUseCaseChange}
          formErrors={formErrors}
          availableUseCases={availableUseCases}
          savedObjects={savedObjects}
          operationType={operationType}
        />
      </EuiPanel>
      <EuiSpacer />
      {permissionEnabled && (
        <EuiPanel>
          <EuiTitle size="s">
            <h2>{usersAndPermissionsTitle}</h2>
          </EuiTitle>
          <EuiSpacer size="s" />
          <EuiText size="xs" color="default">
            {i18n.translate('workspace.form.usersAndPermissions.description', {
              defaultMessage:
                'You will be added as an owner to the workspace. Select additional users and user groups as workspace collaborators with different access levels.',
            })}
          </EuiText>
          <EuiSpacer size="m" />
          <WorkspacePermissionSettingPanel
            errors={formErrors.permissionSettings?.fields}
            onChange={setPermissionSettings}
            permissionSettings={formData.permissionSettings}
            disabledUserOrGroupInputIds={disabledUserOrGroupInputIdsRef.current}
            data-test-subj={`workspaceForm-permissionSettingPanel`}
          />
        </EuiPanel>
      )}
      <EuiSpacer />

      {/* SelectDataSourcePanel is only visible for dashboard admin and when data source is enabled*/}
      {isDashboardAdmin && isDataSourceEnabled && (
        <EuiPanel>
          <EuiTitle size="s">
            <h2>{selectDataSourceTitle}</h2>
          </EuiTitle>
          <SelectDataSourcePanel
            errors={formErrors.selectedDataSources}
            onChange={setSelectedDataSources}
            savedObjects={savedObjects}
            selectedDataSources={formData.selectedDataSources}
            data-test-subj={`workspaceForm-dataSourcePanel`}
          />
        </EuiPanel>
      )}
      <EuiSpacer />
      <WorkspaceCreateActionPanel formData={formData} formId={formId} application={application} />
    </EuiForm>
  );
};<|MERGE_RESOLUTION|>--- conflicted
+++ resolved
@@ -5,12 +5,7 @@
 
 import React, { useRef } from 'react';
 import { EuiPanel, EuiSpacer, EuiTitle, EuiForm, EuiText } from '@elastic/eui';
-
-<<<<<<< HEAD
 import { i18n } from '@osd/i18n';
-import { WorkspaceBottomBar } from './workspace_bottom_bar';
-=======
->>>>>>> 6877beaa
 import { WorkspaceFormProps } from './types';
 import { useWorkspaceForm } from './use_workspace_form';
 import { WorkspacePermissionSettingPanel } from './workspace_permission_setting_panel';
@@ -21,7 +16,7 @@
 import { EnterDetailsPanel } from './workspace_enter_details_panel';
 import {
   selectDataSourceTitle,
-  usersAndPermissionsTitle,
+  usersAndPermissionsCreatePageTitle,
   workspaceDetailsTitle,
   workspaceUseCaseTitle,
 } from './constants';
@@ -41,7 +36,6 @@
     formData,
     formErrors,
     numberOfErrors,
-    numberOfChanges,
     setName,
     setDescription,
     handleFormSubmit,
@@ -100,7 +94,7 @@
       {permissionEnabled && (
         <EuiPanel>
           <EuiTitle size="s">
-            <h2>{usersAndPermissionsTitle}</h2>
+            <h2>{usersAndPermissionsCreatePageTitle}</h2>
           </EuiTitle>
           <EuiSpacer size="s" />
           <EuiText size="xs" color="default">
