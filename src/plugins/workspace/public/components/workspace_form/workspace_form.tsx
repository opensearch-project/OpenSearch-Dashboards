--- conflicted
+++ resolved
@@ -13,19 +13,12 @@
   EuiFieldText,
   EuiText,
   EuiColorPicker,
-  EuiHorizontalRule,
-<<<<<<< HEAD
-=======
-  EuiTab,
-  EuiTabs,
   EuiTextArea,
->>>>>>> fe443e94
 } from '@elastic/eui';
 import { i18n } from '@osd/i18n';
 
 import { WorkspaceBottomBar } from './workspace_bottom_bar';
 import { WorkspaceFormProps } from './types';
-import { WorkspaceFormTabs } from './constants';
 import { useWorkspaceForm } from './use_workspace_form';
 import { WorkspacePermissionSettingPanel } from './workspace_permission_setting_panel';
 import { WorkspaceUseCase } from './workspace_use_case';
@@ -49,12 +42,7 @@
     handleUseCasesChange,
     handleNameInputChange,
     setPermissionSettings,
-<<<<<<< HEAD
-    handleDescriptionInputChange,
-=======
-    handleTabPermissionClick,
     handleDescriptionChange,
->>>>>>> fe443e94
   } = useWorkspaceForm(props);
   const workspaceDetailsTitle = i18n.translate('workspace.form.workspaceDetails.title', {
     defaultMessage: 'Enter Details',
