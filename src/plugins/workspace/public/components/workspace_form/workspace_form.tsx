/*
 * Copyright OpenSearch Contributors
 * SPDX-License-Identifier: Apache-2.0
 */

import React, { useRef } from 'react';
import { EuiPanel, EuiSpacer, EuiTitle, EuiForm } from '@elastic/eui';

import { WorkspaceBottomBar } from './workspace_bottom_bar';
import { WorkspaceFormProps } from './types';
import { useWorkspaceForm } from './use_workspace_form';
import { WorkspacePermissionSettingPanel } from './workspace_permission_setting_panel';
import { WorkspaceUseCase } from './workspace_use_case';
import { WorkspaceOperationType } from './constants';
import { WorkspaceFormErrorCallout } from './workspace_form_error_callout';
import { WorkspaceCreateActionPanel } from './workspace_create_action_panel';
import { SelectDataSourcePanel } from './select_data_source_panel';
import { EnterDetailsPanel } from './workspace_enter_details_panel';
import {
  selectDataSourceTitle,
  usersAndPermissionsTitle,
  workspaceDetailsTitle,
  workspaceUseCaseTitle,
} from './constants';

export const WorkspaceForm = (props: WorkspaceFormProps) => {
  const {
    application,
    savedObjects,
    defaultValues,
    operationType,
    permissionEnabled,
    dataSourceManagement: isDataSourceEnabled,
    availableUseCases,
  } = props;
  const {
    formId,
    formData,
    formErrors,
    numberOfErrors,
    numberOfChanges,
    handleFormSubmit,
    handleColorChange,
    handleUseCasesChange,
    handleNameInputChange,
    setPermissionSettings,
    setSelectedDataSources,
    handleDescriptionChange,
  } = useWorkspaceForm(props);

  const disabledUserOrGroupInputIdsRef = useRef(
    defaultValues?.permissionSettings?.map((item) => item.id) ?? []
  );
  const isDashboardAdmin = application?.capabilities?.dashboards?.isDashboardAdmin ?? false;

  return (
    <EuiForm id={formId} onSubmit={handleFormSubmit} component="form">
      {numberOfErrors > 0 && (
        <>
          <WorkspaceFormErrorCallout errors={formErrors} />
          <EuiSpacer />
        </>
      )}

      <EuiPanel>
        <EuiTitle size="s">
          <h2>{workspaceDetailsTitle}</h2>
        </EuiTitle>
        <EuiSpacer size="s" />
        <EnterDetailsPanel
          formErrors={formErrors}
          name={formData.name}
          description={formData.description}
          color={formData.color}
          readOnly={!!defaultValues?.reserved}
          handleNameInputChange={handleNameInputChange}
          handleDescriptionChange={handleDescriptionChange}
          handleColorChange={handleColorChange}
        />
      </EuiPanel>
      <EuiSpacer />
      <EuiPanel>
        <EuiTitle size="s">
          <h2>{workspaceUseCaseTitle}</h2>
        </EuiTitle>
        <EuiSpacer size="s" />
<<<<<<< HEAD
        <EuiFormRow
          label={i18n.translate('workspace.form.workspaceUseCase.name.label', {
            defaultMessage: 'Use case',
          })}
          isInvalid={!!formErrors.features}
          error={formErrors.features?.message}
          fullWidth
        >
          <WorkspaceUseCase
            availableUseCases={availableUseCases}
            value={formData.useCases}
            onChange={handleUseCasesChange}
          />
        </EuiFormRow>
=======
        <WorkspaceUseCase
          configurableApps={workspaceConfigurableApps}
          value={formData.useCases}
          onChange={handleUseCasesChange}
          formErrors={formErrors}
        />
>>>>>>> 38ae65b2
      </EuiPanel>
      <EuiSpacer />
      {permissionEnabled && (
        <EuiPanel>
          <EuiTitle size="s">
            <h2>{usersAndPermissionsTitle}</h2>
          </EuiTitle>
          <EuiSpacer size="m" />
          <WorkspacePermissionSettingPanel
            errors={formErrors.permissionSettings?.fields}
            onChange={setPermissionSettings}
            permissionSettings={formData.permissionSettings}
            disabledUserOrGroupInputIds={disabledUserOrGroupInputIdsRef.current}
            data-test-subj={`workspaceForm-permissionSettingPanel`}
          />
        </EuiPanel>
      )}
      <EuiSpacer />

      {/* SelectDataSourcePanel is only visible for dashboard admin and when data source is enabled*/}
      {isDashboardAdmin && isDataSourceEnabled && (
        <EuiPanel>
          <EuiTitle size="s">
            <h2>{selectDataSourceTitle}</h2>
          </EuiTitle>
          <SelectDataSourcePanel
            errors={formErrors.selectedDataSources}
            onChange={setSelectedDataSources}
            savedObjects={savedObjects}
            selectedDataSources={formData.selectedDataSources}
            data-test-subj={`workspaceForm-dataSourcePanel`}
          />
        </EuiPanel>
      )}
      <EuiSpacer />
      {operationType === WorkspaceOperationType.Create && (
        <WorkspaceCreateActionPanel formId={formId} application={application} />
      )}
      {operationType === WorkspaceOperationType.Update && (
        <WorkspaceBottomBar
          formId={formId}
          application={application}
          numberOfChanges={numberOfChanges}
        />
      )}
    </EuiForm>
  );
};<|MERGE_RESOLUTION|>--- conflicted
+++ resolved
@@ -84,29 +84,12 @@
           <h2>{workspaceUseCaseTitle}</h2>
         </EuiTitle>
         <EuiSpacer size="s" />
-<<<<<<< HEAD
-        <EuiFormRow
-          label={i18n.translate('workspace.form.workspaceUseCase.name.label', {
-            defaultMessage: 'Use case',
-          })}
-          isInvalid={!!formErrors.features}
-          error={formErrors.features?.message}
-          fullWidth
-        >
-          <WorkspaceUseCase
-            availableUseCases={availableUseCases}
-            value={formData.useCases}
-            onChange={handleUseCasesChange}
-          />
-        </EuiFormRow>
-=======
         <WorkspaceUseCase
-          configurableApps={workspaceConfigurableApps}
           value={formData.useCases}
           onChange={handleUseCasesChange}
           formErrors={formErrors}
+          availableUseCases={availableUseCases}
         />
->>>>>>> 38ae65b2
       </EuiPanel>
       <EuiSpacer />
       {permissionEnabled && (
