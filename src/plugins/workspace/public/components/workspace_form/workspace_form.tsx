/*
 * Copyright OpenSearch Contributors
 * SPDX-License-Identifier: Apache-2.0
 */

import React, { useRef } from 'react';
import {
  EuiPanel,
  EuiSpacer,
  EuiTitle,
  EuiForm,
  EuiFormRow,
  EuiFieldText,
  EuiText,
  EuiTextArea,
  EuiColorPicker,
} from '@elastic/eui';
import { i18n } from '@osd/i18n';

import { WorkspaceBottomBar } from './workspace_bottom_bar';
import { WorkspaceFormProps } from './types';
import { useWorkspaceForm } from './use_workspace_form';
import { WorkspacePermissionSettingPanel } from './workspace_permission_setting_panel';
import { WorkspaceUseCase } from './workspace_use_case';
import { WorkspaceOperationType } from './constants';
import { WorkspaceFormErrorCallout } from './workspace_form_error_callout';
import { WorkspaceCreateActionPanel } from './workspace_create_action_panel';
import { SelectDataSourcePanel } from './select_data_source_panel';

export const WorkspaceForm = (props: WorkspaceFormProps) => {
  const {
    application,
    savedObjects,
    defaultValues,
    operationType,
    permissionEnabled,
<<<<<<< HEAD
    availableUseCases,
=======
    workspaceConfigurableApps,
    dataSourceManagement: isDataSourceEnabled,
>>>>>>> 662ee410
  } = props;
  const {
    formId,
    formData,
    formErrors,
    numberOfErrors,
    numberOfChanges,
    handleFormSubmit,
    handleColorChange,
    handleUseCasesChange,
    handleNameInputChange,
    setPermissionSettings,
    setSelectedDataSources,
    handleDescriptionChange,
  } = useWorkspaceForm(props);
  const workspaceDetailsTitle = i18n.translate('workspace.form.workspaceDetails.title', {
    defaultMessage: 'Enter details',
  });
  const disabledUserOrGroupInputIdsRef = useRef(
    defaultValues?.permissionSettings?.map((item) => item.id) ?? []
  );
  const isDashboardAdmin = application?.capabilities?.dashboards?.isDashboardAdmin ?? false;

  return (
    <EuiForm id={formId} onSubmit={handleFormSubmit} component="form">
      {numberOfErrors > 0 && (
        <>
          <WorkspaceFormErrorCallout errors={formErrors} />
          <EuiSpacer />
        </>
      )}

      <EuiPanel>
        <EuiTitle size="s">
          <h2>{workspaceDetailsTitle}</h2>
        </EuiTitle>
        <EuiSpacer size="s" />
        <EuiFormRow
          label={i18n.translate('workspace.form.workspaceDetails.name.label', {
            defaultMessage: 'Name',
          })}
          helpText={i18n.translate('workspace.form.workspaceDetails.name.helpText', {
            defaultMessage:
              'Valid characters are a-z, A-Z, 0-9, (), [], _ (underscore), - (hyphen) and (space).',
          })}
          isInvalid={!!formErrors.name}
          error={formErrors.name?.message}
        >
          <EuiFieldText
            value={formData.name}
            onChange={handleNameInputChange}
            readOnly={!!defaultValues?.reserved}
            data-test-subj="workspaceForm-workspaceDetails-nameInputText"
            placeholder={i18n.translate('workspace.form.workspaceDetails.name.placeholder', {
              defaultMessage: 'Enter a name',
            })}
          />
        </EuiFormRow>
        <EuiFormRow
          label={
            <>
              Description - <i>optional</i>
            </>
          }
        >
          <>
            <EuiText size="xs" color="subdued">
              {i18n.translate('workspace.form.workspaceDetails.description.introduction', {
                defaultMessage:
                  'Help others understand the purpose of this workspace by providing an overview of the workspace you’re creating.',
              })}
            </EuiText>
            <EuiTextArea
              value={formData.description}
              onChange={handleDescriptionChange}
              data-test-subj="workspaceForm-workspaceDetails-descriptionInputText"
              rows={4}
              placeholder={i18n.translate(
                'workspace.form.workspaceDetails.description.placeholder',
                {
                  defaultMessage: 'Describe the workspace',
                }
              )}
            />
          </>
        </EuiFormRow>
        <EuiFormRow
          label={i18n.translate('workspace.form.workspaceDetails.color.label', {
            defaultMessage: 'Color',
          })}
          isInvalid={!!formErrors.color}
          error={formErrors.color?.message}
        >
          <div>
            <EuiText size="xs" color="subdued">
              {i18n.translate('workspace.form.workspaceDetails.color.helpText', {
                defaultMessage: 'Accent color for your workspace',
              })}
            </EuiText>
            <EuiSpacer size={'s'} />
            <EuiColorPicker
              color={formData.color}
              onChange={handleColorChange}
              data-test-subj="workspaceForm-workspaceDetails-colorPicker"
            />
          </div>
        </EuiFormRow>
      </EuiPanel>
      <EuiSpacer />
      <EuiPanel>
        <EuiTitle size="s">
          <h2>
            {i18n.translate('workspace.form.workspaceUseCase.title', {
              defaultMessage: 'Choose one or more focus areas',
            })}
          </h2>
        </EuiTitle>
        <EuiSpacer size="s" />
        <EuiFormRow
          label={i18n.translate('workspace.form.workspaceUseCase.name.label', {
            defaultMessage: 'Use case',
          })}
          isInvalid={!!formErrors.features}
          error={formErrors.features?.message}
          fullWidth
        >
          <WorkspaceUseCase
            availableUseCases={availableUseCases}
            value={formData.useCases}
            onChange={handleUseCasesChange}
          />
        </EuiFormRow>
      </EuiPanel>
      <EuiSpacer />
      {permissionEnabled && (
        <EuiPanel>
          <EuiTitle size="s">
            <h2>
              {i18n.translate('workspace.form.usersAndPermissions.title', {
                defaultMessage: 'Manage access and permissions',
              })}
            </h2>
          </EuiTitle>
          <EuiSpacer size="m" />
          <WorkspacePermissionSettingPanel
            errors={formErrors.permissionSettings?.fields}
            onChange={setPermissionSettings}
            permissionSettings={formData.permissionSettings}
            disabledUserOrGroupInputIds={disabledUserOrGroupInputIdsRef.current}
            data-test-subj={`workspaceForm-permissionSettingPanel`}
          />
        </EuiPanel>
      )}
      <EuiSpacer />

      {/* SelectDataSourcePanel is only visible for dashboard admin and when data source is enabled*/}
      {isDashboardAdmin && isDataSourceEnabled && (
        <EuiPanel>
          <EuiTitle size="s">
            <h2>
              {i18n.translate('workspace.form.selectDataSource.title', {
                defaultMessage: 'Associate data source',
              })}
            </h2>
          </EuiTitle>
          <SelectDataSourcePanel
            errors={formErrors.selectedDataSources}
            onChange={setSelectedDataSources}
            savedObjects={savedObjects}
            selectedDataSources={formData.selectedDataSources}
            data-test-subj={`workspaceForm-dataSourcePanel`}
          />
        </EuiPanel>
      )}
      <EuiSpacer />
      {operationType === WorkspaceOperationType.Create && (
        <WorkspaceCreateActionPanel formId={formId} application={application} />
      )}
      {operationType === WorkspaceOperationType.Update && (
        <WorkspaceBottomBar
          formId={formId}
          application={application}
          numberOfChanges={numberOfChanges}
        />
      )}
    </EuiForm>
  );
};<|MERGE_RESOLUTION|>--- conflicted
+++ resolved
@@ -34,12 +34,8 @@
     defaultValues,
     operationType,
     permissionEnabled,
-<<<<<<< HEAD
+    dataSourceManagement: isDataSourceEnabled,
     availableUseCases,
-=======
-    workspaceConfigurableApps,
-    dataSourceManagement: isDataSourceEnabled,
->>>>>>> 662ee410
   } = props;
   const {
     formId,
