/*
 * Copyright OpenSearch Contributors
 * SPDX-License-Identifier: Apache-2.0
 */

import { i18n } from '@osd/i18n';

import type { SavedObjectPermissions } from '../../../../../core/types';
import {
  CURRENT_USER_PLACEHOLDER,
  DEFAULT_SELECTED_FEATURES_IDS,
  WorkspacePermissionMode,
} from '../../../common/constants';
import { isUseCaseFeatureConfig } from '../../utils';
import {
  optionIdToWorkspacePermissionModesMap,
  PermissionModeId,
  WorkspaceOperationType,
  WorkspacePermissionItemType,
} from './constants';

<<<<<<< HEAD
import {
  WorkspaceFormData,
  WorkspaceFormError,
  WorkspaceFormErrorCode,
  WorkspaceFormErrors,
  WorkspaceFormSubmitData,
  WorkspacePermissionSetting,
  WorkspaceUserGroupPermissionSetting,
  WorkspaceUserPermissionSetting,
} from './types';
=======
import { WorkspaceFormErrors, WorkspaceFormSubmitData, WorkspacePermissionSetting } from './types';
import { DataSource } from '../../../common/types';
>>>>>>> e0945af3

export const appendDefaultFeatureIds = (ids: string[]) => {
  // concat default checked ids and unique the result
  return Array.from(new Set(ids.concat(DEFAULT_SELECTED_FEATURES_IDS)));
};

export const isValidFormTextInput = (input?: string) => {
  /**
   * This regular expression is from the workspace form name and description field UI.
   * It only accepts below characters.
   **/
  const regex = /^[0-9a-zA-Z()_\[\]\-\s]+$/;
  return typeof input === 'string' && regex.test(input);
};

export const getNumberOfErrors = (formErrors: WorkspaceFormErrors) => {
  let numberOfErrors = 0;
  if (formErrors.name) {
    numberOfErrors += 1;
  }
  if (formErrors.permissionSettings?.fields) {
    numberOfErrors += Object.keys(formErrors.permissionSettings.fields).length;
  }
  if (formErrors.permissionSettings?.overall) {
    numberOfErrors += 1;
  }
  if (formErrors.selectedDataSources) {
    numberOfErrors += Object.keys(formErrors.selectedDataSources).length;
  }
  if (formErrors.features) {
    numberOfErrors += 1;
  }
  return numberOfErrors;
};

export const hasSameUserIdOrGroup = (
  permissionSettings: Array<Partial<WorkspacePermissionSetting>>,
  permissionSettingToCheck: WorkspacePermissionSetting
) =>
  permissionSettings.some(
    (permissionSetting) =>
      (permissionSetting.type === WorkspacePermissionItemType.User &&
        permissionSettingToCheck.type === WorkspacePermissionItemType.User &&
        permissionSetting.userId === permissionSettingToCheck.userId) ||
      (permissionSetting.type === WorkspacePermissionItemType.Group &&
        permissionSettingToCheck.type === WorkspacePermissionItemType.Group &&
        permissionSetting.group === permissionSettingToCheck.group)
  );

/**
 * This function is for converting passed permission modes to permission option id,
 * it will return Read as default if permission modes not matched.
 *
 * @param modes permission modes
 * @returns permission option id
 */
export const getPermissionModeId = (modes: WorkspacePermissionMode[]) => {
  for (const key in optionIdToWorkspacePermissionModesMap) {
    if (optionIdToWorkspacePermissionModesMap[key].every((mode) => modes?.includes(mode))) {
      return key;
    }
  }
  return PermissionModeId.Read;
};

export const convertPermissionSettingsToPermissions = (
  permissionItems: WorkspacePermissionSetting[] | undefined
) => {
  if (!permissionItems || permissionItems.length === 0) {
    return undefined;
  }
  return permissionItems.reduce<SavedObjectPermissions>((previous, current) => {
    current.modes.forEach((mode) => {
      if (!previous[mode]) {
        previous[mode] = {};
      }
      switch (current.type) {
        case WorkspacePermissionItemType.User:
          previous[mode].users = previous[mode].users?.includes(current.userId)
            ? previous[mode].users
            : [...(previous[mode].users || []), current.userId];
          break;
        case WorkspacePermissionItemType.Group:
          previous[mode].groups = previous[mode].groups?.includes(current.group)
            ? previous[mode].groups
            : [...(previous[mode].groups || []), current.group];
          break;
      }
    });
    return previous;
  }, {});
};

export const convertPermissionsToPermissionSettings = (permissions: SavedObjectPermissions) => {
  const permissionSettings: WorkspacePermissionSetting[] = [];
  const finalPermissionSettings: WorkspacePermissionSetting[] = [];
  const settingType2Modes: { [key: string]: WorkspacePermissionMode[] } = {};

  const processUsersOrGroups = (
    usersOrGroups: string[] | undefined,
    type: WorkspacePermissionItemType,
    mode: WorkspacePermissionMode
  ) => {
    usersOrGroups?.forEach((userOrGroup) => {
      const settingTypeKey = `${type}-${userOrGroup}`;
      const modes = settingType2Modes[settingTypeKey] ?? [];

      modes.push(mode);
      if (modes.length === 1) {
        permissionSettings.push({
          // This id is for type safe, and will be overwrite in below.
          id: 0,
          modes,
          ...(type === WorkspacePermissionItemType.User
            ? { type: WorkspacePermissionItemType.User, userId: userOrGroup }
            : { type: WorkspacePermissionItemType.Group, group: userOrGroup }),
        });
        settingType2Modes[settingTypeKey] = modes;
      }
    });
  };

  // Since owner should always be the first row of permissions, specific the process order let owner moved to the top
  [
    WorkspacePermissionMode.Write,
    WorkspacePermissionMode.LibraryWrite,
    WorkspacePermissionMode.LibraryRead,
    WorkspacePermissionMode.Read,
  ].forEach((mode) => {
    if (permissions[mode]) {
      processUsersOrGroups(permissions[mode].users, WorkspacePermissionItemType.User, mode);
      processUsersOrGroups(permissions[mode].groups, WorkspacePermissionItemType.Group, mode);
    }
  });

  let id = 0;
  /**
   * One workspace permission setting may include multi setting options,
   * for loop the workspace permission setting array to separate it to multi rows.
   **/
  permissionSettings.forEach((currentPermissionSettings) => {
    /**
     * For loop the option id to workspace permission modes map,
     * if one settings includes all permission modes in a specific option,
     * add these permission modes to the result array.
     */
    for (const key in optionIdToWorkspacePermissionModesMap) {
      if (!Object.prototype.hasOwnProperty.call(optionIdToWorkspacePermissionModesMap, key)) {
        continue;
      }
      const modesForCertainPermissionId = optionIdToWorkspacePermissionModesMap[key];
      if (
        modesForCertainPermissionId.every((mode) => currentPermissionSettings.modes?.includes(mode))
      ) {
        finalPermissionSettings.push({
          ...currentPermissionSettings,
          id,
          modes: modesForCertainPermissionId,
        });
        id++;
      }
    }
  });

  return finalPermissionSettings;
};

<<<<<<< HEAD
const validateUserPermissionSetting = (
  setting: WorkspaceUserPermissionSetting,
  previousPermissionSettings: Array<Partial<WorkspacePermissionSetting>>
) => {
  if (!!setting.userId && hasSameUserIdOrGroup(previousPermissionSettings, setting)) {
    return {
      code: WorkspaceFormErrorCode.DuplicateUserIdPermissionSetting,
      message: i18n.translate(
        'workspace.form.permission.invalidate.DuplicateUserIdPermissionSetting',
        {
          defaultMessage: 'User must be unique. Enter a unique user.',
        }
      ),
    };
  }
};

const validateUserGroupPermissionSetting = (
  setting: WorkspaceUserGroupPermissionSetting,
  previousPermissionSettings: Array<Partial<WorkspacePermissionSetting>>
) => {
  if (!!setting.group && hasSameUserIdOrGroup(previousPermissionSettings, setting)) {
    return {
      code: WorkspaceFormErrorCode.DuplicateUserGroupPermissionSetting,
      message: i18n.translate(
        'workspace.form.permission.invalidate.duplicateUserGroupPermissionSetting',
        {
          defaultMessage: 'User group must be unique. Enter a unique user group.',
        }
      ),
    };
  }
};

const validatePermissionSetting = (
  permissionSettings?: Array<
    Pick<WorkspacePermissionSetting, 'id'> & Partial<WorkspacePermissionSetting>
  >
) => {
  const permissionSettingMissingError = {
    code: WorkspaceFormErrorCode.PermissionSettingOwnerMissing,
    message: i18n.translate('workspace.form.permission.setting.missing', {
      defaultMessage: 'Permission setting missing',
    }),
  };
  if (!permissionSettings) {
    return {
      overall: permissionSettingMissingError,
    };
  }

  const permissionSettingsErrors: { [key: number]: WorkspaceFormError } = {};
  for (let i = 0; i < permissionSettings.length; i++) {
    const setting = permissionSettings[i];
    if (!setting.type) {
      permissionSettingsErrors[setting.id] = {
        code: WorkspaceFormErrorCode.InvalidPermissionType,
        message: i18n.translate('workspace.form.permission.invalidate.type', {
          defaultMessage: 'Invalid type',
        }),
      };
    } else if (!setting.modes || setting.modes.length === 0) {
      permissionSettingsErrors[setting.id] = {
        code: WorkspaceFormErrorCode.InvalidPermissionModes,
        message: i18n.translate('workspace.form.permission.invalidate.modes', {
          defaultMessage: 'Invalid permission modes',
        }),
      };
    } else if (setting.type === WorkspacePermissionItemType.User) {
      const validateResult = validateUserPermissionSetting(
        setting as WorkspaceUserPermissionSetting,
        permissionSettings.slice(0, i)
      );
      if (validateResult) {
        permissionSettingsErrors[setting.id] = validateResult;
      }
    } else if (setting.type === WorkspacePermissionItemType.Group) {
      const validateResult = validateUserGroupPermissionSetting(
        setting as WorkspaceUserGroupPermissionSetting,
        permissionSettings.slice(0, i)
      );
      if (validateResult) {
        permissionSettingsErrors[setting.id] = validateResult;
      }
    }
  }

  return {
    ...(!permissionSettings.some(
      (setting) => setting.modes && getPermissionModeId(setting.modes) === PermissionModeId.Owner
    )
      ? { overall: permissionSettingMissingError }
      : {}),
    ...(Object.keys(permissionSettingsErrors).length > 0
      ? { fields: permissionSettingsErrors }
      : {}),
  };
};
=======
export const isSelectedDataSourcesDuplicated = (
  selectedDataSources: DataSource[],
  row: DataSource
) => selectedDataSources.some((ds) => ds.id === row.id);
>>>>>>> e0945af3

export const validateWorkspaceForm = (
  formData: Omit<Partial<WorkspaceFormSubmitData>, 'permissionSettings'> & {
    permissionSettings?: Array<
      Pick<WorkspacePermissionSetting, 'id'> & Partial<WorkspacePermissionSetting>
    >;
  },
  isPermissionEnabled: boolean
) => {
  const formErrors: WorkspaceFormErrors = {};
  const { name, permissionSettings, features, selectedDataSources } = formData;
  if (name) {
    if (!isValidFormTextInput(name)) {
      formErrors.name = {
        code: WorkspaceFormErrorCode.InvalidWorkspaceName,
        message: i18n.translate('workspace.form.detail.name.invalid', {
          defaultMessage: 'Name is invalid. Enter a valid name.',
        }),
      };
    }
  } else {
    formErrors.name = {
      code: WorkspaceFormErrorCode.WorkspaceNameMissing,
      message: i18n.translate('workspace.form.detail.name.empty', {
        defaultMessage: "Name can't be empty.",
      }),
    };
  }
  if (!features || !features.some((featureConfig) => isUseCaseFeatureConfig(featureConfig))) {
    formErrors.features = {
      code: WorkspaceFormErrorCode.UseCaseMissing,
      message: i18n.translate('workspace.form.features.empty', {
        defaultMessage: 'Use case is required. Select a use case.',
      }),
    };
  }
  if (isPermissionEnabled) {
    formErrors.permissionSettings = validatePermissionSetting(permissionSettings);
  }
  if (selectedDataSources) {
    const dataSourcesErrors: { [key: number]: string } = {};
    for (let i = 0; i < selectedDataSources.length; i++) {
      const row = selectedDataSources[i];
      if (!row.id) {
        dataSourcesErrors[i] = i18n.translate('workspace.form.dataSource.invalid', {
          defaultMessage: 'Invalid data source',
        });
      } else if (isSelectedDataSourcesDuplicated(selectedDataSources.slice(0, i), row)) {
        dataSourcesErrors[i] = i18n.translate('workspace.form.permission.invalidate.group', {
          defaultMessage: 'Duplicate data sources',
        });
      }
    }
    if (Object.keys(dataSourcesErrors).length > 0) {
      formErrors.selectedDataSources = dataSourcesErrors;
    }
  }
  return formErrors;
};

export const generateNextPermissionSettingsId = (permissionSettings: Array<{ id: number }>) => {
  return permissionSettings.length === 0
    ? 0
    : Math.max(...permissionSettings.map(({ id }) => id)) + 1;
};

/**
 *
 * Generate permission settings state with provided permission settings,
 * If no permission settings provided, it will return current user with read permission and
 * an empty user group permission setting.
 * If permission settings provided, it will return original permission settings when user group permission settings exists.
 * It will return permission setting with an empty user group permission setting when user group permission settings not exists.
 *
 * @param operationType
 * @param permissionSettings
 * @returns
 */
export const generatePermissionSettingsState = (
  operationType: WorkspaceOperationType,
  permissionSettings?: WorkspacePermissionSetting[]
): WorkspacePermissionSetting[] => {
  const emptyUserPermission: WorkspaceUserPermissionSetting = {
    id: 1,
    type: WorkspacePermissionItemType.User,
    userId: '',
    modes: optionIdToWorkspacePermissionModesMap[PermissionModeId.Owner],
  };
  const emptyUserGroupPermission: WorkspaceUserGroupPermissionSetting = {
    id: 2,
    type: WorkspacePermissionItemType.Group,
    group: '',
    modes: optionIdToWorkspacePermissionModesMap[PermissionModeId.Read],
  };

  if (operationType === WorkspaceOperationType.Create) {
    return [
      {
        ...emptyUserPermission,
        userId: CURRENT_USER_PLACEHOLDER,
      },
      emptyUserGroupPermission,
    ];
  }

  const finalPermissionSettings = [...(permissionSettings ?? [])];
  const userPermissionExists = finalPermissionSettings.find(
    (setting) => setting.type === WorkspacePermissionItemType.User
  );
  const groupPermissionExists = finalPermissionSettings.find(
    (setting) => setting.type === WorkspacePermissionItemType.Group
  );
  if (!userPermissionExists) {
    finalPermissionSettings.push({
      ...emptyUserPermission,
      id: generateNextPermissionSettingsId(finalPermissionSettings),
    } as typeof finalPermissionSettings[0]);
  }
  if (!groupPermissionExists) {
    finalPermissionSettings.push({
      ...emptyUserGroupPermission,
      id: generateNextPermissionSettingsId(finalPermissionSettings),
    } as typeof finalPermissionSettings[0]);
  }
  return finalPermissionSettings;
};

interface PermissionSettingLike
  extends Omit<Partial<WorkspaceUserPermissionSetting>, 'type'>,
    Omit<Partial<WorkspaceUserGroupPermissionSetting>, 'type'> {
  type?: string;
}
const isSamePermissionSetting = (a: PermissionSettingLike, b: PermissionSettingLike) => {
  return (
    a.id === b.id &&
    a.type === b.type &&
    a.userId === b.userId &&
    a.group === b.group &&
    a.modes?.length === b.modes?.length &&
    a.modes?.every((mode) => b.modes?.includes(mode))
  );
};

export const getNumberOfChanges = (
  newFormData: Omit<Partial<WorkspaceFormSubmitData>, 'permissionSettings'> & {
    permissionSettings?: Array<
      Pick<WorkspacePermissionSetting, 'id'> & Partial<WorkspacePermissionSetting>
    >;
  },
  initialFormData: Omit<WorkspaceFormData, 'id'>
) => {
  let count = 0;
  if (newFormData.name !== initialFormData.name) {
    count++;
  }
  if (newFormData.description !== initialFormData.description) {
    count++;
  }
  if (
    newFormData.features?.length !== initialFormData.features?.length ||
    newFormData.features?.some((item) => !initialFormData.features?.includes(item))
  ) {
    count++;
  }
  // Count all new added permission settings
  count +=
    newFormData.permissionSettings?.reduce((prevNewAddedCount, setting) => {
      if (!initialFormData.permissionSettings?.find((item) => item.id === setting.id)) {
        prevNewAddedCount += 1;
      }
      return prevNewAddedCount;
    }, 0) ?? 0;
  count +=
    initialFormData.permissionSettings?.reduce((prevDeletedAndModifiedCount, setting) => {
      const newSetting = newFormData.permissionSettings?.find((item) => item.id === setting.id);
      if (!newSetting) {
        // Count all delete permission settings
        prevDeletedAndModifiedCount += 1;
      } else if (!isSamePermissionSetting(newSetting, setting)) {
        // Count all modified permission settings
        prevDeletedAndModifiedCount += 1;
      }
      return prevDeletedAndModifiedCount;
    }, 0) ?? 0;
  return count;
};<|MERGE_RESOLUTION|>--- conflicted
+++ resolved
@@ -19,7 +19,6 @@
   WorkspacePermissionItemType,
 } from './constants';
 
-<<<<<<< HEAD
 import {
   WorkspaceFormData,
   WorkspaceFormError,
@@ -30,10 +29,7 @@
   WorkspaceUserGroupPermissionSetting,
   WorkspaceUserPermissionSetting,
 } from './types';
-=======
-import { WorkspaceFormErrors, WorkspaceFormSubmitData, WorkspacePermissionSetting } from './types';
 import { DataSource } from '../../../common/types';
->>>>>>> e0945af3
 
 export const appendDefaultFeatureIds = (ids: string[]) => {
   // concat default checked ids and unique the result
@@ -201,7 +197,6 @@
   return finalPermissionSettings;
 };
 
-<<<<<<< HEAD
 const validateUserPermissionSetting = (
   setting: WorkspaceUserPermissionSetting,
   previousPermissionSettings: Array<Partial<WorkspacePermissionSetting>>
@@ -300,12 +295,10 @@
       : {}),
   };
 };
-=======
 export const isSelectedDataSourcesDuplicated = (
   selectedDataSources: DataSource[],
   row: DataSource
 ) => selectedDataSources.some((ds) => ds.id === row.id);
->>>>>>> e0945af3
 
 export const validateWorkspaceForm = (
   formData: Omit<Partial<WorkspaceFormSubmitData>, 'permissionSettings'> & {
@@ -346,17 +339,23 @@
     formErrors.permissionSettings = validatePermissionSetting(permissionSettings);
   }
   if (selectedDataSources) {
-    const dataSourcesErrors: { [key: number]: string } = {};
+    const dataSourcesErrors: { [key: number]: WorkspaceFormError } = {};
     for (let i = 0; i < selectedDataSources.length; i++) {
       const row = selectedDataSources[i];
       if (!row.id) {
-        dataSourcesErrors[i] = i18n.translate('workspace.form.dataSource.invalid', {
-          defaultMessage: 'Invalid data source',
-        });
+        dataSourcesErrors[i] = {
+          code: WorkspaceFormErrorCode.InvalidDataSource,
+          message: i18n.translate('workspace.form.dataSource.invalid', {
+            defaultMessage: 'Invalid data source',
+          }),
+        };
       } else if (isSelectedDataSourcesDuplicated(selectedDataSources.slice(0, i), row)) {
-        dataSourcesErrors[i] = i18n.translate('workspace.form.permission.invalidate.group', {
-          defaultMessage: 'Duplicate data sources',
-        });
+        dataSourcesErrors[i] = {
+          code: WorkspaceFormErrorCode.InvalidDataSource,
+          message: i18n.translate('workspace.form.permission.invalidate.group', {
+            defaultMessage: 'Duplicate data sources',
+          }),
+        };
       }
     }
     if (Object.keys(dataSourcesErrors).length > 0) {
