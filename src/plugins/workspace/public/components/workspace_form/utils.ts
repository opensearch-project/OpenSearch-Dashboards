/*
 * Copyright OpenSearch Contributors
 * SPDX-License-Identifier: Apache-2.0
 */

<<<<<<< HEAD
import { PublicAppInfo } from '../../../../../core/public';
import { DEFAULT_SELECTED_FEATURES_IDS } from '../../../common/constants';
=======
import { i18n } from '@osd/i18n';

import {
  AppNavLinkStatus,
  DEFAULT_APP_CATEGORIES,
  PublicAppInfo,
} from '../../../../../core/public';
import type { SavedObjectPermissions } from '../../../../../core/types';
import { DEFAULT_SELECTED_FEATURES_IDS, WorkspacePermissionMode } from '../../../common/constants';
import {
  optionIdToWorkspacePermissionModesMap,
  PermissionModeId,
  WorkspacePermissionItemType,
} from './constants';
>>>>>>> d911fa71

import {
  WorkspaceFeature,
  WorkspaceFeatureGroup,
  WorkspaceFormErrors,
  WorkspaceFormSubmitData,
  WorkspacePermissionSetting,
} from './types';

export const isWorkspaceFeatureGroup = (
  featureOrGroup: WorkspaceFeature | WorkspaceFeatureGroup
): featureOrGroup is WorkspaceFeatureGroup => 'features' in featureOrGroup;

export const appendDefaultFeatureIds = (ids: string[]) => {
  // concat default checked ids and unique the result
  return Array.from(new Set(ids.concat(DEFAULT_SELECTED_FEATURES_IDS)));
};

export const isValidFormTextInput = (input?: string) => {
  /**
   * This regular expression is from the workspace form name and description field UI.
   * It only accepts below characters.
   **/
  const regex = /^[0-9a-zA-Z()_\[\]\-\s]+$/;
  return typeof input === 'string' && regex.test(input);
};

export const getNumberOfErrors = (formErrors: WorkspaceFormErrors) => {
  let numberOfErrors = 0;
  if (formErrors.name) {
    numberOfErrors += 1;
  }
  if (formErrors.description) {
    numberOfErrors += 1;
  }
  if (formErrors.permissionSettings) {
    numberOfErrors += Object.keys(formErrors.permissionSettings).length;
  }
  return numberOfErrors;
};

export const convertApplicationsToFeaturesOrGroups = (
  applications: Array<
    Pick<PublicAppInfo, 'id' | 'title' | 'category' | 'navLinkStatus' | 'chromeless'>
  >
) => {
  const UNDEFINED = 'undefined';

  /**
   *
   * Convert applications to features map, the map use category label as
   * map key and group all same category applications in one array after
   * transfer application to feature.
   *
   **/
  const categoryLabel2Features = applications.reduce<{
    [key: string]: WorkspaceFeature[];
  }>((previousValue, application) => {
    const label = application.category?.label || UNDEFINED;

    return {
      ...previousValue,
      [label]: [...(previousValue[label] || []), { id: application.id, name: application.title }],
    };
  }, {});

  /**
   *
   * Iterate all keys of categoryLabel2Features map, convert map to features or groups array.
   * Features with category label will be converted to feature groups. Features without "undefined"
   * category label will be converted to single features. Then append them to the result array.
   *
   **/
  return Object.keys(categoryLabel2Features).reduce<
    Array<WorkspaceFeature | WorkspaceFeatureGroup>
  >((previousValue, categoryLabel) => {
    const features = categoryLabel2Features[categoryLabel];
    if (categoryLabel === UNDEFINED) {
      return [...previousValue, ...features];
    }
    return [
      ...previousValue,
      {
        name: categoryLabel,
        features,
      },
    ];
  }, []);
};

export const isUserOrGroupPermissionSettingDuplicated = (
  permissionSettings: Array<Partial<WorkspacePermissionSetting>>,
  permissionSettingToCheck: WorkspacePermissionSetting
) =>
  permissionSettings.some(
    (permissionSetting) =>
      (permissionSettingToCheck.type === WorkspacePermissionItemType.User &&
        permissionSetting.type === WorkspacePermissionItemType.User &&
        permissionSettingToCheck.userId === permissionSetting.userId) ||
      (permissionSettingToCheck.type === WorkspacePermissionItemType.Group &&
        permissionSetting.type === WorkspacePermissionItemType.Group &&
        permissionSettingToCheck.group === permissionSetting.group)
  );

/**
 * This function is for converting passed permission modes to permission option id,
 * it will return Read as default if permission modes not matched.
 *
 * @param modes permission modes
 * @returns permission option id
 */
export const getPermissionModeId = (modes: WorkspacePermissionMode[]) => {
  for (const key in optionIdToWorkspacePermissionModesMap) {
    if (optionIdToWorkspacePermissionModesMap[key].every((mode) => modes?.includes(mode))) {
      return key;
    }
  }
  return PermissionModeId.Read;
};

export const convertPermissionSettingsToPermissions = (
  permissionItems: WorkspacePermissionSetting[] | undefined
) => {
  if (!permissionItems || permissionItems.length === 0) {
    return undefined;
  }
  return permissionItems.reduce<SavedObjectPermissions>((previous, current) => {
    current.modes.forEach((mode) => {
      if (!previous[mode]) {
        previous[mode] = {};
      }
      switch (current.type) {
        case WorkspacePermissionItemType.User:
          previous[mode].users = previous[mode].users?.includes(current.userId)
            ? previous[mode].users
            : [...(previous[mode].users || []), current.userId];
          break;
        case WorkspacePermissionItemType.Group:
          previous[mode].groups = previous[mode].groups?.includes(current.group)
            ? previous[mode].groups
            : [...(previous[mode].groups || []), current.group];
          break;
      }
    });
    return previous;
  }, {});
};

const isWorkspacePermissionMode = (test: string): test is WorkspacePermissionMode =>
  test === WorkspacePermissionMode.LibraryRead ||
  test === WorkspacePermissionMode.LibraryWrite ||
  test === WorkspacePermissionMode.Read ||
  test === WorkspacePermissionMode.Write;

export const convertPermissionsToPermissionSettings = (permissions: SavedObjectPermissions) => {
  const permissionSettings: WorkspacePermissionSetting[] = [];
  const finalPermissionSettings: WorkspacePermissionSetting[] = [];
  const settingType2Modes: { [key: string]: WorkspacePermissionMode[] } = {};

  const processUsersOrGroups = (
    usersOrGroups: string[] | undefined,
    type: WorkspacePermissionItemType,
    mode: WorkspacePermissionMode
  ) => {
    usersOrGroups?.forEach((userOrGroup) => {
      const settingTypeKey = `${type}-${userOrGroup}`;
      const modes = settingType2Modes[settingTypeKey] ?? [];

      modes.push(mode);
      if (modes.length === 1) {
        permissionSettings.push({
          // This id is for type safe, and will be overwrite in below.
          id: 0,
          modes,
          ...(type === WorkspacePermissionItemType.User
            ? { type: WorkspacePermissionItemType.User, userId: userOrGroup }
            : { type: WorkspacePermissionItemType.Group, group: userOrGroup }),
        });
        settingType2Modes[settingTypeKey] = modes;
      }
    });
  };

  Object.keys(permissions).forEach((mode) => {
    if (isWorkspacePermissionMode(mode)) {
      processUsersOrGroups(permissions[mode].users, WorkspacePermissionItemType.User, mode);
      processUsersOrGroups(permissions[mode].groups, WorkspacePermissionItemType.Group, mode);
    }
  });

  let id = 0;
  /**
   * One workspace permission setting may include multi setting options,
   * for loop the workspace permission setting array to separate it to multi rows.
   **/
  permissionSettings.forEach((currentPermissionSettings) => {
    /**
     * For loop the option id to workspace permission modes map,
     * if one settings includes all permission modes in a specific option,
     * add these permission modes to the result array.
     */
    for (const key in optionIdToWorkspacePermissionModesMap) {
      if (!Object.prototype.hasOwnProperty.call(optionIdToWorkspacePermissionModesMap, key)) {
        continue;
      }
      const modesForCertainPermissionId = optionIdToWorkspacePermissionModesMap[key];
      if (
        modesForCertainPermissionId.every((mode) => currentPermissionSettings.modes?.includes(mode))
      ) {
        finalPermissionSettings.push({
          ...currentPermissionSettings,
          id,
          modes: modesForCertainPermissionId,
        });
        id++;
      }
    }
  });

  return finalPermissionSettings;
};

export const validateWorkspaceForm = (
  formData: Omit<Partial<WorkspaceFormSubmitData>, 'permissionSettings'> & {
    permissionSettings?: Array<
      Pick<WorkspacePermissionSetting, 'id'> & Partial<WorkspacePermissionSetting>
    >;
  }
) => {
  const formErrors: WorkspaceFormErrors = {};
  const { name, description, permissionSettings } = formData;
  if (name) {
    if (!isValidFormTextInput(name)) {
      formErrors.name = i18n.translate('workspace.form.detail.name.invalid', {
        defaultMessage: 'Invalid workspace name',
      });
    }
  } else {
    formErrors.name = i18n.translate('workspace.form.detail.name.empty', {
      defaultMessage: "Name can't be empty.",
    });
  }
  if (description && !isValidFormTextInput(description)) {
    formErrors.description = i18n.translate('workspace.form.detail.description.invalid', {
      defaultMessage: 'Invalid workspace description',
    });
  }
  if (permissionSettings) {
    const permissionSettingsErrors: { [key: number]: string } = {};
    for (let i = 0; i < permissionSettings.length; i++) {
      const setting = permissionSettings[i];
      if (!setting.type) {
        permissionSettingsErrors[setting.id] = i18n.translate(
          'workspace.form.permission.invalidate.type',
          {
            defaultMessage: 'Invalid type',
          }
        );
      } else if (!setting.modes || setting.modes.length === 0) {
        permissionSettingsErrors[setting.id] = i18n.translate(
          'workspace.form.permission.invalidate.modes',
          {
            defaultMessage: 'Invalid permission modes',
          }
        );
      } else if (setting.type === WorkspacePermissionItemType.User && !setting.userId) {
        permissionSettingsErrors[setting.id] = i18n.translate(
          'workspace.form.permission.invalidate.userId',
          {
            defaultMessage: 'Invalid user id',
          }
        );
      } else if (setting.type === WorkspacePermissionItemType.Group && !setting.group) {
        permissionSettingsErrors[setting.id] = i18n.translate(
          'workspace.form.permission.invalidate.group',
          {
            defaultMessage: 'Invalid user group',
          }
        );
      } else if (
        isUserOrGroupPermissionSettingDuplicated(
          permissionSettings.slice(0, i),
          setting as WorkspacePermissionSetting
        )
      ) {
        permissionSettingsErrors[setting.id] = i18n.translate(
          'workspace.form.permission.invalidate.group',
          {
            defaultMessage: 'Duplicate permission setting',
          }
        );
      }
    }
    if (Object.keys(permissionSettingsErrors).length > 0) {
      formErrors.permissionSettings = permissionSettingsErrors;
    }
  }
  return formErrors;
};

export const generateNextPermissionSettingsId = (permissionSettings: Array<{ id: number }>) => {
  return permissionSettings.length === 0
    ? 0
    : Math.max(...permissionSettings.map(({ id }) => id)) + 1;
};<|MERGE_RESOLUTION|>--- conflicted
+++ resolved
@@ -3,17 +3,9 @@
  * SPDX-License-Identifier: Apache-2.0
  */
 
-<<<<<<< HEAD
+import { i18n } from '@osd/i18n';
+
 import { PublicAppInfo } from '../../../../../core/public';
-import { DEFAULT_SELECTED_FEATURES_IDS } from '../../../common/constants';
-=======
-import { i18n } from '@osd/i18n';
-
-import {
-  AppNavLinkStatus,
-  DEFAULT_APP_CATEGORIES,
-  PublicAppInfo,
-} from '../../../../../core/public';
 import type { SavedObjectPermissions } from '../../../../../core/types';
 import { DEFAULT_SELECTED_FEATURES_IDS, WorkspacePermissionMode } from '../../../common/constants';
 import {
@@ -21,7 +13,6 @@
   PermissionModeId,
   WorkspacePermissionItemType,
 } from './constants';
->>>>>>> d911fa71
 
 import {
   WorkspaceFeature,
