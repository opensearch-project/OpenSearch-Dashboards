--- conflicted
+++ resolved
@@ -24,11 +24,7 @@
   WorkspaceUserGroupPermissionSetting,
   WorkspaceUserPermissionSetting,
 } from './types';
-<<<<<<< HEAD
-import { DataSource, PermissionModeId } from '../../../common/types';
-=======
-import { DataSourceConnection } from '../../../common/types';
->>>>>>> d9c9aadc
+import { DataSourceConnection, PermissionModeId } from '../../../common/types';
 import { validateWorkspaceColor } from '../../../common/utils';
 
 export const isValidFormTextInput = (input?: string) => {
