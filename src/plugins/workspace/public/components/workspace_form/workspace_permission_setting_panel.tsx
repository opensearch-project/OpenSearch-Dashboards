/*
 * Copyright OpenSearch Contributors
 * SPDX-License-Identifier: Apache-2.0
 */

import React, { useCallback, useEffect, useRef } from 'react';
import {
  EuiSmallButton,
  EuiFlexGroup,
  EuiFlexItem,
  EuiCompressedFormRow,
  EuiSpacer,
  EuiFormLabel,
} from '@elastic/eui';
import { i18n } from '@osd/i18n';
import { WorkspaceFormError, WorkspacePermissionSetting } from './types';
<<<<<<< HEAD
import { WorkspacePermissionItemType, optionIdToWorkspacePermissionModesMap } from './constants';
=======
import {
  WorkspacePermissionItemType,
  optionIdToWorkspacePermissionModesMap,
  PermissionModeId,
  PERMISSION_TYPE_LABEL_ID,
  PERMISSION_COLLABORATOR_LABEL_ID,
  PERMISSION_ACCESS_LEVEL_LABEL_ID,
} from './constants';
>>>>>>> d9c9aadc
import {
  WorkspacePermissionSettingInput,
  WorkspacePermissionSettingInputProps,
} from './workspace_permission_setting_input';
import { generateNextPermissionSettingsId } from './utils';
import { PermissionModeId } from '../../../common/types';

export interface WorkspacePermissionSettingPanelProps {
  errors?: { [key: number]: WorkspaceFormError };
  disabledUserOrGroupInputIds: number[];
  permissionSettings: Array<
    Pick<WorkspacePermissionSetting, 'id'> & Partial<WorkspacePermissionSetting>
  >;
  onChange?: (
    value: Array<Pick<WorkspacePermissionSetting, 'id'> & Partial<WorkspacePermissionSetting>>
  ) => void;
  isEditing?: boolean;
}

export const WorkspacePermissionSettingPanel = ({
  errors,
  onChange,
  isEditing = true,
  permissionSettings,
  disabledUserOrGroupInputIds,
}: WorkspacePermissionSettingPanelProps) => {
  const nextIdRef = useRef(generateNextPermissionSettingsId(permissionSettings));

  const handlePermissionSettingsChange = useCallback(
    (newSettings) => {
      onChange?.([...newSettings]);
    },
    [onChange]
  );

  const nextIdGenerator = useCallback(() => {
    const nextId = nextIdRef.current;
    nextIdRef.current++;
    return nextId;
  }, []);

  useEffect(() => {
    nextIdRef.current = Math.max(
      nextIdRef.current,
      generateNextPermissionSettingsId(permissionSettings)
    );
  }, [permissionSettings]);

  // default permission mode is read
  const handleAddNewOne = useCallback(() => {
    handlePermissionSettingsChange?.([
      ...permissionSettings,
      {
        id: nextIdGenerator(),
        type: WorkspacePermissionItemType.User,
        modes: optionIdToWorkspacePermissionModesMap[PermissionModeId.Read],
      },
    ]);
  }, [handlePermissionSettingsChange, permissionSettings, nextIdGenerator]);

  const handleDelete = useCallback(
    (index: number) => {
      handlePermissionSettingsChange?.(
        permissionSettings.filter((_item, itemIndex) => itemIndex !== index)
      );
    },
    [handlePermissionSettingsChange, permissionSettings]
  );

  const handlePermissionModesChange = useCallback<
    WorkspacePermissionSettingInputProps['onPermissionModesChange']
  >(
    (modes, index) => {
      handlePermissionSettingsChange?.(
        permissionSettings.map((item, itemIndex) =>
          index === itemIndex ? { ...item, modes } : item
        )
      );
    },
    [handlePermissionSettingsChange, permissionSettings]
  );

  const handleGroupOrUserIdChange = useCallback<
    WorkspacePermissionSettingInputProps['onGroupOrUserIdChange']
  >(
    (userOrGroupIdWithType, index) => {
      handlePermissionSettingsChange?.(
        permissionSettings.map((item, itemIndex) =>
          index === itemIndex
            ? {
                id: item.id,
                ...userOrGroupIdWithType,
                ...(item.modes ? { modes: item.modes } : {}),
              }
            : item
        )
      );
    },
    [handlePermissionSettingsChange, permissionSettings]
  );

  const handleTypeChange = useCallback<WorkspacePermissionSettingInputProps['onTypeChange']>(
    (type, index) => {
      handlePermissionSettingsChange?.(
        permissionSettings.map((item, itemIndex) =>
          index === itemIndex ? { id: item.id, type, modes: item.modes } : item
        )
      );
    },
    [handlePermissionSettingsChange, permissionSettings]
  );

  return (
    <>
      <EuiFlexGroup alignItems="center" gutterSize="s">
        <EuiFlexItem style={{ maxWidth: 150 }}>
          <EuiFormLabel id={PERMISSION_TYPE_LABEL_ID}>
            {i18n.translate('workspaceForm.permissionSetting.typeLabel', {
              defaultMessage: 'Type',
            })}
          </EuiFormLabel>
        </EuiFlexItem>
        <EuiFlexItem style={{ maxWidth: 400 }}>
          <EuiFormLabel id={PERMISSION_COLLABORATOR_LABEL_ID}>
            {i18n.translate('workspaceForm.permissionSetting.collaboratorLabel', {
              defaultMessage: 'Collaborator',
            })}
          </EuiFormLabel>
        </EuiFlexItem>
        <EuiFlexItem style={{ maxWidth: 150 }}>
          <EuiFormLabel id={PERMISSION_ACCESS_LEVEL_LABEL_ID}>
            {i18n.translate('workspaceForm.permissionSetting.accessLevelLabel', {
              defaultMessage: 'Access level',
            })}
          </EuiFormLabel>
        </EuiFlexItem>
        <EuiFlexItem grow={false} style={{ width: 40 }} />
      </EuiFlexGroup>
      <EuiSpacer size="xs" />
      {permissionSettings.map((item, index) => (
        <React.Fragment key={item.id}>
          <EuiCompressedFormRow
            fullWidth
            isInvalid={!!errors?.[item.id]}
            error={errors?.[item.id]?.message}
          >
            <WorkspacePermissionSettingInput
              {...item}
              type={item.type || WorkspacePermissionItemType.User}
              index={index}
              userOrGroupDisabled={disabledUserOrGroupInputIds.includes(item.id)}
              onDelete={handleDelete}
              onGroupOrUserIdChange={handleGroupOrUserIdChange}
              onPermissionModesChange={handlePermissionModesChange}
              onTypeChange={handleTypeChange}
              isEditing={isEditing}
            />
          </EuiCompressedFormRow>
        </React.Fragment>
      ))}
      {isEditing && (
        <EuiSmallButton
          fullWidth={false}
          onClick={handleAddNewOne}
          data-test-subj={`workspaceForm-permissionSettingPanel-addNew`}
          color="primary"
          iconType="plusInCircle"
        >
          {i18n.translate('workspace.form.permissionSettingPanel.addCollaborator', {
            defaultMessage: 'Add collaborator',
          })}
        </EuiSmallButton>
      )}
    </>
  );
};<|MERGE_RESOLUTION|>--- conflicted
+++ resolved
@@ -14,18 +14,13 @@
 } from '@elastic/eui';
 import { i18n } from '@osd/i18n';
 import { WorkspaceFormError, WorkspacePermissionSetting } from './types';
-<<<<<<< HEAD
-import { WorkspacePermissionItemType, optionIdToWorkspacePermissionModesMap } from './constants';
-=======
 import {
   WorkspacePermissionItemType,
   optionIdToWorkspacePermissionModesMap,
-  PermissionModeId,
   PERMISSION_TYPE_LABEL_ID,
   PERMISSION_COLLABORATOR_LABEL_ID,
   PERMISSION_ACCESS_LEVEL_LABEL_ID,
 } from './constants';
->>>>>>> d9c9aadc
 import {
   WorkspacePermissionSettingInput,
   WorkspacePermissionSettingInputProps,
