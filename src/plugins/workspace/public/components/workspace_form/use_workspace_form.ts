--- conflicted
+++ resolved
@@ -9,17 +9,13 @@
 import { useApplications } from '../../hooks';
 import { getFirstUseCaseOfFeatureConfigs, isUseCaseFeatureConfig } from '../../utils';
 import { DataSource } from '../../../common/types';
-<<<<<<< HEAD
 import { getUseCaseFeatureConfig } from '../../../common/utils';
-import { WorkspaceFormProps, WorkspaceFormErrors, WorkspacePermissionSetting } from './types';
-=======
 import {
   WorkspaceFormProps,
   WorkspaceFormErrors,
   WorkspacePermissionSetting,
   WorkspaceFormDataState,
 } from './types';
->>>>>>> 76d7a8bb
 import {
   generatePermissionSettingsState,
   getNumberOfChanges,
