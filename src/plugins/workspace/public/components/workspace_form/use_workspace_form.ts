--- conflicted
+++ resolved
@@ -135,7 +135,7 @@
 
   const handleResetForm = useCallback(() => {
     const resetValues = defaultValuesRef.current;
-    setName(resetValues?.name);
+    setName(resetValues?.name ?? '');
     setDescription(resetValues?.description);
     setColor(resetValues?.color);
     setFeatureConfigs(appendDefaultFeatureIds(resetValues?.features ?? []));
@@ -153,12 +153,9 @@
     applications,
     numberOfErrors,
     numberOfChanges,
-<<<<<<< HEAD
     handleResetForm,
-=======
     setName,
     setDescription,
->>>>>>> 7aef6e3e
     handleFormSubmit,
     handleColorChange,
     handleUseCaseChange,
