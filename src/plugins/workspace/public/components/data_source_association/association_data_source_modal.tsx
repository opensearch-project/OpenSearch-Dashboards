--- conflicted
+++ resolved
@@ -98,42 +98,6 @@
   connection: DataSourceConnection;
   selectedConnectionIds: string[];
   logos: Logos;
-<<<<<<< HEAD
-}) => ({
-  label: connection.name,
-  key: connection.id,
-  description: connection.description,
-  append:
-    connection.relatedConnections && connection.relatedConnections.length > 0 ? (
-      <EuiBadge>
-        {i18n.translate('workspace.form.selectDataSource.optionBadge', {
-          defaultMessage: '+ {relatedConnections} related',
-          values: {
-            relatedConnections: connection.relatedConnections.length,
-          },
-        })}
-      </EuiBadge>
-    ) : undefined,
-  disabled: connection.connectionType === DataSourceConnectionType.DirectQueryConnection,
-  checked:
-    connection.connectionType !== DataSourceConnectionType.DirectQueryConnection &&
-    selectedConnectionIds.includes(connection.id)
-      ? ('on' as const)
-      : undefined,
-  prepend: (
-    <div
-      className={
-        connection.connectionType === DataSourceConnectionType.DirectQueryConnection
-          ? 'dsm-associate-modal-direct-query-connection-icon'
-          : ''
-      }
-    >
-      <ConnectionIcon connection={connection} logos={logos} />
-    </div>
-  ),
-  parentId: connection.parentId,
-});
-=======
   showDirectQueryConnections: boolean;
 }) => {
   return {
@@ -162,7 +126,6 @@
     parentId: connection.parentId,
   };
 };
->>>>>>> eff5b27d
 
 const convertConnectionsToOptions = ({
   connections,
