/*
 * Copyright OpenSearch Contributors
 * SPDX-License-Identifier: Apache-2.0
 */

import React from 'react';
import { PublicAppInfo, WorkspaceObject } from 'opensearch-dashboards/public';
import { fireEvent, render, waitFor, screen, act } from '@testing-library/react';
import { BehaviorSubject } from 'rxjs';
<<<<<<< HEAD
import {
  WorkspaceUpdater as WorkspaceCreatorComponent,
  WorkspaceUpdaterProps,
} from './workspace_updater';
=======
import { WorkspaceUpdater as WorkspaceUpdaterComponent } from './workspace_updater';
>>>>>>> 0215e322
import { coreMock, workspacesServiceMock } from '../../../../../core/public/mocks';
import { createOpenSearchDashboardsReactContext } from '../../../../opensearch_dashboards_react/public';
import { WORKSPACE_USE_CASES } from '../../../common/constants';

const workspaceClientUpdate = jest.fn().mockReturnValue({ result: true, success: true });

const navigateToApp = jest.fn();
const notificationToastsAddSuccess = jest.fn();
const notificationToastsAddDanger = jest.fn();
const PublicAPPInfoMap = new Map([
  ['data-explorer', { id: 'data-explorer', title: 'Data Explorer' }],
  ['dashboards', { id: 'dashboards', title: 'Dashboards' }],
]);
const createWorkspacesSetupContractMockWithValue = () => {
  const currentWorkspaceId$ = new BehaviorSubject<string>('abljlsds');
  const currentWorkspace = {
    id: 'abljlsds',
    name: 'test1',
    description: 'test1',
    features: ['use-case-observability'],
    reserved: false,
    permissions: {
      library_write: {
        users: ['foo'],
      },
      write: {
        users: ['foo'],
      },
    },
  };
  const workspaceList$ = new BehaviorSubject<WorkspaceObject[]>([currentWorkspace]);
  const currentWorkspace$ = new BehaviorSubject<WorkspaceObject | null>(currentWorkspace);
  const initialized$ = new BehaviorSubject<boolean>(false);
  return {
    currentWorkspaceId$,
    workspaceList$,
    currentWorkspace$,
    initialized$,
  };
};

const dataSourcesList = [
  {
    id: 'id1',
    title: 'ds1', // This is used for mocking saved object function
    get: () => {
      return 'ds1';
    },
  },
  {
    id: 'id2',
    title: 'ds2',
    get: () => {
      return 'ds2';
    },
  },
];

const mockCoreStart = coreMock.createStart();

const renderCompleted = () => expect(screen.queryByText('Enter details')).not.toBeNull();

const WorkspaceUpdater = (
  props: Partial<WorkspaceUpdaterProps> & {
    workspacesService?: ReturnType<typeof createWorkspacesSetupContractMockWithValue>;
  }
) => {
  const workspacesService = props.workspacesService || createWorkspacesSetupContractMockWithValue();
  const { Provider } = createOpenSearchDashboardsReactContext({
    ...mockCoreStart,
    ...{
      application: {
        ...mockCoreStart.application,
        capabilities: {
          ...mockCoreStart.application.capabilities,
          workspaces: {
            permissionEnabled: true,
          },
        },
        navigateToApp,
        getUrlForApp: jest.fn(() => '/app/workspace_overview'),
        applications$: new BehaviorSubject<Map<string, PublicAppInfo>>(PublicAPPInfoMap as any),
      },
      workspaces: workspacesService,
      notifications: {
        ...mockCoreStart.notifications,
        toasts: {
          ...mockCoreStart.notifications.toasts,
          addDanger: notificationToastsAddDanger,
          addSuccess: notificationToastsAddSuccess,
        },
      },
      workspaceClient: {
        ...mockCoreStart.workspaces,
        update: workspaceClientUpdate,
      },
      savedObjects: {
        ...mockCoreStart.savedObjects,
        client: {
          ...mockCoreStart.savedObjects.client,
          find: jest.fn().mockResolvedValue({
            savedObjects: dataSourcesList,
          }),
        },
      },
    },
  });
  const registeredUseCases$ = new BehaviorSubject([
    WORKSPACE_USE_CASES.observability,
    WORKSPACE_USE_CASES['security-analytics'],
    WORKSPACE_USE_CASES.analytics,
    WORKSPACE_USE_CASES.search,
  ]);

  return (
    <Provider>
<<<<<<< HEAD
      <WorkspaceCreatorComponent {...props} registeredUseCases$={registeredUseCases$} />
=======
      <WorkspaceUpdaterComponent {...props} />
>>>>>>> 0215e322
    </Provider>
  );
};

function clearMockedFunctions() {
  workspaceClientUpdate.mockClear();
  notificationToastsAddDanger.mockClear();
  notificationToastsAddSuccess.mockClear();
}

describe('WorkspaceUpdater', () => {
  beforeEach(() => clearMockedFunctions());
  const { location } = window;
  const setHrefSpy = jest.fn((href) => href);

  beforeAll(() => {
    if (window.location) {
      // @ts-ignore
      delete window.location;
    }
    window.location = {} as Location;
    Object.defineProperty(window.location, 'href', {
      get: () => 'http://localhost/',
      set: setHrefSpy,
    });
  });

  afterAll(() => {
    window.location = location;
  });

  it('cannot render when the name of the current workspace is empty', async () => {
    const mockedWorkspacesService = workspacesServiceMock.createSetupContract();
    const { container } = render(<WorkspaceUpdater workspacesService={mockedWorkspacesService} />);
    expect(container).toMatchInlineSnapshot(`<div />`);
  });

  it('cannot update workspace with invalid name', async () => {
    const { getByTestId } = render(<WorkspaceUpdater />);

    await waitFor(renderCompleted);

    const nameInput = getByTestId('workspaceForm-workspaceDetails-nameInputText');
    fireEvent.input(nameInput, {
      target: { value: '~' },
    });
    expect(workspaceClientUpdate).not.toHaveBeenCalled();
  });

  it('cancel update workspace', async () => {
    const { findByText, getByTestId } = render(<WorkspaceUpdater />);
    await waitFor(renderCompleted);

    fireEvent.click(getByTestId('workspaceForm-bottomBar-cancelButton'));
    await findByText('Discard changes?');
    fireEvent.click(getByTestId('confirmModalConfirmButton'));
    expect(navigateToApp).toHaveBeenCalled();
  });

  it('update workspace successfully', async () => {
<<<<<<< HEAD
    const { getByTestId, getAllByText, getAllByTestId, getAllByLabelText } = render(
      <WorkspaceUpdater />
=======
    const { getByTestId, getAllByTestId, getAllByLabelText } = render(
      <WorkspaceUpdater
        workspaceConfigurableApps$={new BehaviorSubject([...PublicAPPInfoMap.values()])}
      />
>>>>>>> 0215e322
    );
    await waitFor(renderCompleted);

    const nameInput = getByTestId('workspaceForm-workspaceDetails-nameInputText');
    fireEvent.input(nameInput, {
      target: { value: 'test workspace name' },
    });

    const descriptionInput = getByTestId('workspaceForm-workspaceDetails-descriptionInputText');
    fireEvent.input(descriptionInput, {
      target: { value: 'test workspace description' },
    });
    const colorSelector = getByTestId(
      'euiColorPickerAnchor workspaceForm-workspaceDetails-colorPicker'
    );
    fireEvent.input(colorSelector, {
      target: { value: '#000000' },
    });

    fireEvent.click(getByTestId('workspaceUseCase-observability'));
    fireEvent.click(getByTestId('workspaceUseCase-analytics'));

    const userIdInput = getAllByTestId('comboBoxSearchInput')[0];
    fireEvent.click(userIdInput);

    fireEvent.input(userIdInput, {
      target: { value: 'test user id' },
    });
    fireEvent.blur(userIdInput);

    await act(() => {
      fireEvent.click(getAllByLabelText('Delete data source')[0]);
    });

    fireEvent.click(getByTestId('workspaceForm-bottomBar-updateButton'));
    expect(workspaceClientUpdate).toHaveBeenCalledWith(
      expect.any(String),
      expect.objectContaining({
        name: 'test workspace name',
        color: '#000000',
        description: 'test workspace description',
        features: expect.arrayContaining(['use-case-analytics']),
      }),
      {
        permissions: {
          library_write: {
            users: ['test user id'],
          },
          write: {
            users: ['test user id'],
          },
        },
        dataSources: ['id2'],
      }
    );
    await waitFor(() => {
      expect(notificationToastsAddSuccess).toHaveBeenCalled();
    });
    expect(notificationToastsAddDanger).not.toHaveBeenCalled();
    await waitFor(() => {
      expect(setHrefSpy).toHaveBeenCalledWith(expect.stringMatching(/workspace_overview$/));
    });
  });

  it('should show danger toasts after update workspace failed', async () => {
    workspaceClientUpdate.mockReturnValue({ result: false, success: false });
    const { getByTestId } = render(<WorkspaceUpdater />);
    await waitFor(renderCompleted);

    const nameInput = getByTestId('workspaceForm-workspaceDetails-nameInputText');
    fireEvent.input(nameInput, {
      target: { value: 'test workspace name' },
    });
    fireEvent.click(getByTestId('workspaceForm-bottomBar-updateButton'));
    expect(workspaceClientUpdate).toHaveBeenCalled();
    await waitFor(() => {
      expect(notificationToastsAddDanger).toHaveBeenCalled();
    });
    expect(notificationToastsAddSuccess).not.toHaveBeenCalled();
  });

  it('should show danger toasts after update workspace threw error', async () => {
    workspaceClientUpdate.mockImplementation(() => {
      throw new Error('update workspace failed');
    });
    const { getByTestId } = render(<WorkspaceUpdater />);
    await waitFor(renderCompleted);

    const nameInput = getByTestId('workspaceForm-workspaceDetails-nameInputText');
    fireEvent.input(nameInput, {
      target: { value: 'test workspace name' },
    });
    fireEvent.click(getByTestId('workspaceForm-bottomBar-updateButton'));
    expect(workspaceClientUpdate).toHaveBeenCalled();
    await waitFor(() => {
      expect(notificationToastsAddDanger).toHaveBeenCalled();
    });
    expect(notificationToastsAddSuccess).not.toHaveBeenCalled();
  });

  it('should show danger toasts when currentWorkspace is missing after click update button', async () => {
    const mockedWorkspacesService = workspacesServiceMock.createSetupContract();
    const { getByTestId } = render(<WorkspaceUpdater workspaceService={mockedWorkspacesService} />);

    await waitFor(renderCompleted);

    const nameInput = getByTestId('workspaceForm-workspaceDetails-nameInputText');
    fireEvent.input(nameInput, {
      target: { value: 'test workspace name' },
    });
    fireEvent.click(getByTestId('workspaceForm-bottomBar-updateButton'));
    mockedWorkspacesService.currentWorkspace$ = new BehaviorSubject<WorkspaceObject | null>(null);
    expect(workspaceClientUpdate).toHaveBeenCalled();
    await waitFor(() => {
      expect(notificationToastsAddDanger).toHaveBeenCalled();
    });
    expect(notificationToastsAddSuccess).not.toHaveBeenCalled();
  });
});<|MERGE_RESOLUTION|>--- conflicted
+++ resolved
@@ -7,17 +7,14 @@
 import { PublicAppInfo, WorkspaceObject } from 'opensearch-dashboards/public';
 import { fireEvent, render, waitFor, screen, act } from '@testing-library/react';
 import { BehaviorSubject } from 'rxjs';
-<<<<<<< HEAD
-import {
-  WorkspaceUpdater as WorkspaceCreatorComponent,
-  WorkspaceUpdaterProps,
-} from './workspace_updater';
-=======
-import { WorkspaceUpdater as WorkspaceUpdaterComponent } from './workspace_updater';
->>>>>>> 0215e322
+
 import { coreMock, workspacesServiceMock } from '../../../../../core/public/mocks';
 import { createOpenSearchDashboardsReactContext } from '../../../../opensearch_dashboards_react/public';
 import { WORKSPACE_USE_CASES } from '../../../common/constants';
+import {
+  WorkspaceUpdater as WorkspaceUpdaterComponent,
+  WorkspaceUpdaterProps,
+} from './workspace_updater';
 
 const workspaceClientUpdate = jest.fn().mockReturnValue({ result: true, success: true });
 
@@ -131,11 +128,7 @@
 
   return (
     <Provider>
-<<<<<<< HEAD
-      <WorkspaceCreatorComponent {...props} registeredUseCases$={registeredUseCases$} />
-=======
-      <WorkspaceUpdaterComponent {...props} />
->>>>>>> 0215e322
+      <WorkspaceUpdaterComponent {...props} registeredUseCases$={registeredUseCases$} />
     </Provider>
   );
 };
@@ -196,16 +189,7 @@
   });
 
   it('update workspace successfully', async () => {
-<<<<<<< HEAD
-    const { getByTestId, getAllByText, getAllByTestId, getAllByLabelText } = render(
-      <WorkspaceUpdater />
-=======
-    const { getByTestId, getAllByTestId, getAllByLabelText } = render(
-      <WorkspaceUpdater
-        workspaceConfigurableApps$={new BehaviorSubject([...PublicAPPInfoMap.values()])}
-      />
->>>>>>> 0215e322
-    );
+    const { getByTestId, getAllByTestId, getAllByLabelText } = render(<WorkspaceUpdater />);
     await waitFor(renderCompleted);
 
     const nameInput = getByTestId('workspaceForm-workspaceDetails-nameInputText');
