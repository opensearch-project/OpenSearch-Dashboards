/*
 * Copyright OpenSearch Contributors
 * SPDX-License-Identifier: Apache-2.0
 */

import { fireEvent, render, screen, waitFor } from '@testing-library/react';
import React from 'react';
import { coreMock } from '../../../../../core/public/mocks';
import { createOpenSearchDashboardsReactContext } from '../../../../opensearch_dashboards_react/public';
import { BehaviorSubject } from 'rxjs';
import { PublicAppInfo, WorkspaceObject } from 'opensearch-dashboards/public';
import { IS_WORKSPACE_OVERVIEW_COLLAPSED_KEY, WorkspaceOverview } from './workspace_overview';

// all applications
const PublicAPPInfoMap = new Map([
  ['alerting', { id: 'alerting', title: 'alerting' }],
  ['home', { id: 'home', title: 'home' }],
]);

const mockCoreStart = coreMock.createStart();

const createWorkspacesSetupContractMockWithValue = (workspace?: WorkspaceObject) => {
  const currentWorkspace = workspace
    ? workspace
    : {
        id: 'foo_id',
        name: 'foo',
        description: 'this is my foo workspace description',
        features: ['alerting'],
        color: '',
        icon: '',
        reserved: false,
      };
  const currentWorkspaceId$ = new BehaviorSubject<string>(currentWorkspace.id);
  const workspaceList$ = new BehaviorSubject<WorkspaceObject[]>([currentWorkspace]);
  const currentWorkspace$ = new BehaviorSubject<WorkspaceObject | null>(currentWorkspace);
  const initialized$ = new BehaviorSubject<boolean>(true);
  return {
    currentWorkspaceId$,
    workspaceList$,
    currentWorkspace$,
    initialized$,
  };
};

const WorkspaceOverviewPage = (props: any) => {
  const workspacesService = props.workspacesService || createWorkspacesSetupContractMockWithValue();
  const { Provider } = createOpenSearchDashboardsReactContext({
    ...mockCoreStart,
    ...{
      application: {
        ...mockCoreStart.application,
        applications$: new BehaviorSubject<Map<string, PublicAppInfo>>(PublicAPPInfoMap as any),
      },
      workspaces: workspacesService,
      savedObjects: {
        ...mockCoreStart.savedObjects,
        client: {
          ...mockCoreStart.savedObjects.client,
          find: jest.fn().mockResolvedValue({
            savedObjects: [],
          }),
        },
      },
    },
  });

  return (
    <Provider>
      <WorkspaceOverview {...props} />
    </Provider>
  );
};

const setLocalStorage = jest.fn();
const localStorageMock = {
  getItem: jest.fn(),
  setItem: setLocalStorage,
  removeItem: jest.fn(),
  key: jest.fn(),
  clear: jest.fn(),
};

describe('WorkspaceOverview', () => {
  const localStorage = window.localStorage;

  beforeAll(() => {
    // Mock localStorage globally
    Object.defineProperty(window, 'localStorage', {
      value: localStorageMock,
    });
  });

  afterAll(() => {
    Object.defineProperty(window, 'localStorage', {
      value: localStorage,
    });
  });

  it('render workspace overview page normally', async () => {
    const { container } = render(WorkspaceOverviewPage({}));
    expect(container).toMatchSnapshot();
  });

  it('filter getting start cards when workspace features is `*`', async () => {
    const workspaceObject = {
      id: 'foo_id',
      name: 'foo',
      description: 'this is my foo workspace description',
      features: ['*'],
      color: '',
      icon: '',
      reserved: false,
    };
    const workspaceService = createWorkspacesSetupContractMockWithValue(workspaceObject);
    const { getByTestId } = render(WorkspaceOverviewPage({ workspacesService: workspaceService }));
    expect(getByTestId('workspaceGetStartCards')).toHaveTextContent('Sample Datasets');
    // see more
    expect(getByTestId('workspaceGetStartCards')).toHaveTextContent(
      'Explore more paths to kick-start your OpenSearch journey.'
    );
  });

  it('filter getting start cards when workspace features is subset of all features', async () => {
    const workspaceObject = {
      id: 'foo_id',
      name: 'foo',
      description: 'this is my foo workspace description',
      features: ['alerting', 'home'],
      color: '',
      icon: '',
      reserved: false,
    };
    const workspaceService = createWorkspacesSetupContractMockWithValue(workspaceObject);
    const { getByTestId } = render(WorkspaceOverviewPage({ workspacesService: workspaceService }));
    expect(getByTestId('workspaceGetStartCards')).toHaveTextContent('with Sample Datasets');
    expect(getByTestId('workspaceGetStartCards')).toHaveTextContent('with Alerts');
    // no see more
    expect(getByTestId('workspaceGetStartCards')).not.toHaveTextContent(
      'Explore more paths to kick-start your OpenSearch journey.'
    );
  });

  it('getting start section is expanded by default', async () => {
    const workspaceObject = {
      id: 'foo_id',
      name: 'foo',
      description: 'this is my foo workspace description',
      features: ['alerting', 'home'],
      color: '',
      icon: '',
      reserved: false,
    };
    const workspaceService = createWorkspacesSetupContractMockWithValue(workspaceObject);
    const { getByTestId } = render(WorkspaceOverviewPage({ workspacesService: workspaceService }));
    expect(getByTestId('Collapse')).toBeVisible();
  });

  it('getting start section visible setting will saved to localStorage', async () => {
    const workspaceObject = {
      id: 'foo_id',
      name: 'foo',
      description: 'this is my foo workspace description',
      features: ['alerting', 'home'],
      color: '',
      icon: '',
      reserved: false,
    };
    const workspaceService = createWorkspacesSetupContractMockWithValue(workspaceObject);
    const { getByTestId } = render(WorkspaceOverviewPage({ workspacesService: workspaceService }));
    expect(getByTestId('Collapse')).toBeVisible();
    fireEvent.click(getByTestId('Collapse'));
    expect(getByTestId('Expand')).toBeVisible();
    expect(localStorageMock.setItem).toHaveBeenCalledWith(
      IS_WORKSPACE_OVERVIEW_COLLAPSED_KEY + '_foo_id',
      'true'
    );
    // click on Collapse
    fireEvent.click(getByTestId('Expand'));
    expect(getByTestId('Collapse')).toBeVisible();
    expect(localStorageMock.setItem).toHaveBeenCalledWith(
      IS_WORKSPACE_OVERVIEW_COLLAPSED_KEY + '_foo_id',
      'false'
    );
  });

  it('click on library tab will redirect to saved objects page', async () => {
    const workspaceObject = {
      id: 'foo_id',
      name: 'foo',
      description: 'this is my foo workspace description',
      features: ['alerting', 'home'],
      color: '',
      icon: '',
      reserved: false,
    };
    const workspaceService = createWorkspacesSetupContractMockWithValue(workspaceObject);
    const { getByText } = render(WorkspaceOverviewPage({ workspacesService: workspaceService }));
    fireEvent.click(getByText('Library'));

    expect(mockCoreStart.application.navigateToApp).toHaveBeenCalledWith('management', {
      path: 'opensearch-dashboards/objects',
    });
  });

  it('click on settings tab will show workspace update page', async () => {
    const workspaceObject = {
      id: 'foo_id',
      name: 'foo',
      description: 'this is my foo workspace description',
      features: ['alerting', 'home'],
      color: '',
      icon: '',
      reserved: false,
    };
    const workspaceService = createWorkspacesSetupContractMockWithValue(workspaceObject);
    const { getByText } = render(WorkspaceOverviewPage({ workspacesService: workspaceService }));
    fireEvent.click(getByText('Settings'));
<<<<<<< HEAD
    expect(screen.queryByText('Enter details')).not.toBeNull();
    // title is hidden
    expect(screen.queryByText('Update Workspace')).toBeNull();
=======
    await waitFor(() => {
      expect(screen.queryByText('Enter Details')).not.toBeNull();
      // title is hidden
      expect(screen.queryByText('Update Workspace')).toBeNull();
    });
>>>>>>> e0945af3
  });

  it('default selected tab is overview', async () => {
    const workspaceObject = {
      id: 'foo_id',
      name: 'foo',
      description: 'this is my foo workspace description',
      features: ['alerting', 'home'],
      color: '',
      icon: '',
      reserved: false,
    };
    const workspaceService = createWorkspacesSetupContractMockWithValue(workspaceObject);
    render(WorkspaceOverviewPage({ workspacesService: workspaceService }));
    expect(document.querySelector('#overview')).toHaveClass('euiTab-isSelected');
  });
});<|MERGE_RESOLUTION|>--- conflicted
+++ resolved
@@ -216,17 +216,11 @@
     const workspaceService = createWorkspacesSetupContractMockWithValue(workspaceObject);
     const { getByText } = render(WorkspaceOverviewPage({ workspacesService: workspaceService }));
     fireEvent.click(getByText('Settings'));
-<<<<<<< HEAD
-    expect(screen.queryByText('Enter details')).not.toBeNull();
-    // title is hidden
-    expect(screen.queryByText('Update Workspace')).toBeNull();
-=======
     await waitFor(() => {
-      expect(screen.queryByText('Enter Details')).not.toBeNull();
+      expect(screen.queryByText('Enter details')).not.toBeNull();
       // title is hidden
       expect(screen.queryByText('Update Workspace')).toBeNull();
     });
->>>>>>> e0945af3
   });
 
   it('default selected tab is overview', async () => {
