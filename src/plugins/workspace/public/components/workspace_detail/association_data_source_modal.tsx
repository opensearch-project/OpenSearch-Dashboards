--- conflicted
+++ resolved
@@ -242,26 +242,15 @@
       </EuiModalBody>
 
       <EuiModalFooter>
-<<<<<<< HEAD
-        <EuiButton onClick={closeModal}>
-=======
-        <EuiSmallButton onClick={closeModal} fill>
->>>>>>> 5e0ce2b0
+        <EuiSmallButton onClick={closeModal}>
           <FormattedMessage
             id="workspace.detail.dataSources.associateModal.close.button"
             defaultMessage="Close"
           />
-<<<<<<< HEAD
-        </EuiButton>
-        <EuiButton
+        </EuiSmallButton>
+        <EuiSmallButton
           onClick={() => handleAssignDataSourceConnections(selectedConnections)}
           isDisabled={!selectedConnections || selectedConnections.length === 0}
-=======
-        </EuiSmallButton>
-        <EuiSmallButton
-          onClick={() => handleAssignDataSources(selectedDataSources)}
-          isDisabled={!selectedDataSources || selectedDataSources.length === 0}
->>>>>>> 5e0ce2b0
           fill
         >
           <FormattedMessage
