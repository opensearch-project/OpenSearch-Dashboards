/*
 * Copyright OpenSearch Contributors
 * SPDX-License-Identifier: Apache-2.0
 */

import { Fragment, useEffect, useState, useCallback } from 'react';
import React from 'react';
import {
  EuiText,
  EuiModal,
  EuiSmallButton,
  EuiModalBody,
  EuiSelectable,
  EuiModalFooter,
  EuiModalHeader,
  EuiModalHeaderTitle,
  EuiSelectableOption,
  EuiSpacer,
  EuiBadge,
  EuiIcon,
  EuiFlexGroup,
  EuiFlexItem,
  EuiTextColor,
} from '@elastic/eui';
import { FormattedMessage } from 'react-intl';
import { i18n } from '@osd/i18n';

import { getDataSourcesList, fetchDataSourceConnections } from '../../utils';
import { DataSourceConnection, DataSourceConnectionType } from '../../../common/types';
import { HttpStart, NotificationsStart, SavedObjectsStart } from '../../../../../core/public';
import { AssociationDataSourceModalMode } from '../../../common/constants';
import { Logos } from '../../../../../core/common';
<<<<<<< HEAD
import { DirectQueryConnectionIcon } from '../workspace_form';
import './association_data_source_modal.scss';
=======
import { ConnectionTypeIcon } from '../workspace_form';
>>>>>>> ee9785ca

const ConnectionIcon = ({
  connection: { connectionType, type },
  logos,
}: {
  connection: DataSourceConnection;
  logos: Logos;
}) => {
  if (connectionType === DataSourceConnectionType.OpenSearchConnection) {
    return <EuiIcon type={logos.Mark.url} />;
  }
  if (
    connectionType === DataSourceConnectionType.DirectQueryConnection ||
    connectionType === DataSourceConnectionType.DataConnection
  ) {
    return <ConnectionTypeIcon type={type} />;
  }

  return null;
};

export type DataSourceModalOption = EuiSelectableOption<{
  description?: string;
  parentId?: string;
}>;

const renderOption = (option: DataSourceModalOption) => {
  const label = (
    <EuiTextColor color={!!option.parentId ? 'subdued' : undefined}>
      <EuiText className="eui-textTruncate" size={!!option.parentId ? 'xs' : 's'}>
        {option.label}
      </EuiText>
    </EuiTextColor>
  );
  if (option.description) {
    return (
      <EuiFlexGroup alignItems="center" style={{ overflow: 'hidden' }}>
        <EuiFlexItem style={{ overflow: 'hidden' }}>{label}</EuiFlexItem>
        <EuiFlexItem style={{ overflow: 'hidden' }}>
          {option.description && (
            <EuiTextColor color="subdued">
              <EuiText className="eui-textTruncate" size="xs">
                {option.description}
              </EuiText>
            </EuiTextColor>
          )}
        </EuiFlexItem>
      </EuiFlexGroup>
    );
  }
  return label;
};

const convertConnectionToOption = ({
  connection,
  selectedConnectionIds,
  logos,
}: {
  connection: DataSourceConnection;
  selectedConnectionIds: string[];
  logos: Logos;
}) => ({
  label: connection.name,
  key: connection.id,
  description: connection.description,
  append:
    connection.relatedConnections && connection.relatedConnections.length > 0 ? (
      <EuiBadge>
        {i18n.translate('workspace.form.selectDataSource.optionBadge', {
          defaultMessage: '+ {relatedConnections} related',
          values: {
            relatedConnections: connection.relatedConnections.length,
          },
        })}
      </EuiBadge>
    ) : undefined,
  disabled: connection.connectionType === DataSourceConnectionType.DirectQueryConnection,
  checked:
    connection.connectionType !== DataSourceConnectionType.DirectQueryConnection &&
    selectedConnectionIds.includes(connection.id)
      ? ('on' as const)
      : undefined,
  prepend:
    connection.connectionType === DataSourceConnectionType.DirectQueryConnection ? (
      <>
        <div style={{ width: 16 }} />
        <ConnectionIcon connection={connection} logos={logos} />
      </>
    ) : (
      <ConnectionIcon connection={connection} logos={logos} />
    ),
  parentId: connection.parentId,
});

const convertConnectionsToOptions = ({
  connections,
  showDirectQueryConnections,
  selectedConnectionIds,
  assignedConnections,
  logos,
}: {
  connections: DataSourceConnection[];
  assignedConnections: DataSourceConnection[];
  showDirectQueryConnections: boolean;
  selectedConnectionIds: string[];
  logos: Logos;
}) => {
  const assignedConnectionIds = assignedConnections.map(({ id }) => id);
  return connections
    .flatMap((connection) => {
      if (
        assignedConnectionIds.includes(connection.id) ||
        connection.connectionType === DataSourceConnectionType.DirectQueryConnection
      ) {
        return [];
      }

      if (connection.connectionType === DataSourceConnectionType.DataConnection) {
        if (showDirectQueryConnections) {
          return [connection];
        }
        return [];
      }

      if (showDirectQueryConnections) {
        if (!connection.relatedConnections || connection.relatedConnections.length === 0) {
          return [];
        }
        return [
          connection,
          ...(selectedConnectionIds.includes(connection.id) ? connection.relatedConnections : []),
        ];
      }
      return [connection];
    })
    .map((connection) => convertConnectionToOption({ connection, selectedConnectionIds, logos }));
};

export interface AssociationDataSourceModalProps {
  http: HttpStart | undefined;
  notifications: NotificationsStart | undefined;
  savedObjects: SavedObjectsStart;
  assignedConnections: DataSourceConnection[];
  mode: AssociationDataSourceModalMode;
  closeModal: () => void;
  handleAssignDataSourceConnections: (connections: DataSourceConnection[]) => void;
  logos: Logos;
}

export const AssociationDataSourceModal = ({
  mode,
  http,
  notifications,
  closeModal,
  savedObjects,
  assignedConnections,
  handleAssignDataSourceConnections,
  logos,
}: AssociationDataSourceModalProps) => {
  const [allConnections, setAllConnections] = useState<DataSourceConnection[]>([]);
  const [selectedConnectionIds, setSelectedConnectionIds] = useState<string[]>([]);
  const [options, setOptions] = useState<DataSourceModalOption[]>([]);
  const [isLoading, setIsLoading] = useState(false);

  const handleSelectionChange = useCallback((newOptions: DataSourceModalOption[]) => {
    setSelectedConnectionIds(
      newOptions.flatMap(({ checked, key }) => (checked === 'on' && key ? [key] : []))
    );
  }, []);

  const handleSaveButtonClick = useCallback(() => {
    handleAssignDataSourceConnections(
      allConnections.filter((connection) => selectedConnectionIds.includes(connection.id))
    );
  }, [selectedConnectionIds, allConnections, handleAssignDataSourceConnections]);

  useEffect(() => {
    setIsLoading(true);
    getDataSourcesList(savedObjects.client, ['*'])
      .then((dataSourcesList) => fetchDataSourceConnections(dataSourcesList, http, notifications))
      .then((connections) => {
        setAllConnections(connections);
      })
      .finally(() => {
        setIsLoading(false);
      });
  }, [savedObjects.client, http, notifications, mode]);

  useEffect(() => {
    setOptions(
      convertConnectionsToOptions({
        connections: allConnections,
        assignedConnections,
        selectedConnectionIds,
        showDirectQueryConnections: mode === AssociationDataSourceModalMode.DirectQueryConnections,
        logos,
      })
    );
  }, [allConnections, assignedConnections, selectedConnectionIds, mode, logos]);

  return (
    <EuiModal onClose={closeModal} style={{ width: 630 }}>
      <EuiModalHeader>
        <EuiModalHeaderTitle>
          {mode === AssociationDataSourceModalMode.OpenSearchConnections ? (
            <FormattedMessage
              id="workspace.detail.dataSources.associateModal.title.openSearchConnections"
              defaultMessage="Associate OpenSearch connections"
            />
          ) : (
            <FormattedMessage
              id="workspace.detail.dataSources.associateModal.title.directQueryConnections"
              defaultMessage="Associate direct query connections"
            />
          )}
        </EuiModalHeaderTitle>
      </EuiModalHeader>
      <EuiModalBody>
        <EuiText size="xs" color="subdued">
          <FormattedMessage
            id="workspace.detail.dataSources.associateModal.message"
            defaultMessage="Add data sources that will be available in the workspace. If a selected data source has related Direct Query connection, they will also be available in the workspace."
          />
        </EuiText>
        <EuiSpacer size="s" />
        <EuiSelectable
          aria-label="Searchable"
          searchable
          listProps={{ bordered: true, onFocusBadge: false }}
          searchProps={{
            'data-test-subj': 'workspace-detail-dataSources-associateModal-search',
            placeholder: i18n.translate(
              'workspace.detail.dataSources.associateModal.searchPlaceholder',
              { defaultMessage: 'Search' }
            ),
            compressed: true,
          }}
          options={options}
          onChange={handleSelectionChange}
          isLoading={isLoading}
          renderOption={renderOption}
          height={256}
        >
          {(list, search) => (
            <Fragment>
              {search}
              {list}
            </Fragment>
          )}
        </EuiSelectable>
      </EuiModalBody>

      <EuiModalFooter>
        <EuiSmallButton onClick={closeModal}>
          <FormattedMessage
            id="workspace.detail.dataSources.associateModal.close.button"
            defaultMessage="Cancel"
          />
        </EuiSmallButton>
        <EuiSmallButton
          data-test-subj="workspace-detail-dataSources-associateModal-save-button"
          onClick={handleSaveButtonClick}
          isDisabled={selectedConnectionIds.length === 0}
          fill
        >
          <FormattedMessage
            id="workspace.detail.dataSources.associateModal.save.button"
            defaultMessage="Associate data sources"
          />
        </EuiSmallButton>
      </EuiModalFooter>
    </EuiModal>
  );
};<|MERGE_RESOLUTION|>--- conflicted
+++ resolved
@@ -30,12 +30,8 @@
 import { HttpStart, NotificationsStart, SavedObjectsStart } from '../../../../../core/public';
 import { AssociationDataSourceModalMode } from '../../../common/constants';
 import { Logos } from '../../../../../core/common';
-<<<<<<< HEAD
-import { DirectQueryConnectionIcon } from '../workspace_form';
 import './association_data_source_modal.scss';
-=======
 import { ConnectionTypeIcon } from '../workspace_form';
->>>>>>> ee9785ca
 
 const ConnectionIcon = ({
   connection: { connectionType, type },
