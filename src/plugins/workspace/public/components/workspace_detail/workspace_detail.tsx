/*
 * Copyright OpenSearch Contributors
 * SPDX-License-Identifier: Apache-2.0
 */

<<<<<<< HEAD
import React, { useEffect, useState } from 'react';
import {
  EuiPage,
  EuiText,
  EuiSpacer,
  EuiFlexItem,
  EuiPageBody,
  EuiFlexGroup,
  EuiPageHeader,
  EuiPageContent,
  EuiSmallButton,
  EuiConfirmModal,
  EuiTabbedContent,
} from '@elastic/eui';
=======
import React from 'react';
import { EuiPage, EuiPageBody, EuiTabbedContent } from '@elastic/eui';

import { useObservable } from 'react-use';
>>>>>>> 36af5e79
import { i18n } from '@osd/i18n';
import { useObservable } from 'react-use';
import { BehaviorSubject, of } from 'rxjs';
import { useHistory, useLocation } from 'react-router-dom';
import { WorkspaceUseCase } from '../../types';
import { WorkspaceDetailForm, useWorkspaceFormContext } from '../workspace_form';
import { WorkspaceDetailPanel } from './workspace_detail_panel';
import { DeleteWorkspaceModal } from '../delete_workspace_modal';
import { WORKSPACE_LIST_APP_ID } from '../../../common/constants';
import { cleanWorkspaceId } from '../../../../../core/public/utils';
import { DetailTab, DetailTabTitles, WorkspaceOperationType } from '../workspace_form/constants';
import { CoreStart, WorkspaceAttribute } from '../../../../../core/public';
import { getFirstUseCaseOfFeatureConfigs, getUseCaseUrl } from '../../utils';
import { useOpenSearchDashboards } from '../../../../opensearch_dashboards_react/public';
import { DataSourceManagementPluginSetup } from '../../../../../plugins/data_source_management/public';
import { SelectDataSourceDetailPanel } from './select_data_source_panel';
import { WorkspaceBottomBar } from './workspace_bottom_bar';

export interface WorkspaceDetailProps {
  registeredUseCases$: BehaviorSubject<WorkspaceUseCase[]>;
}

export const WorkspaceDetail = (props: WorkspaceDetailProps) => {
  const {
    services: { workspaces, application, http, savedObjects, dataSourceManagement, uiSettings },
  } = useOpenSearchDashboards<{
    CoreStart: CoreStart;
    dataSourceManagement?: DataSourceManagementPluginSetup;
  }>();

  const {
    formData,
    isEditing,
    formId,
    numberOfErrors,
    handleResetForm,
    numberOfChanges,
    setIsEditing,
  } = useWorkspaceFormContext();
  const [deletedWorkspace, setDeletedWorkspace] = useState<WorkspaceAttribute | null>(null);
  const [selectedTabId, setSelectedTabId] = useState<string>(DetailTab.Details);
  const [modalVisible, setModalVisible] = useState(false);
  const [tabId, setTabId] = useState<string>(DetailTab.Details);

  const availableUseCases = useObservable(props.registeredUseCases$, []);
  const isDashboardAdmin = !!application?.capabilities?.dashboards?.isDashboardAdmin;
  const currentWorkspace = useObservable(workspaces ? workspaces.currentWorkspace$ : of(null));
  const isPermissionEnabled = application?.capabilities.workspaces.permissionEnabled;
  const currentUseCase = availableUseCases.find(
    (useCase) => useCase.id === getFirstUseCaseOfFeatureConfigs(currentWorkspace?.features ?? [])
  );
  const history = useHistory();
  const location = useLocation();

  useEffect(() => {
    const params = new URLSearchParams(location.search);
    const tab = params.get('tab');
    if (tab) {
      setSelectedTabId(tab);
    }
  }, [location.search]);

  if (!currentWorkspace || !application || !http || !savedObjects || !uiSettings) {
    return null;
  }

<<<<<<< HEAD
  const useCaseUrl = getUseCaseUrl(currentUseCase, currentWorkspace, application, http);

  const handleTabClick = (tab: any) => {
    if (numberOfChanges > 0) {
      setTabId(tab.id);
      setModalVisible(true);
      return;
    }
    history.push(`?tab=${tab.id}`);
    setIsEditing(false);
    setSelectedTabId(tab.id);
  };

  const handleBadgeClick = () => {
    if (selectedTabId !== DetailTab.Collaborators && numberOfChanges > 0) {
      setTabId(DetailTab.Collaborators);
      setModalVisible(true);
      return;
    }
    history.push(`?tab=${DetailTab.Collaborators}`);
    setSelectedTabId(DetailTab.Collaborators);
  };

  const pageTitle = (
    <EuiFlexGroup gutterSize="none" alignItems="baseline" justifyContent="flexStart">
      <EuiFlexItem grow={false}>{currentWorkspace?.name} settings</EuiFlexItem>
    </EuiFlexGroup>
  );

  const createDetailTab = (id: DetailTab, detailTitle: string) => ({
    id,
    name: detailTitle,
    content: (
      <WorkspaceDetailForm
        application={application}
        operationType={WorkspaceOperationType.Update}
        savedObjects={savedObjects}
        detailTab={id}
        dataSourceManagement={dataSourceManagement}
        availableUseCases={availableUseCases}
        detailTitle={detailTitle}
      />
    ),
  });

=======
>>>>>>> 36af5e79
  const detailTabs = [
    createDetailTab(DetailTab.Details, DetailTabTitles.details),
    ...(dataSourceManagement
      ? [
          {
            id: DetailTab.DataSources,
            name: DetailTabTitles.dataSources,
            content: (
              <SelectDataSourceDetailPanel
                savedObjects={savedObjects}
                assignedDataSources={formData.selectedDataSources}
                detailTitle={DetailTabTitles.dataSources}
                isDashboardAdmin={isDashboardAdmin}
                currentWorkspace={currentWorkspace}
              />
            ),
          },
        ]
      : []),
    ...(isPermissionEnabled
      ? [createDetailTab(DetailTab.Collaborators, DetailTabTitles.collaborators)]
      : []),
  ];

  const deleteButton = (
    <EuiSmallButton
      color="danger"
      iconType="trash"
      onClick={() => setDeletedWorkspace(currentWorkspace)}
    >
      {i18n.translate('workspace.detail.delete', {
        defaultMessage: 'delete',
      })}
    </EuiSmallButton>
  );

  return (
    <>
<<<<<<< HEAD
      <EuiPage direction="column">
        <EuiPageHeader pageTitle={pageTitle} rightSideItems={[deleteButton]} alignItems="center" />
        <EuiPageBody>
          <EuiText color="subdued">{currentWorkspace.description}</EuiText>
        </EuiPageBody>
        <EuiSpacer />
        <EuiPageContent>
          <WorkspaceDetailPanel
            useCaseUrl={useCaseUrl}
            handleBadgeClick={handleBadgeClick}
            currentUseCase={currentUseCase}
            currentWorkspace={currentWorkspace}
            dateFormat={uiSettings.get('dateFormat')}
          />
        </EuiPageContent>
        <EuiSpacer />
=======
      <EuiPage paddingSize="l">
>>>>>>> 36af5e79
        <EuiPageBody>
          <EuiTabbedContent
            data-test-subj="workspaceTabs"
            tabs={detailTabs}
            selectedTab={detailTabs[detailTabs.findIndex((tab) => tab.id === selectedTabId)]}
            onTabClick={handleTabClick}
            size="s"
          />
        </EuiPageBody>
        {deletedWorkspace && (
          <DeleteWorkspaceModal
            selectedWorkspace={deletedWorkspace}
            onClose={() => setDeletedWorkspace(null)}
            onDeleteSuccess={() => {
              window.setTimeout(() => {
                window.location.assign(
                  cleanWorkspaceId(
                    application.getUrlForApp(WORKSPACE_LIST_APP_ID, {
                      absolute: false,
                    })
                  )
                );
              }, 1000);
            }}
          />
        )}
        {modalVisible && (
          <EuiConfirmModal
            data-test-subj="workspaceForm-cancelModal"
            title={i18n.translate('workspace.form.cancelModal.title', {
              defaultMessage: 'Navigate away?',
            })}
            onCancel={() => setModalVisible(false)}
            onConfirm={() => {
              handleResetForm();
              setModalVisible(false);
              history.push(`?tab=${tabId}`);
              setSelectedTabId(tabId);
            }}
            cancelButtonText={i18n.translate('workspace.form.cancelButtonText', {
              defaultMessage: 'Cancel',
            })}
            confirmButtonText={i18n.translate('workspace.form.confirmButtonText', {
              defaultMessage: 'Navigate away',
            })}
            buttonColor="danger"
            defaultFocusedButton="confirm"
          >
            {i18n.translate('workspace.form.cancelModal.body', {
              defaultMessage: 'Any unsaved changes will be lost.',
            })}
          </EuiConfirmModal>
        )}
      </EuiPage>
      {isEditing && (
        <WorkspaceBottomBar
          formId={formId}
          numberOfChanges={numberOfChanges}
          numberOfErrors={numberOfErrors}
          handleResetForm={handleResetForm}
        />
      )}
    </>
  );
};<|MERGE_RESOLUTION|>--- conflicted
+++ resolved
@@ -3,7 +3,6 @@
  * SPDX-License-Identifier: Apache-2.0
  */
 
-<<<<<<< HEAD
 import React, { useEffect, useState } from 'react';
 import {
   EuiPage,
@@ -18,12 +17,6 @@
   EuiConfirmModal,
   EuiTabbedContent,
 } from '@elastic/eui';
-=======
-import React from 'react';
-import { EuiPage, EuiPageBody, EuiTabbedContent } from '@elastic/eui';
-
-import { useObservable } from 'react-use';
->>>>>>> 36af5e79
 import { i18n } from '@osd/i18n';
 import { useObservable } from 'react-use';
 import { BehaviorSubject, of } from 'rxjs';
@@ -90,7 +83,6 @@
     return null;
   }
 
-<<<<<<< HEAD
   const useCaseUrl = getUseCaseUrl(currentUseCase, currentWorkspace, application, http);
 
   const handleTabClick = (tab: any) => {
@@ -113,12 +105,6 @@
     history.push(`?tab=${DetailTab.Collaborators}`);
     setSelectedTabId(DetailTab.Collaborators);
   };
-
-  const pageTitle = (
-    <EuiFlexGroup gutterSize="none" alignItems="baseline" justifyContent="flexStart">
-      <EuiFlexItem grow={false}>{currentWorkspace?.name} settings</EuiFlexItem>
-    </EuiFlexGroup>
-  );
 
   const createDetailTab = (id: DetailTab, detailTitle: string) => ({
     id,
@@ -136,8 +122,6 @@
     ),
   });
 
-=======
->>>>>>> 36af5e79
   const detailTabs = [
     createDetailTab(DetailTab.Details, DetailTabTitles.details),
     ...(dataSourceManagement
@@ -176,9 +160,8 @@
 
   return (
     <>
-<<<<<<< HEAD
       <EuiPage direction="column">
-        <EuiPageHeader pageTitle={pageTitle} rightSideItems={[deleteButton]} alignItems="center" />
+        <EuiPageHeader rightSideItems={[deleteButton]} alignItems="center" />
         <EuiPageBody>
           <EuiText color="subdued">{currentWorkspace.description}</EuiText>
         </EuiPageBody>
@@ -193,9 +176,6 @@
           />
         </EuiPageContent>
         <EuiSpacer />
-=======
-      <EuiPage paddingSize="l">
->>>>>>> 36af5e79
         <EuiPageBody>
           <EuiTabbedContent
             data-test-subj="workspaceTabs"
