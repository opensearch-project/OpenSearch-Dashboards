/*
 * Copyright OpenSearch Contributors
 * SPDX-License-Identifier: Apache-2.0
 */

import React, { useMemo, useState } from 'react';
import {
  EuiSpacer,
  EuiButton,
  EuiFlexItem,
  EuiFlexGroup,
  EuiFieldSearch,
  EuiInMemoryTable,
  EuiBasicTableColumn,
  EuiTableSelectionType,
  EuiTableActionsColumnType,
  EuiConfirmModal,
} from '@elastic/eui';
import { i18n } from '@osd/i18n';
import { CoreStart, WorkspaceObject } from '../../../../../core/public';
import { DataSource } from '../../../common/types';
import { WorkspaceClient } from '../../workspace_client';
import { convertPermissionSettingsToPermissions, useWorkspaceFormContext } from '../workspace_form';
import { useOpenSearchDashboards } from '../../../../opensearch_dashboards_react/public';

interface OpenSearchConnectionTableProps {
  assignedDataSources: DataSource[];
  isDashboardAdmin: boolean;
  currentWorkspace: WorkspaceObject;
  setIsLoading: React.Dispatch<React.SetStateAction<boolean>>;
}

export const OpenSearchConnectionTable = ({
  assignedDataSources,
  isDashboardAdmin,
  currentWorkspace,
  setIsLoading,
}: OpenSearchConnectionTableProps) => {
  const {
    services: { notifications, workspaceClient },
  } = useOpenSearchDashboards<{ CoreStart: CoreStart; workspaceClient: WorkspaceClient }>();
  const { formData, setSelectedDataSources } = useWorkspaceFormContext();
  const [searchTerm, setSearchTerm] = useState('');
  const [selectedItems, setSelectedItems] = useState<DataSource[]>([]);
  const [modalVisible, setModalVisible] = useState(false);

  const renderToolsLeft = () => {
    return SelectedItems.length > 0 && !modalVisible
      ? [
          <EuiButton
            color="danger"
            onClick={() => setModalVisible(true)}
            data-test-subj="workspace-detail-dataSources-table-bulkRemove"
          >
            {i18n.translate('workspace.detail.dataSources.table.remove.button', {
              defaultMessage: 'Remove {numberOfSelect} association(s)',
              values: { numberOfSelect: SelectedItems.length },
            })}
          </EuiButton>,
        ]
      : [];
  };

  const search = {
    toolsLeft: renderToolsLeft(),
    box: {
      schema: true,
    },
    filters: [
      {
        type: 'field_value_selection',
        field: 'dataSourceEngineType',
        name: 'Type',
        multiSelect: 'or',
        options: assignedDataSources.map((ds) => ({
          value: ds.dataSourceEngineType,
          name: ds.dataSourceEngineType,
          view: `${ds.dataSourceEngineType}`,
        })),
      },
    ],
  };

  const filteredDataSources = useMemo(
    () =>
      assignedDataSources.filter((dataSource) =>
        dataSource.title.toLowerCase().includes(searchTerm.toLowerCase())
      ),
    [searchTerm, assignedDataSources]
  );

  const onSelectionChange = (selectedDataSources: DataSource[]) => {
    setSelectedItems(selectedDataSources);
  };

  const handleUnassignDataSources = async (dataSources: DataSource[]) => {
    try {
      setIsLoading(true);
      setModalVisible(false);
      const { permissionSettings, selectedDataSources, useCase, ...attributes } = formData;
      const savedDataSources = (selectedDataSources ?? [])?.filter(
        ({ id }: DataSource) => !dataSources.some((item) => item.id === id)
      );

      const result = await workspaceClient.update(currentWorkspace.id, attributes, {
        dataSources: savedDataSources.map(({ id }: DataSource) => id),
        permissions: convertPermissionSettingsToPermissions(permissionSettings),
      });
      if (result?.success) {
        notifications?.toasts.addSuccess({
          title: i18n.translate('workspace.detail.dataSources.unassign.success', {
            defaultMessage: 'Remove associated OpenSearch connections successfully',
          }),
        });
        setSelectedDataSources(savedDataSources);
      } else {
        throw new Error(
          result?.error ? result?.error : 'Remove associated OpenSearch connections failed'
        );
      }
    } catch (error) {
      notifications?.toasts.addDanger({
        title: i18n.translate('workspace.detail.dataSources.unassign.failed', {
          defaultMessage: 'Failed to remove associated OpenSearch connections',
        }),
        text: error instanceof Error ? error.message : JSON.stringify(error),
      });
    } finally {
      setIsLoading(false);
    }
  };

  const columns: Array<EuiBasicTableColumn<DataSource>> = [
    {
      field: 'title',
      name: i18n.translate('workspace.detail.dataSources.table.title', {
        defaultMessage: 'Title',
      }),
      truncateText: true,
    },
    {
      field: 'dataSourceEngineType',
      name: i18n.translate('workspace.detail.dataSources.table.type', {
        defaultMessage: 'Type',
      }),
      truncateText: true,
    },
    {
      field: 'description',
      name: i18n.translate('workspace.detail.dataSources.table.description', {
        defaultMessage: 'Description',
      }),
      truncateText: true,
    },
    ...(isDashboardAdmin
      ? [
          {
            name: i18n.translate('workspace.detail.dataSources.table.actions', {
              defaultMessage: 'Actions',
            }),
            actions: [
              {
                name: i18n.translate('workspace.detail.dataSources.table.actions.remove.name', {
                  defaultMessage: 'Remove association',
                }),
                isPrimary: true,
                description: i18n.translate(
                  'workspace.detail.dataSources.table.actions.remove.description',
                  {
                    defaultMessage: 'Remove association',
                  }
                ),
                icon: 'unlink',
                type: 'icon',
                onClick: (item: DataSource) => {
                  setSelectedItems([item]);
                  setModalVisible(true);
                },
                'data-test-subj': 'workspace-detail-dataSources-table-actions-remove',
              },
            ],
          } as EuiTableActionsColumnType<any>,
        ]
      : []),
  ];

  const selection: EuiTableSelectionType<DataSource> = {
    selectable: () => isDashboardAdmin,
    onSelectionChange,
  };

  const handleSearch = (e: React.ChangeEvent<HTMLInputElement>) => {
    setSearchTerm(e.target.value);
  };
  return (
    <>
<<<<<<< HEAD
=======
      <EuiFlexGroup justifyContent="spaceBetween" alignItems="center">
        {selectedItems.length > 0 && !modalVisible && (
          <EuiFlexItem grow={false}>
            <EuiButton
              color="danger"
              onClick={() => setModalVisible(true)}
              data-test-subj="workspace-detail-dataSources-table-bulkRemove"
            >
              {i18n.translate('workspace.detail.dataSources.table.remove.button', {
                defaultMessage: 'Remove {numberOfSelect} association(s)',
                values: { numberOfSelect: selectedItems.length },
              })}
            </EuiButton>
          </EuiFlexItem>
        )}
        <EuiFlexItem>
          <EuiFieldSearch
            placeholder="Search"
            value={searchTerm}
            onChange={handleSearch}
            isClearable={true}
            fullWidth
            aria-label="Search data sources"
          />
        </EuiFlexItem>
      </EuiFlexGroup>
      <EuiSpacer size="s" />
>>>>>>> 3364d0c1
      <EuiInMemoryTable
        items={filteredDataSources}
        itemId="id"
        columns={columns}
        selection={selection}
        search={search}
        isSelectable={true}
        pagination={{
          initialPageSize: 10,
          pageSizeOptions: [10, 20, 30],
        }}
      />
      <EuiSpacer />
      {modalVisible && (
        <EuiConfirmModal
          data-test-subj="workspaceForm-cancelModal"
          title={i18n.translate('workspace.detail.dataSources.modal.title', {
            defaultMessage: 'Remove OpenSearch connections',
          })}
          onCancel={() => {
            setModalVisible(false);
            setSelectedItems([]);
          }}
          onConfirm={() => {
            handleUnassignDataSources(selectedItems);
          }}
          cancelButtonText={i18n.translate('workspace.detail.dataSources.modal.cancelButton', {
            defaultMessage: 'Cancel',
          })}
          confirmButtonText={i18n.translate('workspace.detail.dataSources.Modal.confirmButton', {
            defaultMessage: 'Remove connections',
          })}
          buttonColor="danger"
          defaultFocusedButton="confirm"
        />
      )}
    </>
  );
};<|MERGE_RESOLUTION|>--- conflicted
+++ resolved
@@ -45,7 +45,7 @@
   const [modalVisible, setModalVisible] = useState(false);
 
   const renderToolsLeft = () => {
-    return SelectedItems.length > 0 && !modalVisible
+    return selectedItems.length > 0 && !modalVisible
       ? [
           <EuiButton
             color="danger"
@@ -54,7 +54,7 @@
           >
             {i18n.translate('workspace.detail.dataSources.table.remove.button', {
               defaultMessage: 'Remove {numberOfSelect} association(s)',
-              values: { numberOfSelect: SelectedItems.length },
+              values: { numberOfSelect: selectedItems.length },
             })}
           </EuiButton>,
         ]
@@ -194,36 +194,6 @@
   };
   return (
     <>
-<<<<<<< HEAD
-=======
-      <EuiFlexGroup justifyContent="spaceBetween" alignItems="center">
-        {selectedItems.length > 0 && !modalVisible && (
-          <EuiFlexItem grow={false}>
-            <EuiButton
-              color="danger"
-              onClick={() => setModalVisible(true)}
-              data-test-subj="workspace-detail-dataSources-table-bulkRemove"
-            >
-              {i18n.translate('workspace.detail.dataSources.table.remove.button', {
-                defaultMessage: 'Remove {numberOfSelect} association(s)',
-                values: { numberOfSelect: selectedItems.length },
-              })}
-            </EuiButton>
-          </EuiFlexItem>
-        )}
-        <EuiFlexItem>
-          <EuiFieldSearch
-            placeholder="Search"
-            value={searchTerm}
-            onChange={handleSearch}
-            isClearable={true}
-            fullWidth
-            aria-label="Search data sources"
-          />
-        </EuiFlexItem>
-      </EuiFlexGroup>
-      <EuiSpacer size="s" />
->>>>>>> 3364d0c1
       <EuiInMemoryTable
         items={filteredDataSources}
         itemId="id"
