--- conflicted
+++ resolved
@@ -3,13 +3,8 @@
  * SPDX-License-Identifier: Apache-2.0
  */
 
-<<<<<<< HEAD
 import React, { useState } from 'react';
-import { EuiPage, EuiPanel } from '@elastic/eui';
-=======
-import React from 'react';
 import { EuiPage, EuiPanel, EuiSpacer } from '@elastic/eui';
->>>>>>> d947bd68
 import { i18n } from '@osd/i18n';
 
 import { useObservable } from 'react-use';
@@ -31,11 +26,8 @@
 } from '../workspace_form';
 import { WorkspaceAttributeWithPermission } from '../../../../../core/types';
 import { WorkspaceClient } from '../../workspace_client';
-<<<<<<< HEAD
 import { WorkspacePrivacyFlyout } from '../workspace_form/workspace_privacy_flyout';
-=======
 import { WorkspaceCollaboratorPrivacySettingPanel } from '../workspace_form/workspace_collaborator_privacy_setting_panel';
->>>>>>> d947bd68
 
 export const WorkspaceCollaborators = () => {
   const {
@@ -53,11 +45,8 @@
     collaboratorTypes: WorkspaceCollaboratorTypesService;
     workspaceClient: WorkspaceClient;
   }>();
-<<<<<<< HEAD
 
   const [isPrivacyFlyoutVisible, setIsPrivacyFlyoutVisible] = useState(false);
-=======
->>>>>>> d947bd68
   const displayedCollaboratorTypes = useObservable(collaboratorTypes.getTypes$()) ?? [];
 
   const currentWorkspace = useObservable(
@@ -147,12 +136,6 @@
           permissionSettings={permissionSettings}
           handleSubmitPermissionSettings={handleSubmitPermissionSettings}
         />
-<<<<<<< HEAD
-      </EuiPanel>
-      {isPrivacyFlyoutVisible && (
-        <WorkspacePrivacyFlyout onClose={() => setIsPrivacyFlyoutVisible(false)} />
-      )}
-=======
         <EuiSpacer />
         <EuiPanel>
           <WorkspaceCollaboratorTable
@@ -162,7 +145,9 @@
           />
         </EuiPanel>
       </div>
->>>>>>> d947bd68
+      {isPrivacyFlyoutVisible && (
+        <WorkspacePrivacyFlyout onClose={() => setIsPrivacyFlyoutVisible(false)} />
+      )}
     </EuiPage>
   );
 };