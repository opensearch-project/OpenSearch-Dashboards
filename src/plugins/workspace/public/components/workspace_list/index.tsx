/*
 * Copyright OpenSearch Contributors
 * SPDX-License-Identifier: Apache-2.0
 */

import React, { useState, useMemo, useCallback, useEffect } from 'react';
import moment from 'moment';
import {
  EuiPage,
  EuiPageContent,
  EuiLink,
  EuiSmallButton,
  EuiInMemoryTable,
  EuiToolTip,
  EuiText,
  EuiSearchBarProps,
  copyToClipboard,
  EuiTableSelectionType,
  EuiButton,
  EuiEmptyPrompt,
  EuiBadge,
  EuiFlexGroup,
  EuiFlexItem,
  EuiIcon,
  EuiInMemoryTableProps,
  EuiTableProps,
} from '@elastic/eui';
import useObservable from 'react-use/lib/useObservable';
import { BehaviorSubject, of } from 'rxjs';
import { i18n } from '@osd/i18n';
import { isString } from 'lodash';
import { startCase } from 'lodash';
import {
  DEFAULT_NAV_GROUPS,
  WorkspaceAttribute,
  WorkspaceAttributeWithPermission,
} from '../../../../../core/public';
import { useOpenSearchDashboards } from '../../../../../plugins/opensearch_dashboards_react/public';
import { navigateToWorkspaceDetail } from '../utils/workspace';
import { DetailTab } from '../workspace_form/constants';

import { DEFAULT_WORKSPACE, WORKSPACE_CREATE_APP_ID } from '../../../common/constants';

import { DeleteWorkspaceModal } from '../delete_workspace_modal';
import { getFirstUseCaseOfFeatureConfigs, getDataSourcesList } from '../../utils';
import { WorkspaceUseCase } from '../../types';
import { NavigationPublicPluginStart } from '../../../../../plugins/navigation/public';
import { WorkspacePermissionMode } from '../../../common/constants';
import { DataSourceAttributesWithWorkspaces } from '../../types';
import { PermissionModeId } from '../../../common/types';

export interface WorkspaceListProps {
  registeredUseCases$: BehaviorSubject<WorkspaceUseCase[]>;
}

export interface WorkspaceListInnerProps extends WorkspaceListProps {
  fullPage?: boolean;
  selectable?: boolean;
  searchable?: boolean;
  excludedActionNames?: string[];
  includedColumns?: Array<{ field: string; width?: string }>;
  excludedColumns?: string[];
}

interface WorkspaceAttributeWithUseCaseIDAndDataSources extends WorkspaceAttribute {
  useCase?: string;
  dataSources?: string[];
}

export const WorkspaceList = (props: WorkspaceListProps) => {
  return (
    <WorkspaceListInner
      {...props}
      excludedActionNames={['leave']}
      excludedColumns={['permissionMode']}
    />
  );
};

export const WorkspaceListInner = ({
  registeredUseCases$,
  fullPage = true,
  selectable = true,
  searchable = true,
  excludedActionNames = [],
  includedColumns = [],
  excludedColumns = [],
}: WorkspaceListInnerProps) => {
  const {
    services: {
      workspaces,
      application,
      http,
      navigationUI: { HeaderControl },
      uiSettings,
      savedObjects,
      notifications,
    },
  } = useOpenSearchDashboards<{
    navigationUI: NavigationPublicPluginStart['ui'];
  }>();
  const registeredUseCases = useObservable(registeredUseCases$);
  const isDashboardAdmin = application?.capabilities?.dashboards?.isDashboardAdmin;
  const initialSortField = 'name';
  const initialSortDirection = 'asc';
  const workspaceList = useObservable(workspaces?.workspaceList$ ?? of([]), []);

  const [pagination, setPagination] = useState({
    pageIndex: 0,
    pageSize: 10,
    pageSizeOptions: [5, 10, 20],
  });
  const [deletedWorkspaces, setDeletedWorkspaces] = useState<WorkspaceAttribute[]>([]);
  const [selection, setSelection] = useState<WorkspaceAttribute[]>([]);
  const [allDataSources, setAllDataSources] = useState<DataSourceAttributesWithWorkspaces[]>([]);
  //  default workspace state
  const [defaultWorkspace, setDefaultWorkspace] = useState<string | undefined>(undefined);

  const dateFormat = uiSettings?.get('dateFormat');

  const extractUseCaseFromFeatures = useCallback(
    (features: string[]) => {
      if (!features || features.length === 0) {
        return '';
      }
      const useCaseId = getFirstUseCaseOfFeatureConfigs(features);
      const usecase =
        useCaseId === DEFAULT_NAV_GROUPS.all.id
          ? DEFAULT_NAV_GROUPS.all
          : registeredUseCases?.find(({ id }) => id === useCaseId);
      if (usecase) {
        return usecase.title;
      }
    },
    [registeredUseCases]
  );

  useEffect(() => {
    setDefaultWorkspace(uiSettings?.get(DEFAULT_WORKSPACE));
    if (savedObjects) {
      getDataSourcesList(savedObjects.client, ['*']).then((data) => {
        setAllDataSources(data);
      });
    }
  }, [savedObjects, uiSettings]);

  const newWorkspaceList: WorkspaceAttributeWithUseCaseIDAndDataSources[] = useMemo(() => {
    return workspaceList.map(
      (workspace): WorkspaceAttributeWithUseCaseIDAndDataSources => {
        const associatedDataSourcesTitles = allDataSources
          .filter((ds) => ds.workspaces && ds.workspaces.includes(workspace.id))
          .map((ds) => ds.title as string);
        return {
          ...workspace,
          useCase: extractUseCaseFromFeatures(workspace.features ?? []),
          dataSources: associatedDataSourcesTitles,
        };
      }
    );
  }, [workspaceList, extractUseCaseFromFeatures, allDataSources]);
  const workspaceCreateUrl = useMemo(() => {
    if (!application) {
      return '';
    }

    const appUrl = application.getUrlForApp(WORKSPACE_CREATE_APP_ID, {
      absolute: false,
    });
    if (!appUrl) return '';

    return appUrl;
  }, [application]);

  const emptyStateMessage = useMemo(() => {
    return (
      <EuiEmptyPrompt
        iconType="spacesApp"
        title={
          <h3>
            {i18n.translate('workspace.workspaceList.emptyState.title', {
              defaultMessage: 'No workspace available',
            })}
          </h3>
        }
        titleSize="s"
        body={i18n.translate('workspace.workspaceList.emptyState.body', {
          defaultMessage: 'There are no workspace to display. Create workspace to get started.',
        })}
        actions={
          isDashboardAdmin && (
            <EuiSmallButton
              href={workspaceCreateUrl}
              key="create_workspace"
              data-test-subj="workspaceList-create-workspace"
            >
              {i18n.translate('workspace.workspaceList.buttons.createWorkspace', {
                defaultMessage: 'Create workspace',
              })}
            </EuiSmallButton>
          )
        }
      />
    );
  }, [isDashboardAdmin, workspaceCreateUrl]);

  const renderCreateWorkspaceButton = () => {
    return (
      <HeaderControl
        controls={[
          {
            controlType: 'button',
            label: i18n.translate('workspace.list.buttons.createWorkspace', {
              defaultMessage: 'Create workspace',
            }),
            testId: 'workspaceList-create-workspace',
            iconType: 'plus',
            href: workspaceCreateUrl,
            fill: true,
          },
        ]}
        setMountPoint={application?.setAppRightControls}
      />
    );
  };

  const handleCopyId = (id: string) => {
    copyToClipboard(id);
    notifications?.toasts.addSuccess('Workspace ID copied');
  };

  const handleSwitchWorkspace = useCallback(
    (id: string, tab?: DetailTab) => {
      if (application && http) {
        navigateToWorkspaceDetail({ application, http }, id, tab);
      }
    },
    [application, http]
  );

  const handleSetDefaultWorkspace = useCallback(
    async (item: WorkspaceAttribute) => {
      const set = await uiSettings?.set(DEFAULT_WORKSPACE, item.id);
      if (set) {
        setDefaultWorkspace(item.id);
        notifications?.toasts.addSuccess(`Default workspace been set to ${item.name}`);
      } else {
        // toast
        notifications?.toasts.addError(
          new Error(`Failed to set workspace ${item.name} as default workspace.`),
          {
            title: 'Set default workspace error',
          }
        );
      }
    },
    [notifications?.toasts, uiSettings]
  );

  const renderDataWithMoreBadge = (
    data: string[],
    maxDisplayedAmount: number,
    workspaceId: string,
    tab: DetailTab
  ) => {
    const amount = data.length;
    const mostDisplayedTitles = data.slice(0, maxDisplayedAmount).join(',');
    return amount <= maxDisplayedAmount ? (
      mostDisplayedTitles
    ) : (
      <>
        {mostDisplayedTitles}&nbsp;
        <EuiBadge
          color="hollow"
          iconType="popout"
          iconSide="right"
          onClick={() => handleSwitchWorkspace(workspaceId, tab)}
          iconOnClick={() => handleSwitchWorkspace(workspaceId, tab)}
          iconOnClickAriaLabel="Open workspace detail"
          onClickAriaLabel="Open workspace detail"
          data-test-subj={`workspaceList-more-${tab}-badge`}
        >
          + {amount - maxDisplayedAmount} more
        </EuiBadge>
      </>
    );
  };

  const renderToolsLeft = () => {
    if (selection.length === 0) {
      return;
    }

    const onClick = () => {
      const deleteWorkspacesByIds = (workSpaces: WorkspaceAttribute[], ids: string[]) => {
        const needToBeDeletedWorkspaceList: WorkspaceAttribute[] = [];
        ids.forEach((id) => {
          const index = workSpaces.findIndex((workSpace) => workSpace.id === id);
          if (index >= 0) {
            needToBeDeletedWorkspaceList.push(workSpaces[index]);
          }
        });
        return needToBeDeletedWorkspaceList;
      };

      setDeletedWorkspaces(
        deleteWorkspacesByIds(
          newWorkspaceList,
          selection.map((item) => item.id)
        )
      );

      setSelection([]);
    };

    return (
      <>
        <EuiButton color="danger" iconType="trash" onClick={onClick}>
          Delete {selection.length} Workspace
        </EuiButton>
        {deletedWorkspaces && deletedWorkspaces.length > 0 && (
          <DeleteWorkspaceModal
            selectedWorkspaces={deletedWorkspaces}
            onClose={() => setDeletedWorkspaces([])}
          />
        )}
      </>
    );
  };

  const selectionValue: EuiTableSelectionType<WorkspaceAttribute> = {
    onSelectionChange: (deletedSelection) => setSelection(deletedSelection),
  };

  const search: EuiSearchBarProps = {
    box: {
      incremental: true,
    },
    filters: [
      {
        type: 'field_value_selection',
        field: 'useCase',
        name: 'Use Case',
        multiSelect: false,
        options: Array.from(
          new Set(newWorkspaceList.map(({ useCase }) => useCase).filter(Boolean))
        ).map((useCase) => ({
          value: useCase!,
          name: useCase!,
        })),
      },
    ],
    toolsLeft: renderToolsLeft(),
  };

  const columnsWithoutActions = [
    {
      field: 'name',
      name: 'Name',
      width: '18%',
      sortable: true,
      render: (name: string, item: WorkspaceAttributeWithPermission) => (
        <span>
          <EuiLink onClick={() => handleSwitchWorkspace(item.id)}>
            <EuiFlexGroup gutterSize="xs" alignItems="center">
              <EuiFlexItem>
                <EuiText size="s">{name}</EuiText>
              </EuiFlexItem>
              {item.id === defaultWorkspace && (
                <EuiFlexItem grow={false}>
                  <EuiBadge>Default workspace</EuiBadge>
                </EuiFlexItem>
              )}
            </EuiFlexGroup>
          </EuiLink>
        </span>
      ),
    },

    {
      field: 'useCase',
      name: 'Use case',
      width: '12%',
    },

    {
      field: 'description',
      name: 'Description',
      width: '15%',
      render: (description: string) => (
        <EuiToolTip
          position="bottom"
          content={description}
          data-test-subj="workspaceList-hover-description"
        >
          {/* Here I need to set width manually as the tooltip will ineffect the property : truncateText ',  */}
          <EuiText className="eui-textTruncate" size="xs" style={{ maxWidth: 150 }}>
            {description}
          </EuiText>
        </EuiToolTip>
      ),
    },
    {
      field: 'permissions',
      name: 'Owners',
      width: '15%',
      render: (
        permissions: WorkspaceAttributeWithPermission['permissions'],
        item: WorkspaceAttributeWithPermission
      ) => {
        const owners = permissions?.[WorkspacePermissionMode.Write]?.users ?? [];
        return renderDataWithMoreBadge(owners, 1, item.id, DetailTab.Collaborators);
      },
    },
    {
      field: 'permissionMode',
      name: 'Permissions',
      width: '6%',
      render: (permissionMode: WorkspaceAttributeWithPermission['permissionMode']) => {
        return isDashboardAdmin ? (
          <EuiToolTip position="right" content="You are dashboard admin">
            <EuiText size="xs">Admin</EuiText>
          </EuiToolTip>
        ) : (
          startCase(permissionMode)
        );
      },
    },
    {
      field: 'lastUpdatedTime',
      name: 'Last updated',
      width: '15%',
      truncateText: false,
      render: (lastUpdatedTime: string) => {
        return moment(lastUpdatedTime).format(dateFormat);
      },
    },
    {
      field: 'dataSources',
      width: '15%',
      name: 'Data sources',
      render: (dataSources: string[], item: WorkspaceAttributeWithPermission) => {
        return renderDataWithMoreBadge(dataSources, 2, item.id, DetailTab.DataSources);
      },
    },
  ];
  const allActions = [
    {
      name: <EuiText key="copyId">Copy ID</EuiText>,
      icon: 'copy',
      type: 'icon',
      description: 'Copy workspace id',
      'data-test-subj': 'workspace-list-copy-id-icon',
      onClick: ({ id }: WorkspaceAttribute) => handleCopyId(id),
    },
    {
      name: <EuiText key="edit">Edit</EuiText>,
      icon: 'pencil',
      type: 'icon',
      description: 'Edit workspace',
      'data-test-subj': 'workspace-list-edit-icon',
      onClick: ({ id }: WorkspaceAttribute) => handleSwitchWorkspace(id),
    },
    {
      name: <EuiText key="setDefault">Set as my default</EuiText>,
      icon: 'flag',
      type: 'icon',
      description: 'Set as default workspace',
      'data-test-subj': 'workspace-list-set-default-icon',
      onClick: (item: WorkspaceAttribute) => handleSetDefaultWorkspace(item),
    },
    {
      name: <EuiText key="leave">Leave</EuiText>,
      icon: 'exit',
      type: 'icon',
      description: 'Leave workspace',
      'data-test-subj': 'workspace-list-leave-icon',
      available: () => false,
    },
    {
      name: (
        <EuiText color="danger" key="delete">
          Delete
        </EuiText>
      ),
      icon: () => <EuiIcon type="trash" size="m" color="danger" />,
      type: 'icon',
      isPrimary: false,
      description: 'Delete workspace',
      'data-test-subj': 'workspace-list-delete-icon',
      onClick: (item: WorkspaceAttribute) => {
        setDeletedWorkspaces([item]);
      },
    },
  ];

  const availableActions = allActions.filter(
    (action) =>
      !excludedActionNames?.includes(isString(action.name) ? action.name : action.name.key || '')
  );

  const includedColumnsFields = includedColumns.map((column) => {
    return column.field;
  });
  const availableColumns = columnsWithoutActions
    .filter((column) => !excludedColumns.includes(column.field))
    .filter((column) => {
      return (
        !includedColumnsFields ||
        includedColumnsFields.length === 0 ||
        includedColumnsFields.includes(column.field)
      );
    })
    .map((column) => {
      const customizedCol = includedColumns.find((col) => col.field === column.field);
      return {
        ...column,
        ...(customizedCol ? { ...customizedCol } : {}),
      };
    });

  const actionColumns = [
    {
      name: 'Actions',
      field: '',
<<<<<<< HEAD
      actions: availableActions,
=======
      actions: [
        {
          name: 'Copy ID',
          type: 'button',
          description: 'Copy id',
          'data-test-subj': 'workspace-list-copy-id-icon',
          render: ({ id }: WorkspaceAttribute) => {
            return (
              <EuiButtonEmpty
                onClick={() => handleCopyId(id)}
                size="xs"
                iconType="copy"
                color="text"
              >
                Copy ID
              </EuiButtonEmpty>
            );
          },
        },
        {
          name: 'Edit',
          type: 'icon',
          icon: 'edit',
          color: 'danger',
          description: 'Edit workspace',
          'data-test-subj': 'workspace-list-edit-icon',
          onClick: ({ id }: WorkspaceAttribute) => handleSwitchWorkspace(id),
          render: ({ id }: WorkspaceAttribute) => {
            return (
              <EuiButtonEmpty
                onClick={() => handleSwitchWorkspace(id)}
                iconType="pencil"
                size="xs"
                color="text"
              >
                Edit
              </EuiButtonEmpty>
            );
          },
        },
        {
          name: 'Delete',
          type: 'button',
          description: 'Delete workspace',
          'data-test-subj': 'workspace-list-delete-icon',
          available: () => isDashboardAdmin,
          render: (item: WorkspaceAttribute) => {
            return (
              <EuiButtonEmpty
                onClick={() => {
                  setDeletedWorkspaces([item]);
                }}
                size="s"
                iconType="trash"
                color="danger"
                style={{ padding: 0 }}
              >
                Delete
              </EuiButtonEmpty>
            );
          },
        },
      ],
>>>>>>> 84d5de30
    },
  ];

  const columns = [...availableColumns, ...actionColumns];

  const workspaceListTable = (
    <EuiInMemoryTable
      compressed={true}
      items={newWorkspaceList}
      columns={columns}
      itemId="id"
      message={emptyStateMessage}
      onTableChange={({ page: { index, size } }) =>
        setPagination((prev) => {
          return { ...prev, pageIndex: index, pageSize: size };
        })
      }
      pagination={pagination}
      sorting={{
        sort: {
          field: initialSortField,
          direction: initialSortDirection,
        },
      }}
      isSelectable={selectable}
      search={searchable ? search : undefined}
      selection={selectable ? selectionValue : undefined}
    />
  );

  return fullPage ? (
    <>
      <EuiPage paddingSize="m">
        <HeaderControl
          controls={[
            {
              description: i18n.translate('workspace.list.description', {
                defaultMessage:
                  'Organize collaborative projects with use-case-specific workspaces.',
              }),
            },
          ]}
          setMountPoint={application?.setAppDescriptionControls}
        />
        {isDashboardAdmin && renderCreateWorkspaceButton()}
        <EuiPageContent
          verticalPosition="center"
          horizontalPosition="center"
          paddingSize="m"
          panelPaddingSize="l"
          hasShadow={false}
        >
          {workspaceListTable}
        </EuiPageContent>

        {deletedWorkspaces.length > 0 && (
          <DeleteWorkspaceModal
            selectedWorkspaces={deletedWorkspaces}
            onClose={() => setDeletedWorkspaces([])}
          />
        )}
      </EuiPage>
    </>
  ) : (
    workspaceListTable
  );
};<|MERGE_RESOLUTION|>--- conflicted
+++ resolved
@@ -22,8 +22,6 @@
   EuiFlexGroup,
   EuiFlexItem,
   EuiIcon,
-  EuiInMemoryTableProps,
-  EuiTableProps,
 } from '@elastic/eui';
 import useObservable from 'react-use/lib/useObservable';
 import { BehaviorSubject, of } from 'rxjs';
@@ -47,7 +45,6 @@
 import { NavigationPublicPluginStart } from '../../../../../plugins/navigation/public';
 import { WorkspacePermissionMode } from '../../../common/constants';
 import { DataSourceAttributesWithWorkspaces } from '../../types';
-import { PermissionModeId } from '../../../common/types';
 
 export interface WorkspaceListProps {
   registeredUseCases$: BehaviorSubject<WorkspaceUseCase[]>;
@@ -487,6 +484,7 @@
       isPrimary: false,
       description: 'Delete workspace',
       'data-test-subj': 'workspace-list-delete-icon',
+      available: () => isDashboardAdmin,
       onClick: (item: WorkspaceAttribute) => {
         setDeletedWorkspaces([item]);
       },
@@ -522,73 +520,7 @@
     {
       name: 'Actions',
       field: '',
-<<<<<<< HEAD
       actions: availableActions,
-=======
-      actions: [
-        {
-          name: 'Copy ID',
-          type: 'button',
-          description: 'Copy id',
-          'data-test-subj': 'workspace-list-copy-id-icon',
-          render: ({ id }: WorkspaceAttribute) => {
-            return (
-              <EuiButtonEmpty
-                onClick={() => handleCopyId(id)}
-                size="xs"
-                iconType="copy"
-                color="text"
-              >
-                Copy ID
-              </EuiButtonEmpty>
-            );
-          },
-        },
-        {
-          name: 'Edit',
-          type: 'icon',
-          icon: 'edit',
-          color: 'danger',
-          description: 'Edit workspace',
-          'data-test-subj': 'workspace-list-edit-icon',
-          onClick: ({ id }: WorkspaceAttribute) => handleSwitchWorkspace(id),
-          render: ({ id }: WorkspaceAttribute) => {
-            return (
-              <EuiButtonEmpty
-                onClick={() => handleSwitchWorkspace(id)}
-                iconType="pencil"
-                size="xs"
-                color="text"
-              >
-                Edit
-              </EuiButtonEmpty>
-            );
-          },
-        },
-        {
-          name: 'Delete',
-          type: 'button',
-          description: 'Delete workspace',
-          'data-test-subj': 'workspace-list-delete-icon',
-          available: () => isDashboardAdmin,
-          render: (item: WorkspaceAttribute) => {
-            return (
-              <EuiButtonEmpty
-                onClick={() => {
-                  setDeletedWorkspaces([item]);
-                }}
-                size="s"
-                iconType="trash"
-                color="danger"
-                style={{ padding: 0 }}
-              >
-                Delete
-              </EuiButtonEmpty>
-            );
-          },
-        },
-      ],
->>>>>>> 84d5de30
     },
   ];
 
