/*
 * Copyright OpenSearch Contributors
 * SPDX-License-Identifier: Apache-2.0
 */

import React from 'react';
import { of } from 'rxjs';
import { render, fireEvent, screen } from '@testing-library/react';
import { I18nProvider } from '@osd/i18n/react';
import { coreMock } from '../../../../../core/public/mocks';
import { navigateToWorkspaceDetail } from '../utils/workspace';
import { createMockedRegisteredUseCases$ } from '../../mocks';
import { OpenSearchDashboardsContextProvider } from '../../../../../plugins/opensearch_dashboards_react/public';
import { WorkspaceList } from './index';

jest.mock('../utils/workspace');

jest.mock('../delete_workspace_modal', () => ({
  DeleteWorkspaceModal: ({ onClose }: { onClose: () => void }) => (
    <div aria-label="mock delete workspace modal">
      <button onClick={onClose} aria-label="mock delete workspace modal button" />
    </div>
  ),
}));

function getWrapWorkspaceListInContext(
  workspaceList = [
    { id: 'id1', name: 'name1', features: ['use-case-all'] },
    { id: 'id2', name: 'name2' },
    { id: 'id3', name: 'name3', features: ['use-case-observability'] },
  ],
  isDashboardAdmin = true
) {
  const coreStartMock = coreMock.createStart();
  coreStartMock.application.capabilities = {
    ...coreStartMock.application.capabilities,
    dashboards: {
      isDashboardAdmin,
    },
  };

  const mockHeaderControl = ({ controls }) => {
    return controls?.[0].description ?? controls?.[0].renderComponent ?? null;
  };

  const services = {
    ...coreStartMock,
    workspaces: {
      workspaceList$: of(workspaceList),
    },
    navigationUI: {
      HeaderControl: mockHeaderControl,
    },
  };

  return (
    <I18nProvider>
      <OpenSearchDashboardsContextProvider services={services}>
        <WorkspaceList registeredUseCases$={createMockedRegisteredUseCases$()} />
      </OpenSearchDashboardsContextProvider>
    </I18nProvider>
  );
}

describe('WorkspaceList', () => {
  it('should render title and table normally', () => {
<<<<<<< HEAD
    const { getByText, getByRole, container } = render(
      <WorkspaceList registeredUseCases$={createMockedRegisteredUseCases$()} />
    );
    expect(getByText('Workspaces')).toBeInTheDocument();
=======
    const { getByText, getByRole, container } = render(getWrapWorkspaceListInContext());
    expect(
      getByText('Organize collaborative projects with use-case-specific workspaces.')
    ).toBeInTheDocument();
>>>>>>> 389ad1b7
    expect(getByRole('table')).toBeInTheDocument();
    expect(container).toMatchSnapshot();
  });
  it('should render data in table based on workspace list data', async () => {
    const { getByText } = render(getWrapWorkspaceListInContext());

    // should display workspace names
    expect(getByText('name1')).toBeInTheDocument();
    expect(getByText('name2')).toBeInTheDocument();

    // should display use case
    expect(getByText('Analytics (All)')).toBeInTheDocument();
    expect(getByText('Observability')).toBeInTheDocument();
  });
  it('should be able to apply debounce search after input', async () => {
    const list = [
      { id: 'id1', name: 'name1' },
      { id: 'id2', name: 'name2' },
      { id: 'id3', name: 'name3' },
      { id: 'id4', name: 'name4' },
      { id: 'id5', name: 'name5' },
      { id: 'id6', name: 'name6' },
    ];
    const { getByText, getByRole, queryByText } = render(getWrapWorkspaceListInContext(list));
    expect(getByText('name1')).toBeInTheDocument();
    expect(queryByText('name6')).not.toBeInTheDocument();
    const input = getByRole('searchbox');
    fireEvent.change(input, {
      target: { value: 'nam' },
    });
    fireEvent.change(input, {
      target: { value: 'name6' },
    });
    expect(queryByText('name6')).not.toBeInTheDocument();
  });

  it('should be able to switch workspace after clicking name', async () => {
    const { getByText } = render(getWrapWorkspaceListInContext());
    const nameLink = getByText('name1');
    fireEvent.click(nameLink);
    expect(navigateToWorkspaceDetail).toBeCalled();
  });

  it('should be able to update workspace after clicking name', async () => {
    const { getAllByTestId } = render(getWrapWorkspaceListInContext());
    const editIcon = getAllByTestId('workspace-list-edit-icon')[0];
    fireEvent.click(editIcon);
    expect(navigateToWorkspaceDetail).toBeCalled();
  });

  it('should be able to call delete modal after clicking delete button', async () => {
    const { getAllByTestId } = render(getWrapWorkspaceListInContext());
    const deleteIcon = getAllByTestId('workspace-list-delete-icon')[0];
    fireEvent.click(deleteIcon);
    expect(screen.queryByLabelText('mock delete workspace modal')).toBeInTheDocument();
    const modalCancelButton = screen.getByLabelText('mock delete workspace modal button');
    fireEvent.click(modalCancelButton);
    expect(screen.queryByLabelText('mock delete workspace modal')).not.toBeInTheDocument();
  });

  it('should be able to pagination when clicking pagination button', async () => {
    const list = [
      { id: 'id1', name: 'name1' },
      { id: 'id2', name: 'name2' },
      { id: 'id3', name: 'name3' },
      { id: 'id4', name: 'name4' },
      { id: 'id5', name: 'name5' },
      { id: 'id6', name: 'name6' },
    ];
    const { getByTestId, getByText, queryByText } = render(getWrapWorkspaceListInContext(list));
    expect(getByText('name1')).toBeInTheDocument();
    expect(queryByText('name6')).not.toBeInTheDocument();
    const paginationButton = getByTestId('pagination-button-next');
    fireEvent.click(paginationButton);
    expect(queryByText('name1')).not.toBeInTheDocument();
    expect(getByText('name6')).toBeInTheDocument();
  });

  it('should display create workspace button for dashboard admin', async () => {
    const { getByText } = render(getWrapWorkspaceListInContext([], true));

    expect(getByText('Create workspace')).toBeInTheDocument();
  });

  it('should hide create workspace button for non dashboard admin', async () => {
    const { queryByText } = render(getWrapWorkspaceListInContext([], false));

    expect(queryByText('Create workspace')).toBeNull();
  });
});<|MERGE_RESOLUTION|>--- conflicted
+++ resolved
@@ -64,17 +64,10 @@
 
 describe('WorkspaceList', () => {
   it('should render title and table normally', () => {
-<<<<<<< HEAD
-    const { getByText, getByRole, container } = render(
-      <WorkspaceList registeredUseCases$={createMockedRegisteredUseCases$()} />
-    );
-    expect(getByText('Workspaces')).toBeInTheDocument();
-=======
     const { getByText, getByRole, container } = render(getWrapWorkspaceListInContext());
     expect(
       getByText('Organize collaborative projects with use-case-specific workspaces.')
     ).toBeInTheDocument();
->>>>>>> 389ad1b7
     expect(getByRole('table')).toBeInTheDocument();
     expect(container).toMatchSnapshot();
   });
