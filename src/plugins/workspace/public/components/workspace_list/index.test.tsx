--- conflicted
+++ resolved
@@ -81,7 +81,6 @@
     workspaces: {
       workspaceList$: of(workspaceList),
     },
-<<<<<<< HEAD
     uiSettings: {
       get: jest.fn().mockImplementation((key) => {
         if (key === 'dateFormat') {
@@ -89,10 +88,9 @@
         }
         return null;
       }),
-=======
+    },
     navigationUI: {
       HeaderControl: mockHeaderControl,
->>>>>>> 36af5e79
     },
   };
 
