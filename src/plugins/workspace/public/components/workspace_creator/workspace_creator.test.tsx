/*
 * Copyright OpenSearch Contributors
 * SPDX-License-Identifier: Apache-2.0
 */

import React from 'react';
import { PublicAppInfo } from 'opensearch-dashboards/public';
import { fireEvent, render, waitFor, act } from '@testing-library/react';
import { BehaviorSubject } from 'rxjs';
import {
  WorkspaceCreator as WorkspaceCreatorComponent,
  WorkspaceCreatorProps,
} from './workspace_creator';
import { coreMock } from '../../../../../core/public/mocks';
import { createOpenSearchDashboardsReactContext } from '../../../../opensearch_dashboards_react/public';
import { WORKSPACE_USE_CASES } from '../../../common/constants';

const workspaceClientCreate = jest
  .fn()
  .mockReturnValue({ result: { id: 'successResult' }, success: true });

const navigateToApp = jest.fn();
const notificationToastsAddSuccess = jest.fn();
const notificationToastsAddDanger = jest.fn();
const PublicAPPInfoMap = new Map([
  ['data-explorer', { id: 'data-explorer', title: 'Data Explorer' }],
  ['dashboards', { id: 'dashboards', title: 'Dashboards' }],
]);

const dataSourcesList = [
  {
    id: 'id1',
    title: 'ds1',
    // This is used for mocking saved object function
    get: () => {
      return 'ds1';
    },
  },
  {
    id: '2',
    title: 'ds2',
    get: () => {
      return 'ds2';
    },
  },
];

const mockCoreStart = coreMock.createStart();

const WorkspaceCreator = (props: Partial<WorkspaceCreatorProps>) => {
  const { Provider } = createOpenSearchDashboardsReactContext({
    ...mockCoreStart,
    ...{
      application: {
        ...mockCoreStart.application,
        capabilities: {
          ...mockCoreStart.application.capabilities,
          workspaces: {
            permissionEnabled: true,
          },
        },
        navigateToApp,
        getUrlForApp: jest.fn(() => '/app/workspace_overview'),
        applications$: new BehaviorSubject<Map<string, PublicAppInfo>>(PublicAPPInfoMap as any),
      },
      notifications: {
        ...mockCoreStart.notifications,
        toasts: {
          ...mockCoreStart.notifications.toasts,
          addDanger: notificationToastsAddDanger,
          addSuccess: notificationToastsAddSuccess,
        },
      },
      workspaceClient: {
        ...mockCoreStart.workspaces,
        create: workspaceClientCreate,
      },
      savedObjects: {
        ...mockCoreStart.savedObjects,
        client: {
          ...mockCoreStart.savedObjects.client,
          find: jest.fn().mockResolvedValue({
            savedObjects: dataSourcesList,
          }),
        },
      },
    },
  });
  const registeredUseCases$ = new BehaviorSubject([
    WORKSPACE_USE_CASES.observability,
    WORKSPACE_USE_CASES['security-analytics'],
    WORKSPACE_USE_CASES.analytics,
    WORKSPACE_USE_CASES.search,
  ]);

  return (
    <Provider>
      <WorkspaceCreatorComponent {...props} registeredUseCases$={registeredUseCases$} />
    </Provider>
  );
};

function clearMockedFunctions() {
  workspaceClientCreate.mockClear();
  notificationToastsAddDanger.mockClear();
  notificationToastsAddSuccess.mockClear();
}

describe('WorkspaceCreator', () => {
  beforeEach(() => clearMockedFunctions());
  const { location } = window;
  const setHrefSpy = jest.fn((href) => href);

  beforeAll(() => {
    if (window.location) {
      // @ts-ignore
      delete window.location;
    }
    window.location = {} as Location;
    Object.defineProperty(window.location, 'href', {
      get: () => 'http://localhost/w/workspace/app/workspace_create',
      set: setHrefSpy,
    });
  });

  afterAll(() => {
    window.location = location;
  });

  it('should not create workspace when name is empty', async () => {
    const { getByTestId } = render(<WorkspaceCreator />);
    fireEvent.click(getByTestId('workspaceForm-bottomBar-createButton'));
    expect(workspaceClientCreate).not.toHaveBeenCalled();
  });

  it('should not create workspace with invalid name', async () => {
    const { getByTestId } = render(<WorkspaceCreator />);
    const nameInput = getByTestId('workspaceForm-workspaceDetails-nameInputText');
    fireEvent.input(nameInput, {
      target: { value: '~' },
    });
    expect(workspaceClientCreate).not.toHaveBeenCalled();
  });

  it('should not create workspace without use cases', async () => {
    setHrefSpy.mockReset();
    const { getByTestId } = render(<WorkspaceCreator />);
    const nameInput = getByTestId('workspaceForm-workspaceDetails-nameInputText');
    fireEvent.input(nameInput, {
      target: { value: 'test workspace name' },
    });
    expect(setHrefSpy).not.toHaveBeenCalled();
    fireEvent.click(getByTestId('workspaceForm-bottomBar-createButton'));
    expect(workspaceClientCreate).not.toHaveBeenCalled();
  });

  it('cancel create workspace', async () => {
    const { findByText, getByTestId } = render(<WorkspaceCreator />);
    fireEvent.click(getByTestId('workspaceForm-bottomBar-cancelButton'));
    await findByText('Discard changes?');
    fireEvent.click(getByTestId('confirmModalConfirmButton'));
    expect(navigateToApp).toHaveBeenCalled();
  });

  it('create workspace with detailed information', async () => {
    const { getByTestId } = render(<WorkspaceCreator />);
    const nameInput = getByTestId('workspaceForm-workspaceDetails-nameInputText');
    fireEvent.input(nameInput, {
      target: { value: 'test workspace name' },
    });
    const descriptionInput = getByTestId('workspaceForm-workspaceDetails-descriptionInputText');
    fireEvent.input(descriptionInput, {
      target: { value: 'test workspace description' },
    });
    const colorSelector = getByTestId(
      'euiColorPickerAnchor workspaceForm-workspaceDetails-colorPicker'
    );
    fireEvent.input(colorSelector, {
      target: { value: '#000000' },
    });
    fireEvent.click(getByTestId('workspaceUseCase-observability'));
    fireEvent.click(getByTestId('workspaceForm-bottomBar-createButton'));
    expect(workspaceClientCreate).toHaveBeenCalledWith(
      expect.objectContaining({
        name: 'test workspace name',
        color: '#000000',
        description: 'test workspace description',
        features: expect.arrayContaining(['use-case-observability']),
      }),
      {
        dataSources: [],
        permissions: {
          library_write: { users: ['%me%'] },
          write: { users: ['%me%'] },
        },
      }
    );
    await waitFor(() => {
      expect(notificationToastsAddSuccess).toHaveBeenCalled();
    });
    expect(notificationToastsAddDanger).not.toHaveBeenCalled();
  });

  it('should show danger toasts after create workspace failed', async () => {
    workspaceClientCreate.mockReturnValueOnce({ result: { id: 'failResult' }, success: false });
    const { getByTestId } = render(<WorkspaceCreator />);
    const nameInput = getByTestId('workspaceForm-workspaceDetails-nameInputText');
    fireEvent.input(nameInput, {
      target: { value: 'test workspace name' },
    });
    fireEvent.click(getByTestId('workspaceUseCase-observability'));
    fireEvent.click(getByTestId('workspaceForm-bottomBar-createButton'));
    expect(workspaceClientCreate).toHaveBeenCalled();
    await waitFor(() => {
      expect(notificationToastsAddDanger).toHaveBeenCalled();
    });
    expect(notificationToastsAddSuccess).not.toHaveBeenCalled();
  });

  it('should show danger toasts after call create workspace API failed', async () => {
    workspaceClientCreate.mockImplementationOnce(async () => {
      throw new Error();
    });
    const { getByTestId } = render(<WorkspaceCreator />);
    const nameInput = getByTestId('workspaceForm-workspaceDetails-nameInputText');
    fireEvent.input(nameInput, {
      target: { value: 'test workspace name' },
    });
    fireEvent.click(getByTestId('workspaceUseCase-observability'));
    fireEvent.click(getByTestId('workspaceForm-bottomBar-createButton'));
    expect(workspaceClientCreate).toHaveBeenCalled();
    await waitFor(() => {
      expect(notificationToastsAddDanger).toHaveBeenCalled();
    });
    expect(notificationToastsAddSuccess).not.toHaveBeenCalled();
  });

<<<<<<< HEAD
  it('create workspace with customized permissions', async () => {
    const { getByTestId, getAllByText } = render(<WorkspaceCreator />);
=======
  it('create workspace with current user', async () => {
    const { getByTestId } = render(
      <WorkspaceCreator
        workspaceConfigurableApps$={new BehaviorSubject([...PublicAPPInfoMap.values()])}
      />
    );
>>>>>>> 0215e322
    const nameInput = getByTestId('workspaceForm-workspaceDetails-nameInputText');
    fireEvent.input(nameInput, {
      target: { value: 'test workspace name' },
    });
    fireEvent.click(getByTestId('workspaceUseCase-observability'));
    fireEvent.click(getByTestId('workspaceForm-permissionSettingPanel-user-addNew'));
    fireEvent.click(getByTestId('workspaceForm-bottomBar-createButton'));
    expect(workspaceClientCreate).toHaveBeenCalledWith(
      expect.objectContaining({
        name: 'test workspace name',
      }),
      {
        dataSources: [],
        permissions: {
          write: {
            users: ['%me%'],
          },
          library_write: {
            users: ['%me%'],
          },
        },
      }
    );
    await waitFor(() => {
      expect(notificationToastsAddSuccess).toHaveBeenCalled();
    });
    expect(notificationToastsAddDanger).not.toHaveBeenCalled();
  });

  it('create workspace with customized selected dataSources', async () => {
    const { getByTestId, getByTitle, getByText } = render(<WorkspaceCreator />);
    const nameInput = getByTestId('workspaceForm-workspaceDetails-nameInputText');
    fireEvent.input(nameInput, {
      target: { value: 'test workspace name' },
    });
    fireEvent.click(getByTestId('workspaceUseCase-observability'));
    fireEvent.click(getByTestId('workspaceForm-select-dataSource-addNew'));
    fireEvent.click(getByTestId('workspaceForm-select-dataSource-comboBox'));
    await act(() => {
      fireEvent.click(getByText('Select'));
    });
    fireEvent.click(getByTitle(dataSourcesList[0].title));

    fireEvent.click(getByTestId('workspaceForm-bottomBar-createButton'));
    expect(workspaceClientCreate).toHaveBeenCalledWith(
      expect.objectContaining({
        name: 'test workspace name',
      }),
      {
        dataSources: ['id1'],
        permissions: {
          library_write: {
            users: ['%me%'],
          },
          write: {
            users: ['%me%'],
          },
        },
      }
    );
    await waitFor(() => {
      expect(notificationToastsAddSuccess).toHaveBeenCalled();
    });
    expect(notificationToastsAddDanger).not.toHaveBeenCalled();
  });
});<|MERGE_RESOLUTION|>--- conflicted
+++ resolved
@@ -235,17 +235,8 @@
     expect(notificationToastsAddSuccess).not.toHaveBeenCalled();
   });
 
-<<<<<<< HEAD
   it('create workspace with customized permissions', async () => {
-    const { getByTestId, getAllByText } = render(<WorkspaceCreator />);
-=======
-  it('create workspace with current user', async () => {
-    const { getByTestId } = render(
-      <WorkspaceCreator
-        workspaceConfigurableApps$={new BehaviorSubject([...PublicAPPInfoMap.values()])}
-      />
-    );
->>>>>>> 0215e322
+    const { getByTestId } = render(<WorkspaceCreator />);
     const nameInput = getByTestId('workspaceForm-workspaceDetails-nameInputText');
     fireEvent.input(nameInput, {
       target: { value: 'test workspace name' },
