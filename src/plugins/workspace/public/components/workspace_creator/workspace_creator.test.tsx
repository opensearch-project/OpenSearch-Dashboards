/*
 * Copyright OpenSearch Contributors
 * SPDX-License-Identifier: Apache-2.0
 */

import React from 'react';
import { PublicAppInfo } from 'opensearch-dashboards/public';
import { fireEvent, render, waitFor, act } from '@testing-library/react';
import { BehaviorSubject } from 'rxjs';
import {
  WorkspaceCreator as WorkspaceCreatorComponent,
  WorkspaceCreatorProps,
} from './workspace_creator';
import { coreMock } from '../../../../../core/public/mocks';
import { createOpenSearchDashboardsReactContext } from '../../../../opensearch_dashboards_react/public';
import { WORKSPACE_USE_CASES } from '../../../common/constants';

const workspaceClientCreate = jest
  .fn()
  .mockReturnValue({ result: { id: 'successResult' }, success: true });

const navigateToApp = jest.fn();
const notificationToastsAddSuccess = jest.fn();
const notificationToastsAddDanger = jest.fn();
const PublicAPPInfoMap = new Map([
  ['data-explorer', { id: 'data-explorer', title: 'Data Explorer' }],
  ['dashboards', { id: 'dashboards', title: 'Dashboards' }],
]);

const dataSourcesList = [
  {
    id: 'id1',
    title: 'ds1',
    // This is used for mocking saved object function
    get: () => {
      return 'ds1';
    },
  },
  {
    id: '2',
    title: 'ds2',
    get: () => {
      return 'ds2';
    },
  },
];

const mockCoreStart = coreMock.createStart();

<<<<<<< HEAD
const WorkspaceCreator = (props: Partial<WorkspaceCreatorProps>) => {
=======
const WorkspaceCreator = (props: any, isDashboardAdmin = false) => {
>>>>>>> 662ee410
  const { Provider } = createOpenSearchDashboardsReactContext({
    ...mockCoreStart,
    ...{
      application: {
        ...mockCoreStart.application,
        capabilities: {
          ...mockCoreStart.application.capabilities,
          workspaces: {
            permissionEnabled: true,
          },
          dashboards: {
            isDashboardAdmin,
          },
        },
        navigateToApp,
        getUrlForApp: jest.fn(() => '/app/workspace_overview'),
        applications$: new BehaviorSubject<Map<string, PublicAppInfo>>(PublicAPPInfoMap as any),
      },
      notifications: {
        ...mockCoreStart.notifications,
        toasts: {
          ...mockCoreStart.notifications.toasts,
          addDanger: notificationToastsAddDanger,
          addSuccess: notificationToastsAddSuccess,
        },
      },
      workspaceClient: {
        ...mockCoreStart.workspaces,
        create: workspaceClientCreate,
      },
      savedObjects: {
        ...mockCoreStart.savedObjects,
        client: {
          ...mockCoreStart.savedObjects.client,
          find: jest.fn().mockResolvedValue({
            savedObjects: dataSourcesList,
          }),
        },
      },
      dataSourceManagement: {},
    },
  });
  const registeredUseCases$ = new BehaviorSubject([
    WORKSPACE_USE_CASES.observability,
    WORKSPACE_USE_CASES['security-analytics'],
    WORKSPACE_USE_CASES.analytics,
    WORKSPACE_USE_CASES.search,
  ]);

  return (
    <Provider>
      <WorkspaceCreatorComponent {...props} registeredUseCases$={registeredUseCases$} />
    </Provider>
  );
};

function clearMockedFunctions() {
  workspaceClientCreate.mockClear();
  notificationToastsAddDanger.mockClear();
  notificationToastsAddSuccess.mockClear();
}

describe('WorkspaceCreator', () => {
  beforeEach(() => clearMockedFunctions());
  const { location } = window;
  const setHrefSpy = jest.fn((href) => href);

  beforeAll(() => {
    if (window.location) {
      // @ts-ignore
      delete window.location;
    }
    window.location = {} as Location;
    Object.defineProperty(window.location, 'href', {
      get: () => 'http://localhost/w/workspace/app/workspace_create',
      set: setHrefSpy,
    });
  });

  afterAll(() => {
    window.location = location;
  });

  it('should not create workspace when name is empty', async () => {
    const { getByTestId } = render(<WorkspaceCreator />);
    fireEvent.click(getByTestId('workspaceForm-bottomBar-createButton'));
    expect(workspaceClientCreate).not.toHaveBeenCalled();
  });

  it('should not create workspace with invalid name', async () => {
    const { getByTestId } = render(<WorkspaceCreator />);
    const nameInput = getByTestId('workspaceForm-workspaceDetails-nameInputText');
    fireEvent.input(nameInput, {
      target: { value: '~' },
    });
    expect(workspaceClientCreate).not.toHaveBeenCalled();
  });

  it('should not create workspace without use cases', async () => {
    setHrefSpy.mockReset();
    const { getByTestId } = render(<WorkspaceCreator />);
    const nameInput = getByTestId('workspaceForm-workspaceDetails-nameInputText');
    fireEvent.input(nameInput, {
      target: { value: 'test workspace name' },
    });
    expect(setHrefSpy).not.toHaveBeenCalled();
    fireEvent.click(getByTestId('workspaceForm-bottomBar-createButton'));
    expect(workspaceClientCreate).not.toHaveBeenCalled();
  });

  it('cancel create workspace', async () => {
    const { findByText, getByTestId } = render(<WorkspaceCreator />);
    fireEvent.click(getByTestId('workspaceForm-bottomBar-cancelButton'));
    await findByText('Discard changes?');
    fireEvent.click(getByTestId('confirmModalConfirmButton'));
    expect(navigateToApp).toHaveBeenCalled();
  });

  it('create workspace with detailed information', async () => {
    const { getByTestId } = render(<WorkspaceCreator />);
    const nameInput = getByTestId('workspaceForm-workspaceDetails-nameInputText');
    fireEvent.input(nameInput, {
      target: { value: 'test workspace name' },
    });
    const descriptionInput = getByTestId('workspaceForm-workspaceDetails-descriptionInputText');
    fireEvent.input(descriptionInput, {
      target: { value: 'test workspace description' },
    });
    const colorSelector = getByTestId(
      'euiColorPickerAnchor workspaceForm-workspaceDetails-colorPicker'
    );
    fireEvent.input(colorSelector, {
      target: { value: '#000000' },
    });
    fireEvent.click(getByTestId('workspaceUseCase-observability'));
    fireEvent.click(getByTestId('workspaceForm-bottomBar-createButton'));
    expect(workspaceClientCreate).toHaveBeenCalledWith(
      expect.objectContaining({
        name: 'test workspace name',
        color: '#000000',
        description: 'test workspace description',
        features: expect.arrayContaining(['use-case-observability']),
      }),
      {
        dataSources: [],
        permissions: {
          library_write: { users: ['%me%'] },
          write: { users: ['%me%'] },
        },
      }
    );
    await waitFor(() => {
      expect(notificationToastsAddSuccess).toHaveBeenCalled();
    });
    expect(notificationToastsAddDanger).not.toHaveBeenCalled();
  });

  it('should show danger toasts after create workspace failed', async () => {
    workspaceClientCreate.mockReturnValueOnce({ result: { id: 'failResult' }, success: false });
    const { getByTestId } = render(<WorkspaceCreator />);
    const nameInput = getByTestId('workspaceForm-workspaceDetails-nameInputText');
    fireEvent.input(nameInput, {
      target: { value: 'test workspace name' },
    });
    fireEvent.click(getByTestId('workspaceUseCase-observability'));
    fireEvent.click(getByTestId('workspaceForm-bottomBar-createButton'));
    expect(workspaceClientCreate).toHaveBeenCalled();
    await waitFor(() => {
      expect(notificationToastsAddDanger).toHaveBeenCalled();
    });
    expect(notificationToastsAddSuccess).not.toHaveBeenCalled();
  });

  it('should show danger toasts after call create workspace API failed', async () => {
    workspaceClientCreate.mockImplementationOnce(async () => {
      throw new Error();
    });
    const { getByTestId } = render(<WorkspaceCreator />);
    const nameInput = getByTestId('workspaceForm-workspaceDetails-nameInputText');
    fireEvent.input(nameInput, {
      target: { value: 'test workspace name' },
    });
    fireEvent.click(getByTestId('workspaceUseCase-observability'));
    fireEvent.click(getByTestId('workspaceForm-bottomBar-createButton'));
    expect(workspaceClientCreate).toHaveBeenCalled();
    await waitFor(() => {
      expect(notificationToastsAddDanger).toHaveBeenCalled();
    });
    expect(notificationToastsAddSuccess).not.toHaveBeenCalled();
  });

  it('create workspace with customized permissions', async () => {
    const { getByTestId } = render(<WorkspaceCreator />);
    const nameInput = getByTestId('workspaceForm-workspaceDetails-nameInputText');
    fireEvent.input(nameInput, {
      target: { value: 'test workspace name' },
    });
    fireEvent.click(getByTestId('workspaceUseCase-observability'));
    fireEvent.click(getByTestId('workspaceForm-permissionSettingPanel-user-addNew'));
    fireEvent.click(getByTestId('workspaceForm-bottomBar-createButton'));
    expect(workspaceClientCreate).toHaveBeenCalledWith(
      expect.objectContaining({
        name: 'test workspace name',
      }),
      {
        dataSources: [],
        permissions: {
          write: {
            users: ['%me%'],
          },
          library_write: {
            users: ['%me%'],
          },
        },
      }
    );
    await waitFor(() => {
      expect(notificationToastsAddSuccess).toHaveBeenCalled();
    });
    expect(notificationToastsAddDanger).not.toHaveBeenCalled();
  });

  it('create workspace with customized selected dataSources', async () => {
<<<<<<< HEAD
    const { getByTestId, getByTitle, getByText } = render(<WorkspaceCreator />);
=======
    const { getByTestId, getByTitle, getByText } = render(
      <WorkspaceCreator
        workspaceConfigurableApps$={new BehaviorSubject([...PublicAPPInfoMap.values()])}
        isDashboardAdmin={true}
      />
    );
>>>>>>> 662ee410
    const nameInput = getByTestId('workspaceForm-workspaceDetails-nameInputText');
    fireEvent.input(nameInput, {
      target: { value: 'test workspace name' },
    });
    fireEvent.click(getByTestId('workspaceUseCase-observability'));
    fireEvent.click(getByTestId('workspaceForm-select-dataSource-addNew'));
    fireEvent.click(getByTestId('workspaceForm-select-dataSource-comboBox'));
    await act(() => {
      fireEvent.click(getByText('Select'));
    });
    fireEvent.click(getByTitle(dataSourcesList[0].title));

    fireEvent.click(getByTestId('workspaceForm-bottomBar-createButton'));
    expect(workspaceClientCreate).toHaveBeenCalledWith(
      expect.objectContaining({
        name: 'test workspace name',
      }),
      {
        dataSources: ['id1'],
        permissions: {
          library_write: {
            users: ['%me%'],
          },
          write: {
            users: ['%me%'],
          },
        },
      }
    );
    await waitFor(() => {
      expect(notificationToastsAddSuccess).toHaveBeenCalled();
    });
    expect(notificationToastsAddDanger).not.toHaveBeenCalled();
  });
});<|MERGE_RESOLUTION|>--- conflicted
+++ resolved
@@ -47,11 +47,7 @@
 
 const mockCoreStart = coreMock.createStart();
 
-<<<<<<< HEAD
-const WorkspaceCreator = (props: Partial<WorkspaceCreatorProps>) => {
-=======
-const WorkspaceCreator = (props: any, isDashboardAdmin = false) => {
->>>>>>> 662ee410
+const WorkspaceCreator = (props: Partial<WorkspaceCreatorProps>, isDashboardAdmin = false) => {
   const { Provider } = createOpenSearchDashboardsReactContext({
     ...mockCoreStart,
     ...{
@@ -275,16 +271,9 @@
   });
 
   it('create workspace with customized selected dataSources', async () => {
-<<<<<<< HEAD
-    const { getByTestId, getByTitle, getByText } = render(<WorkspaceCreator />);
-=======
     const { getByTestId, getByTitle, getByText } = render(
-      <WorkspaceCreator
-        workspaceConfigurableApps$={new BehaviorSubject([...PublicAPPInfoMap.values()])}
-        isDashboardAdmin={true}
-      />
-    );
->>>>>>> 662ee410
+      <WorkspaceCreator isDashboardAdmin={true} />
+    );
     const nameInput = getByTestId('workspaceForm-workspaceDetails-nameInputText');
     fireEvent.input(nameInput, {
       target: { value: 'test workspace name' },
