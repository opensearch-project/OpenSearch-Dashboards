--- conflicted
+++ resolved
@@ -113,24 +113,6 @@
     expect(workspaceClientCreate).not.toHaveBeenCalled();
   });
 
-<<<<<<< HEAD
-  it('should not create workspace with invalid description', async () => {
-    const { getByTestId } = render(
-      <WorkspaceCreator
-        workspaceConfigurableApps$={new BehaviorSubject([...PublicAPPInfoMap.values()])}
-      />
-    );
-    const nameInput = getByTestId('workspaceForm-workspaceDetails-nameInputText');
-    fireEvent.input(nameInput, {
-      target: { value: 'test workspace name' },
-    });
-    const descriptionInput = getByTestId('workspaceForm-workspaceDetails-descriptionInputText');
-    fireEvent.input(descriptionInput, {
-      target: { value: '~' },
-    });
-    expect(workspaceClientCreate).not.toHaveBeenCalled();
-  });
-
   it('should not create workspace without use cases', async () => {
     setHrefSpy.mockReset();
     const { getByTestId } = render(
@@ -147,8 +129,6 @@
     expect(workspaceClientCreate).not.toHaveBeenCalled();
   });
 
-=======
->>>>>>> fe443e94
   it('cancel create workspace', async () => {
     const { findByText, getByTestId } = render(
       <WorkspaceCreator
