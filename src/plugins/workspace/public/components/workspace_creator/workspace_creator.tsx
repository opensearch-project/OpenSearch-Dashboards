/*
 * Copyright OpenSearch Contributors
 * SPDX-License-Identifier: Apache-2.0
 */

import React, { useCallback } from 'react';
import { EuiPage, EuiPageBody, EuiPageHeader, EuiPageContent } from '@elastic/eui';
import { i18n } from '@osd/i18n';
import { useObservable } from 'react-use';
import { BehaviorSubject } from 'rxjs';

import { useOpenSearchDashboards } from '../../../../opensearch_dashboards_react/public';
import { WorkspaceForm, WorkspaceFormSubmitData, WorkspaceOperationType } from '../workspace_form';
import { WORKSPACE_OVERVIEW_APP_ID } from '../../../common/constants';
import { formatUrlWithWorkspaceId } from '../../../../../core/public/utils';
import { WorkspaceClient } from '../../workspace_client';
import { convertPermissionSettingsToPermissions } from '../workspace_form';
import { DataSource } from '../../../common/types';
<<<<<<< HEAD
import { WorkspaceUseCase } from '../../types';
=======
import { DataSourceManagementPluginSetup } from '../../../../../plugins/data_source_management/public';
>>>>>>> 662ee410

export interface WorkspaceCreatorProps {
  registeredUseCases$: BehaviorSubject<WorkspaceUseCase[]>;
}

export const WorkspaceCreator = (props: WorkspaceCreatorProps) => {
  const {
<<<<<<< HEAD
    services: { application, notifications, http, workspaceClient, savedObjects },
  } = useOpenSearchDashboards<{ workspaceClient: WorkspaceClient }>();
=======
    services: {
      application,
      notifications,
      http,
      workspaceClient,
      savedObjects,
      dataSourceManagement,
    },
  } = useOpenSearchDashboards<{
    workspaceClient: WorkspaceClient;
    dataSourceManagement?: DataSourceManagementPluginSetup;
  }>();
  const workspaceConfigurableApps = useObservable(
    props.workspaceConfigurableApps$ ?? of(undefined)
  );
>>>>>>> 662ee410
  const isPermissionEnabled = application?.capabilities.workspaces.permissionEnabled;
  const availableUseCases = useObservable(props.registeredUseCases$, []);

  const handleWorkspaceFormSubmit = useCallback(
    async (data: WorkspaceFormSubmitData) => {
      let result;
      try {
        const { permissionSettings, selectedDataSources, ...attributes } = data;
        const selectedDataSourceIds = (selectedDataSources ?? []).map((ds: DataSource) => {
          return ds.id;
        });
        result = await workspaceClient.create(attributes, {
          dataSources: selectedDataSourceIds,
          permissions: convertPermissionSettingsToPermissions(permissionSettings),
        });
        if (result?.success) {
          notifications?.toasts.addSuccess({
            title: i18n.translate('workspace.create.success', {
              defaultMessage: 'Create workspace successfully',
            }),
          });
          if (application && http) {
            const newWorkspaceId = result.result.id;
            // Redirect page after one second, leave one second time to show create successful toast.
            window.setTimeout(() => {
              window.location.href = formatUrlWithWorkspaceId(
                application.getUrlForApp(WORKSPACE_OVERVIEW_APP_ID, {
                  absolute: true,
                }),
                newWorkspaceId,
                http.basePath
              );
            }, 1000);
          }
          return;
        } else {
          throw new Error(result?.error ? result?.error : 'create workspace failed');
        }
      } catch (error) {
        notifications?.toasts.addDanger({
          title: i18n.translate('workspace.create.failed', {
            defaultMessage: 'Failed to create workspace',
          }),
          text: error instanceof Error ? error.message : JSON.stringify(error),
        });
        return;
      }
    },
    [notifications?.toasts, http, application, workspaceClient]
  );

  return (
    <EuiPage>
      <EuiPageBody>
        <EuiPageHeader pageTitle="Create a workspace" />
        <EuiPageContent
          verticalPosition="center"
          paddingSize="none"
          color="subdued"
          hasShadow={false}
        >
          {application && savedObjects && (
            <WorkspaceForm
              application={application}
              savedObjects={savedObjects}
              onSubmit={handleWorkspaceFormSubmit}
              operationType={WorkspaceOperationType.Create}
              permissionEnabled={isPermissionEnabled}
<<<<<<< HEAD
              availableUseCases={availableUseCases}
=======
              permissionLastAdminItemDeletable
              dataSourceManagement={dataSourceManagement}
>>>>>>> 662ee410
            />
          )}
        </EuiPageContent>
      </EuiPageBody>
    </EuiPage>
  );
};<|MERGE_RESOLUTION|>--- conflicted
+++ resolved
@@ -16,11 +16,8 @@
 import { WorkspaceClient } from '../../workspace_client';
 import { convertPermissionSettingsToPermissions } from '../workspace_form';
 import { DataSource } from '../../../common/types';
-<<<<<<< HEAD
+import { DataSourceManagementPluginSetup } from '../../../../../plugins/data_source_management/public';
 import { WorkspaceUseCase } from '../../types';
-=======
-import { DataSourceManagementPluginSetup } from '../../../../../plugins/data_source_management/public';
->>>>>>> 662ee410
 
 export interface WorkspaceCreatorProps {
   registeredUseCases$: BehaviorSubject<WorkspaceUseCase[]>;
@@ -28,10 +25,6 @@
 
 export const WorkspaceCreator = (props: WorkspaceCreatorProps) => {
   const {
-<<<<<<< HEAD
-    services: { application, notifications, http, workspaceClient, savedObjects },
-  } = useOpenSearchDashboards<{ workspaceClient: WorkspaceClient }>();
-=======
     services: {
       application,
       notifications,
@@ -44,10 +37,6 @@
     workspaceClient: WorkspaceClient;
     dataSourceManagement?: DataSourceManagementPluginSetup;
   }>();
-  const workspaceConfigurableApps = useObservable(
-    props.workspaceConfigurableApps$ ?? of(undefined)
-  );
->>>>>>> 662ee410
   const isPermissionEnabled = application?.capabilities.workspaces.permissionEnabled;
   const availableUseCases = useObservable(props.registeredUseCases$, []);
 
@@ -116,12 +105,8 @@
               onSubmit={handleWorkspaceFormSubmit}
               operationType={WorkspaceOperationType.Create}
               permissionEnabled={isPermissionEnabled}
-<<<<<<< HEAD
+              dataSourceManagement={dataSourceManagement}
               availableUseCases={availableUseCases}
-=======
-              permissionLastAdminItemDeletable
-              dataSourceManagement={dataSourceManagement}
->>>>>>> 662ee410
             />
           )}
         </EuiPageContent>
