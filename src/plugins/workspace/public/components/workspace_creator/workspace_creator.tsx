/*
 * Copyright OpenSearch Contributors
 * SPDX-License-Identifier: Apache-2.0
 */

import React, { useCallback } from 'react';
import { EuiPage, EuiPageBody, EuiPageHeader, EuiPageContent, EuiSpacer } from '@elastic/eui';
import { i18n } from '@osd/i18n';
import { useObservable } from 'react-use';
import { BehaviorSubject, of } from 'rxjs';

import { PublicAppInfo } from 'opensearch-dashboards/public';
import { useOpenSearchDashboards } from '../../../../opensearch_dashboards_react/public';
import { WorkspaceForm, WorkspaceFormSubmitData, WorkspaceOperationType } from '../workspace_form';
import { WORKSPACE_OVERVIEW_APP_ID } from '../../../common/constants';
import { formatUrlWithWorkspaceId } from '../../../../../core/public/utils';
import { WorkspaceClient } from '../../workspace_client';
import { convertPermissionSettingsToPermissions } from '../workspace_form';

export interface WorkspaceCreatorProps {
  workspaceConfigurableApps$?: BehaviorSubject<PublicAppInfo[]>;
}

export const WorkspaceCreator = (props: WorkspaceCreatorProps) => {
  const {
    services: { application, notifications, http, workspaceClient },
  } = useOpenSearchDashboards<{ workspaceClient: WorkspaceClient }>();
<<<<<<< HEAD
  const workspaceConfigurableApps = useObservable(
    props.workspaceConfigurableApps$ ?? of(undefined)
  );
=======
  const isPermissionEnabled = application?.capabilities.workspaces.permissionEnabled;
>>>>>>> d911fa71

  const handleWorkspaceFormSubmit = useCallback(
    async (data: WorkspaceFormSubmitData) => {
      let result;
      try {
        const { permissionSettings, ...attributes } = data;
        result = await workspaceClient.create(
          attributes,
          convertPermissionSettingsToPermissions(permissionSettings)
        );
        if (result?.success) {
          notifications?.toasts.addSuccess({
            title: i18n.translate('workspace.create.success', {
              defaultMessage: 'Create workspace successfully',
            }),
          });
          if (application && http) {
            const newWorkspaceId = result.result.id;
            // Redirect page after one second, leave one second time to show create successful toast.
            window.setTimeout(() => {
              window.location.href = formatUrlWithWorkspaceId(
                application.getUrlForApp(WORKSPACE_OVERVIEW_APP_ID, {
                  absolute: true,
                }),
                newWorkspaceId,
                http.basePath
              );
            }, 1000);
          }
          return;
        } else {
          throw new Error(result?.error ? result?.error : 'create workspace failed');
        }
      } catch (error) {
        notifications?.toasts.addDanger({
          title: i18n.translate('workspace.create.failed', {
            defaultMessage: 'Failed to create workspace',
          }),
          text: error instanceof Error ? error.message : JSON.stringify(error),
        });
        return;
      }
    },
    [notifications?.toasts, http, application, workspaceClient]
  );

  return (
    <EuiPage paddingSize="none">
      <EuiPageBody>
        <EuiPageHeader restrictWidth pageTitle="Create Workspace" />
        <EuiSpacer />
        <EuiPageContent
          verticalPosition="center"
          horizontalPosition="center"
          paddingSize="none"
          color="subdued"
          hasShadow={false}
          /**
           * Since above EuiPageHeader has a maxWidth: 1000 style,
           * add maxWidth: 1000 below to align with the above page header
           **/
          style={{ width: '100%', maxWidth: 1000 }}
        >
          {application && (
            <WorkspaceForm
              application={application}
              onSubmit={handleWorkspaceFormSubmit}
              operationType={WorkspaceOperationType.Create}
<<<<<<< HEAD
              workspaceConfigurableApps={workspaceConfigurableApps}
=======
              permissionEnabled={isPermissionEnabled}
              permissionLastAdminItemDeletable
>>>>>>> d911fa71
            />
          )}
        </EuiPageContent>
      </EuiPageBody>
    </EuiPage>
  );
};<|MERGE_RESOLUTION|>--- conflicted
+++ resolved
@@ -25,13 +25,10 @@
   const {
     services: { application, notifications, http, workspaceClient },
   } = useOpenSearchDashboards<{ workspaceClient: WorkspaceClient }>();
-<<<<<<< HEAD
   const workspaceConfigurableApps = useObservable(
     props.workspaceConfigurableApps$ ?? of(undefined)
   );
-=======
   const isPermissionEnabled = application?.capabilities.workspaces.permissionEnabled;
->>>>>>> d911fa71
 
   const handleWorkspaceFormSubmit = useCallback(
     async (data: WorkspaceFormSubmitData) => {
@@ -100,12 +97,9 @@
               application={application}
               onSubmit={handleWorkspaceFormSubmit}
               operationType={WorkspaceOperationType.Create}
-<<<<<<< HEAD
               workspaceConfigurableApps={workspaceConfigurableApps}
-=======
               permissionEnabled={isPermissionEnabled}
               permissionLastAdminItemDeletable
->>>>>>> d911fa71
             />
           )}
         </EuiPageContent>
