/*
 * Copyright OpenSearch Contributors
 * SPDX-License-Identifier: Apache-2.0
 */

import { BehaviorSubject, combineLatest, Subscription } from 'rxjs';
import React from 'react';
import { i18n } from '@osd/i18n';
import { map } from 'rxjs/operators';
import { EuiIcon } from '@elastic/eui';
import {
  Plugin,
  CoreStart,
  CoreSetup,
  AppMountParameters,
  AppNavLinkStatus,
  AppUpdater,
  AppStatus,
  ChromeBreadcrumb,
  WorkspaceAvailability,
  ChromeNavGroupUpdater,
  NavGroupStatus,
  DEFAULT_NAV_GROUPS,
  NavGroupType,
  ALL_USE_CASE_ID,
} from '../../../core/public';
import {
  WORKSPACE_FATAL_ERROR_APP_ID,
  WORKSPACE_DETAIL_APP_ID,
  WORKSPACE_CREATE_APP_ID,
  WORKSPACE_LIST_APP_ID,
  WORKSPACE_USE_CASES,
} from '../common/constants';
import { getWorkspaceIdFromUrl } from '../../../core/public/utils';
import { Services, WorkspaceUseCase } from './types';
import { WorkspaceClient } from './workspace_client';
import { SavedObjectsManagementPluginSetup } from '../../../plugins/saved_objects_management/public';
import { ManagementSetup } from '../../../plugins/management/public';
import { WorkspaceMenu } from './components/workspace_menu/workspace_menu';
import { getWorkspaceColumn } from './components/workspace_column';
import { DataSourceManagementPluginSetup } from '../../../plugins/data_source_management/public';
import {
  filterWorkspaceConfigurableApps,
  getFirstUseCaseOfFeatureConfigs,
  isAppAccessibleInWorkspace,
  isNavGroupInFeatureConfigs,
} from './utils';
import { recentWorkspaceManager } from './recent_workspace_manager';
import { toMountPoint } from '../../opensearch_dashboards_react/public';
import { UseCaseService } from './services/use_case_service';
import { ContentManagementPluginStart } from '../../../plugins/content_management/public';
import { UseCaseFooter } from './components/home_get_start_card';

type WorkspaceAppType = (
  params: AppMountParameters,
  services: Services,
  props: Record<string, any> & { registeredUseCases$: BehaviorSubject<WorkspaceUseCase[]> }
) => () => void;

interface WorkspacePluginSetupDeps {
  savedObjectsManagement?: SavedObjectsManagementPluginSetup;
  management?: ManagementSetup;
  dataSourceManagement?: DataSourceManagementPluginSetup;
}

interface WorkspacePluginStartDeps {
  contentManagement: ContentManagementPluginStart;
}

export class WorkspacePlugin
  implements Plugin<{}, {}, WorkspacePluginSetupDeps, WorkspacePluginStartDeps> {
  private coreStart?: CoreStart;
  private currentWorkspaceSubscription?: Subscription;
  private breadcrumbsSubscription?: Subscription;
  private currentWorkspaceIdSubscription?: Subscription;
  private managementCurrentWorkspaceIdSubscription?: Subscription;
  private appUpdater$ = new BehaviorSubject<AppUpdater>(() => undefined);
  private navGroupUpdater$ = new BehaviorSubject<ChromeNavGroupUpdater>(() => undefined);
  private unregisterNavGroupUpdater?: () => void;
  private registeredUseCases$ = new BehaviorSubject<WorkspaceUseCase[]>([]);
  private registeredUseCasesUpdaterSubscription?: Subscription;
  private workspaceAndUseCasesCombineSubscription?: Subscription;
  private useCase = new UseCaseService();

  private _changeSavedObjectCurrentWorkspace() {
    if (this.coreStart) {
      return this.coreStart.workspaces.currentWorkspaceId$.subscribe((currentWorkspaceId) => {
        if (currentWorkspaceId) {
          this.coreStart?.savedObjects.client.setCurrentWorkspace(currentWorkspaceId);
        }
      });
    }
  }

  /**
   * Filter nav links by the current workspace, once the current workspace change, the nav links(left nav bar)
   * should also be updated according to the configured features of the current workspace
   */
  private filterNavLinks = (core: CoreStart) => {
    const currentWorkspace$ = core.workspaces.currentWorkspace$;

    this.workspaceAndUseCasesCombineSubscription?.unsubscribe();
    this.workspaceAndUseCasesCombineSubscription = combineLatest([
      currentWorkspace$,
      this.registeredUseCases$,
    ]).subscribe(([currentWorkspace, registeredUseCases]) => {
      if (currentWorkspace) {
        this.appUpdater$.next((app) => {
          if (isAppAccessibleInWorkspace(app, currentWorkspace, registeredUseCases)) {
            return;
          }
          if (app.status === AppStatus.inaccessible) {
            return;
          }
          if (
            registeredUseCases.some(
              (useCase) => useCase.systematic && useCase.features.includes(app.id)
            )
          ) {
            return;
          }
          /**
           * Change the app to `inaccessible` if it is not configured in the workspace
           * If trying to access such app, an "Application Not Found" page will be displayed
           */
          return { status: AppStatus.inaccessible };
        });
      }
    });

    this.currentWorkspaceSubscription?.unsubscribe();
    this.currentWorkspaceSubscription = currentWorkspace$.subscribe((currentWorkspace) => {
      if (currentWorkspace) {
        this.navGroupUpdater$.next((navGroup) => {
          /**
           * The following logic determines whether a navigation group should be hidden or not based on the workspace's feature configurations.
           * It checks the following conditions:
           * 1. The navigation group is not a system-level group (system groups are always visible).
           * 2. The current workspace has feature configurations set up.
           * 3. The current workspace's use case it not "All use case".
           * 4. The current navigation group is not included in the feature configurations of the workspace.
           *
           * If all these conditions are true, it means that the navigation group should be hidden.
           */
          if (
            navGroup.type !== NavGroupType.SYSTEM &&
            currentWorkspace.features &&
            getFirstUseCaseOfFeatureConfigs(currentWorkspace.features) !== ALL_USE_CASE_ID &&
            !isNavGroupInFeatureConfigs(navGroup.id, currentWorkspace.features)
          ) {
            return {
              status: NavGroupStatus.Hidden,
            };
          }
        });
      }
    });
  };

  /**
   * Return an observable with the value of all applications which can be configured by workspace
   */
  private getWorkspaceConfigurableApps$ = (core: CoreStart) => {
    return core.application.applications$.pipe(
      map((apps) => filterWorkspaceConfigurableApps([...apps.values()]))
    );
  };

  /**
   * If workspace is enabled and user has entered workspace, hide advance settings by disabling the corresponding apps.
   */
  private disableManagementApps(core: CoreSetup, management: ManagementSetup) {
    const currentWorkspaceId$ = core.workspaces.currentWorkspaceId$;
    this.managementCurrentWorkspaceIdSubscription?.unsubscribe();

    this.managementCurrentWorkspaceIdSubscription = currentWorkspaceId$.subscribe(
      (currentWorkspaceId) => {
        if (currentWorkspaceId) {
          ['settings'].forEach((appId) =>
            management.sections.section.opensearchDashboards.getApp(appId)?.disable()
          );
        }
      }
    );
  }

  /**
   * Add workspace detail page to breadcrumbs
   * @param core CoreStart
   * @private
   */
  private addWorkspaceToBreadcrumbs(core: CoreStart) {
    this.breadcrumbsSubscription = combineLatest([
      core.workspaces.currentWorkspace$,
      core.chrome.getBreadcrumbs$(),
    ]).subscribe(([currentWorkspace, breadcrumbs]) => {
      if (currentWorkspace && breadcrumbs && breadcrumbs.length > 0) {
        // workspace always be the second one
        const workspaceInBreadcrumbs =
          breadcrumbs.length > 1 && breadcrumbs[1]?.text === currentWorkspace.name;
        if (!workspaceInBreadcrumbs) {
          const workspaceBreadcrumb: ChromeBreadcrumb = {
            text: currentWorkspace.name,
            onClick: () => {
              core.application.navigateToApp(WORKSPACE_DETAIL_APP_ID);
            },
          };
          const homeBreadcrumb: ChromeBreadcrumb = {
            text: 'Home',
            onClick: () => {
              core.application.navigateToApp('home');
            },
          };
          breadcrumbs.splice(0, 0, homeBreadcrumb, workspaceBreadcrumb);

          core.chrome.setBreadcrumbs(breadcrumbs);
        }
      }
    });
  }

  public async setup(
    core: CoreSetup,
    { savedObjectsManagement, management, dataSourceManagement }: WorkspacePluginSetupDeps
  ) {
    const workspaceClient = new WorkspaceClient(core.http, core.workspaces);
    await workspaceClient.init();
    core.application.registerAppUpdater(this.appUpdater$);
    this.unregisterNavGroupUpdater = core.chrome.navGroup.registerNavGroupUpdater(
      this.navGroupUpdater$
    );

    //  Hide advance settings and dataSource menus and disable in setup
    if (management) {
      this.disableManagementApps(core, management);
    }

    /**
     * Retrieve workspace id from url
     */
    const workspaceId = getWorkspaceIdFromUrl(
      window.location.href,
      core.http.basePath.getBasePath()
    );

    if (workspaceId) {
      const result = await workspaceClient.enterWorkspace(workspaceId);
      if (!result.success) {
        /**
         * Fatal error service does not support customized actions
         * So we have to use a self-hosted page to show the errors and redirect.
         */
        (async () => {
          const [{ application, chrome }] = await core.getStartServices();
          chrome.setIsVisible(false);
          application.navigateToApp(WORKSPACE_FATAL_ERROR_APP_ID, {
            replace: true,
            state: {
              error: result?.error,
            },
          });
        })();
      } else {
        /**
         * If the workspace id is valid and user is currently on workspace_fatal_error page,
         * we should redirect user to overview page of workspace.
         */
        (async () => {
          const [{ application }] = await core.getStartServices();
          const currentAppIdSubscription = application.currentAppId$.subscribe((currentAppId) => {
            if (currentAppId === WORKSPACE_FATAL_ERROR_APP_ID) {
              application.navigateToApp(WORKSPACE_DETAIL_APP_ID);
            }
            currentAppIdSubscription.unsubscribe();
          });
          // Add workspace id to recent workspaces.
          recentWorkspaceManager.addRecentWorkspace(workspaceId);
        })();
      }
    }

    const mountWorkspaceApp = async (params: AppMountParameters, renderApp: WorkspaceAppType) => {
      const [coreStart] = await core.getStartServices();
      const services = {
        ...coreStart,
        workspaceClient,
        dataSourceManagement,
      };

      return renderApp(params, services, {
        registeredUseCases$: this.registeredUseCases$,
      });
    };

    // create
    core.application.register({
      id: WORKSPACE_CREATE_APP_ID,
      title: i18n.translate('workspace.settings.workspaceCreate', {
        defaultMessage: 'Create a workspace',
      }),
      navLinkStatus: AppNavLinkStatus.hidden,
      async mount(params: AppMountParameters) {
        const { renderCreatorApp } = await import('./application');
        return mountWorkspaceApp(params, renderCreatorApp);
      },
      workspaceAvailability: WorkspaceAvailability.outsideWorkspace,
    });

    // workspace fatal error
    core.application.register({
      id: WORKSPACE_FATAL_ERROR_APP_ID,
      title: '',
      navLinkStatus: AppNavLinkStatus.hidden,
      async mount(params: AppMountParameters) {
        const { renderFatalErrorApp } = await import('./application');
        return mountWorkspaceApp(params, renderFatalErrorApp);
      },
    });

    /**
     * register workspace detail page
     */
    core.application.register({
      id: WORKSPACE_DETAIL_APP_ID,
      title: i18n.translate('workspace.settings.workspaceDetail', {
        defaultMessage: 'Workspace Detail',
      }),
      navLinkStatus: AppNavLinkStatus.hidden,
      async mount(params: AppMountParameters) {
        const { renderDetailApp } = await import('./application');
        return mountWorkspaceApp(params, renderDetailApp);
      },
    });

    // workspace list
    core.application.register({
      id: WORKSPACE_LIST_APP_ID,
      title: '',
      /**
       * Nav link status should be visible when nav group enabled.
       * The page should be refreshed and all applications need to register again
       * after nav group enabled changed.
       */
      navLinkStatus: core.chrome.navGroup.getNavGroupEnabled()
        ? AppNavLinkStatus.visible
        : AppNavLinkStatus.hidden,
      async mount(params: AppMountParameters) {
        const { renderListApp } = await import('./application');
        return mountWorkspaceApp(params, renderListApp);
      },
      workspaceAvailability: WorkspaceAvailability.outsideWorkspace,
    });

    core.chrome.navGroup.addNavLinksToGroup(DEFAULT_NAV_GROUPS.settingsAndSetup, [
      {
        id: WORKSPACE_LIST_APP_ID,
        title: i18n.translate('workspace.settingsAndSetup.workspaceSettings', {
          defaultMessage: 'workspace settings',
        }),
      },
    ]);

    /**
     * register workspace column into saved objects table
     */
    savedObjectsManagement?.columns.register(getWorkspaceColumn(core));

    /**
     * Add workspace list to settings and setup group
     */
    core.chrome.navGroup.addNavLinksToGroup(DEFAULT_NAV_GROUPS.settingsAndSetup, [
      {
        id: WORKSPACE_LIST_APP_ID,
        order: 150,
        title: i18n.translate('workspace.settings.workspaceSettings', {
          defaultMessage: 'Workspace settings',
        }),
      },
    ]);

    return {};
  }

  private registerGetStartedCardToNewHome(
    core: CoreStart,
    contentManagement: ContentManagementPluginStart
  ) {
    // console.log('------');
    // debugger;
    const useCases = [
      WORKSPACE_USE_CASES.observability,
      WORKSPACE_USE_CASES['security-analytics'],
      WORKSPACE_USE_CASES.search,
      WORKSPACE_USE_CASES.analytics,
    ];

    useCases.forEach((useCase, index) => {
      contentManagement.registerContentProvider({
        id: `home_get_start_${useCase.id}`,
        getTargetArea: () => `osd_homepage/get_started`,
        getContent: () => ({
          id: useCase.id,
          kind: 'card',
          order: (index + 1) * 1000,
          description: useCase.description,
          title: useCase.title,
          icon: React.createElement(EuiIcon, { size: 'xl', type: 'logoOpenSearch' }),
          footer: React.createElement(UseCaseFooter, {
            useCaseId: useCase.id,
            useCaseTitle: useCase.title,
            workspaceList: core.workspaces.workspaceList$.getValue(),
            basePath: core.http.basePath,
            isDashboardAdmin: core.application.capabilities?.dashboards?.isDashboardAdmin !== false,
            getUrl: core.application.getUrlForApp,
            availableUseCases: this.registeredUseCases$.getValue(),
          }),
        }),
      });
    });
  }

  public start(core: CoreStart, { contentManagement }: WorkspacePluginStartDeps) {
    this.coreStart = core;

    this.currentWorkspaceIdSubscription = this._changeSavedObjectCurrentWorkspace();

    const useCaseStart = this.useCase.start({
      chrome: core.chrome,
      workspaceConfigurableApps$: this.getWorkspaceConfigurableApps$(core),
    });

    this.registeredUseCasesUpdaterSubscription = useCaseStart
      .getRegisteredUseCases$()
      .subscribe((registeredUseCases) => {
        this.registeredUseCases$.next(registeredUseCases);
      });

    this.filterNavLinks(core);

    if (!core.chrome.navGroup.getNavGroupEnabled()) {
      this.addWorkspaceToBreadcrumbs(core);
    } else {
<<<<<<< HEAD
      // register get started card in new home page
      this.registerGetStartedCardToNewHome(core, contentManagement);
=======
      /**
       * Register workspace dropdown selector on the left navigation bottom
       */
      core.chrome.navControls.registerLeftBottom({
        order: 2,
        mount: toMountPoint(
          React.createElement(WorkspaceMenu, {
            coreStart: core,
            registeredUseCases$: this.registeredUseCases$,
          })
        ),
      });
>>>>>>> 7f9bdd73
    }
    return {};
  }

  public stop() {
    this.currentWorkspaceSubscription?.unsubscribe();
    this.currentWorkspaceIdSubscription?.unsubscribe();
    this.managementCurrentWorkspaceIdSubscription?.unsubscribe();
    this.breadcrumbsSubscription?.unsubscribe();
    this.unregisterNavGroupUpdater?.();
    this.registeredUseCasesUpdaterSubscription?.unsubscribe();
    this.workspaceAndUseCasesCombineSubscription?.unsubscribe();
  }
}<|MERGE_RESOLUTION|>--- conflicted
+++ resolved
@@ -404,16 +404,14 @@
           order: (index + 1) * 1000,
           description: useCase.description,
           title: useCase.title,
-          icon: React.createElement(EuiIcon, { size: 'xl', type: 'logoOpenSearch' }),
-          footer: React.createElement(UseCaseFooter, {
-            useCaseId: useCase.id,
-            useCaseTitle: useCase.title,
-            workspaceList: core.workspaces.workspaceList$.getValue(),
-            basePath: core.http.basePath,
-            isDashboardAdmin: core.application.capabilities?.dashboards?.isDashboardAdmin !== false,
-            getUrl: core.application.getUrlForApp,
-            availableUseCases: this.registeredUseCases$.getValue(),
-          }),
+          getIcon: () => React.createElement(EuiIcon, { size: 'xl', type: 'logoOpenSearch' }),
+          getFooter: () =>
+            React.createElement(UseCaseFooter, {
+              useCaseId: useCase.id,
+              useCaseTitle: useCase.title,
+              core,
+              registeredUseCases$: this.registeredUseCases$,
+            }),
         }),
       });
     });
@@ -440,10 +438,6 @@
     if (!core.chrome.navGroup.getNavGroupEnabled()) {
       this.addWorkspaceToBreadcrumbs(core);
     } else {
-<<<<<<< HEAD
-      // register get started card in new home page
-      this.registerGetStartedCardToNewHome(core, contentManagement);
-=======
       /**
        * Register workspace dropdown selector on the left navigation bottom
        */
@@ -456,7 +450,9 @@
           })
         ),
       });
->>>>>>> 7f9bdd73
+
+      // register get started card in new home page
+      this.registerGetStartedCardToNewHome(core, contentManagement);
     }
     return {};
   }
