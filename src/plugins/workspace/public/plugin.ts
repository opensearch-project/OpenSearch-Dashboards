--- conflicted
+++ resolved
@@ -7,7 +7,6 @@
 import React from 'react';
 import { i18n } from '@osd/i18n';
 import { map } from 'rxjs/operators';
-import { EuiPanel } from '@elastic/eui';
 import {
   Plugin,
   CoreStart,
@@ -59,7 +58,6 @@
 import { UseCaseService } from './services/use_case_service';
 import { WorkspaceListCard } from './components/service_card';
 import { NavigationPublicPluginStart } from '../../../plugins/navigation/public';
-import { WorkspacePickerContent } from './components/workspace_picker_content/workspace_picker_content';
 import { WorkspaceSelector } from './components/workspace_selector/workspace_selector';
 import { HOME_CONTENT_AREAS } from '../../../plugins/content_management/public';
 import {
@@ -541,25 +539,10 @@
         if (!this.coreStart) {
           return null;
         }
-<<<<<<< HEAD
-        return React.createElement(EuiPanel, {
-          hasShadow: false,
-          hasBorder: false,
-          paddingSize: 's',
-          color: 'transparent',
-          children: [
-            React.createElement(WorkspacePickerContent, {
-              key: 'workspacePickerContent',
-              coreStart: this.coreStart,
-              registeredUseCases$: this.registeredUseCases$,
-            }),
-          ],
-=======
         return React.createElement(WorkspaceSelector, {
           key: 'workspaceSelector',
           coreStart: this.coreStart,
           registeredUseCases$: this.registeredUseCases$,
->>>>>>> 1ca52b28
         });
       });
     }
