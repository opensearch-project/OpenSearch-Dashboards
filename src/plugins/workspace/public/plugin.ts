--- conflicted
+++ resolved
@@ -322,10 +322,6 @@
     core.application.register({
       id: WORKSPACE_LIST_APP_ID,
       title: '',
-<<<<<<< HEAD
-      navLinkStatus: core.chrome.navGroup.getNavGroupEnabled()
-        ? AppNavLinkStatus.default
-=======
       /**
        * Nav link status should be visible when nav group enabled.
        * The page should be refreshed and all applications need to register again
@@ -333,7 +329,6 @@
        */
       navLinkStatus: core.chrome.navGroup.getNavGroupEnabled()
         ? AppNavLinkStatus.visible
->>>>>>> 662ee410
         : AppNavLinkStatus.hidden,
       async mount(params: AppMountParameters) {
         const { renderListApp } = await import('./application');
