--- conflicted
+++ resolved
@@ -25,11 +25,8 @@
 import { WorkspaceClient } from './workspace_client';
 import { SavedObjectsManagementPluginSetup } from '../../../plugins/saved_objects_management/public';
 import { WorkspaceMenu } from './components/workspace_menu/workspace_menu';
-<<<<<<< HEAD
+import { getWorkspaceColumn } from './components/workspace_column';
 import { featureMatchesConfig } from './utils';
-=======
-import { getWorkspaceColumn } from './components/workspace_column';
->>>>>>> b92387a3
 
 type WorkspaceAppType = (params: AppMountParameters, services: Services) => () => void;
 
@@ -51,7 +48,6 @@
     }
   }
 
-<<<<<<< HEAD
   /**
    * Filter nav links by the current workspace, once the current workspace change, the nav links(left nav bar)
    * should also be updated according to the configured features of the current workspace
@@ -99,10 +95,7 @@
     });
   }
 
-  public async setup(core: CoreSetup) {
-=======
   public async setup(core: CoreSetup, { savedObjectsManagement }: WorkspacePluginSetupDeps) {
->>>>>>> b92387a3
     const workspaceClient = new WorkspaceClient(core.http, core.workspaces);
     await workspaceClient.init();
 
