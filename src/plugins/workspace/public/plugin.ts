--- conflicted
+++ resolved
@@ -19,11 +19,8 @@
   WorkspaceAvailability,
   ChromeNavGroupUpdater,
   NavGroupStatus,
-<<<<<<< HEAD
+  DEFAULT_NAV_GROUPS,
   NavGroupType,
-=======
-  DEFAULT_NAV_GROUPS,
->>>>>>> 662ee410
 } from '../../../core/public';
 import {
   WORKSPACE_FATAL_ERROR_APP_ID,
