/*
 * Copyright OpenSearch Contributors
 * SPDX-License-Identifier: Apache-2.0
 */

import { BehaviorSubject, combineLatest, Subscription } from 'rxjs';
import React from 'react';
import { i18n } from '@osd/i18n';
import { first } from 'rxjs/operators';
import {
  Plugin,
  CoreStart,
  CoreSetup,
  AppMountParameters,
  AppNavLinkStatus,
  AppUpdater,
  AppStatus,
  PublicAppInfo,
<<<<<<< HEAD
  ChromeBreadcrumb,
=======
  WorkspaceAvailability,
>>>>>>> b2c4b9c1
} from '../../../core/public';
import {
  WORKSPACE_FATAL_ERROR_APP_ID,
  WORKSPACE_OVERVIEW_APP_ID,
  WORKSPACE_CREATE_APP_ID,
  WORKSPACE_UPDATE_APP_ID,
  WORKSPACE_LIST_APP_ID,
} from '../common/constants';
import { getWorkspaceIdFromUrl } from '../../../core/public/utils';
import { Services } from './types';
import { WorkspaceClient } from './workspace_client';
import { SavedObjectsManagementPluginSetup } from '../../../plugins/saved_objects_management/public';
import { ManagementSetup } from '../../../plugins/management/public';
import { WorkspaceMenu } from './components/workspace_menu/workspace_menu';
import { getWorkspaceColumn } from './components/workspace_column';
import { filterWorkspaceConfigurableApps, isAppAccessibleInWorkspace } from './utils';

type WorkspaceAppType = (
  params: AppMountParameters,
  services: Services,
  props: Record<string, any>
) => () => void;

interface WorkspacePluginSetupDeps {
  savedObjectsManagement?: SavedObjectsManagementPluginSetup;
  management?: ManagementSetup;
}

export class WorkspacePlugin implements Plugin<{}, {}, WorkspacePluginSetupDeps> {
  private coreStart?: CoreStart;
  private currentWorkspaceSubscription?: Subscription;
  private breadcrumbsSubscription?: Subscription;
  private currentWorkspaceIdSubscription?: Subscription;
  private managementCurrentWorkspaceIdSubscription?: Subscription;
  private appUpdater$ = new BehaviorSubject<AppUpdater>(() => undefined);
  private workspaceConfigurableApps$ = new BehaviorSubject<PublicAppInfo[]>([]);
  private _changeSavedObjectCurrentWorkspace() {
    if (this.coreStart) {
      return this.coreStart.workspaces.currentWorkspaceId$.subscribe((currentWorkspaceId) => {
        if (currentWorkspaceId) {
          this.coreStart?.savedObjects.client.setCurrentWorkspace(currentWorkspaceId);
        }
      });
    }
  }

  /**
   * Filter nav links by the current workspace, once the current workspace change, the nav links(left nav bar)
   * should also be updated according to the configured features of the current workspace
   */
  private filterNavLinks = (core: CoreStart) => {
    const currentWorkspace$ = core.workspaces.currentWorkspace$;
    this.currentWorkspaceSubscription?.unsubscribe();

    this.currentWorkspaceSubscription = currentWorkspace$.subscribe((currentWorkspace) => {
      if (currentWorkspace) {
        this.appUpdater$.next((app) => {
          if (isAppAccessibleInWorkspace(app, currentWorkspace)) {
            return;
          }

          if (app.status === AppStatus.inaccessible) {
            return;
          }

          /**
           * Change the app to `inaccessible` if it is not configured in the workspace
           * If trying to access such app, an "Application Not Found" page will be displayed
           */
          return { status: AppStatus.inaccessible };
        });
      }
    });
  };

  /**
   * Initiate an observable with the value of all applications which can be configured by workspace
   */
  private setWorkspaceConfigurableApps = async (core: CoreStart) => {
    const allApps = await new Promise<PublicAppInfo[]>((resolve) => {
      core.application.applications$.pipe(first()).subscribe((apps) => {
        resolve([...apps.values()]);
      });
    });
    const availableApps = filterWorkspaceConfigurableApps(allApps);
    this.workspaceConfigurableApps$.next(availableApps);
  };

  /**
   * If workspace is enabled and user has entered workspace, hide advance settings and dataSource menu by disabling the corresponding apps.
   */
  private disableManagementApps(core: CoreSetup, management: ManagementSetup) {
    const currentWorkspaceId$ = core.workspaces.currentWorkspaceId$;
    this.managementCurrentWorkspaceIdSubscription?.unsubscribe();

    this.managementCurrentWorkspaceIdSubscription = currentWorkspaceId$.subscribe(
      (currentWorkspaceId) => {
        if (currentWorkspaceId) {
          ['settings', 'dataSourceManagement'].forEach((appId) =>
            management.sections.section.opensearchDashboards.getApp(appId)?.disable()
          );
        }
      }
    );
  }

  /**
   * Add workspace overview page to breadcrumbs
   * @param core CoreStart
   * @private
   */
  private addWorkspaceToBreadcrumbs(core: CoreStart) {
    this.breadcrumbsSubscription = combineLatest([
      core.workspaces.currentWorkspace$,
      core.chrome.getBreadcrumbs$(),
    ]).subscribe(([currentWorkspace, breadcrumbs]) => {
      if (currentWorkspace && breadcrumbs && breadcrumbs.length > 0) {
        // workspace always be the second one
        const workspaceInBreadcrumbs =
          breadcrumbs.length > 1 && breadcrumbs[1]?.text === currentWorkspace.name;
        if (!workspaceInBreadcrumbs) {
          const workspaceBreadcrumb: ChromeBreadcrumb = {
            text: currentWorkspace.name,
            onClick: () => {
              core.application.navigateToApp(WORKSPACE_OVERVIEW_APP_ID);
            },
          };
          const homeBreadcrumb: ChromeBreadcrumb = {
            text: 'Home',
            onClick: () => {
              core.application.navigateToApp('home');
            },
          };
          breadcrumbs.splice(0, 0, homeBreadcrumb, workspaceBreadcrumb);

          core.chrome.setBreadcrumbs(breadcrumbs);
        }
      }
    });
  }

  public async setup(
    core: CoreSetup,
    { savedObjectsManagement, management }: WorkspacePluginSetupDeps
  ) {
    const workspaceClient = new WorkspaceClient(core.http, core.workspaces);
    await workspaceClient.init();
    core.application.registerAppUpdater(this.appUpdater$);

    //  Hide advance settings and dataSource menus and disable in setup
    if (management) {
      this.disableManagementApps(core, management);
    }

    /**
     * Retrieve workspace id from url
     */
    const workspaceId = getWorkspaceIdFromUrl(
      window.location.href,
      core.http.basePath.getBasePath()
    );

    if (workspaceId) {
      const result = await workspaceClient.enterWorkspace(workspaceId);
      if (!result.success) {
        /**
         * Fatal error service does not support customized actions
         * So we have to use a self-hosted page to show the errors and redirect.
         */
        (async () => {
          const [{ application, chrome }] = await core.getStartServices();
          chrome.setIsVisible(false);
          application.navigateToApp(WORKSPACE_FATAL_ERROR_APP_ID, {
            replace: true,
            state: {
              error: result?.error,
            },
          });
        })();
      } else {
        /**
         * If the workspace id is valid and user is currently on workspace_fatal_error page,
         * we should redirect user to overview page of workspace.
         */
        (async () => {
          const [{ application }] = await core.getStartServices();
          const currentAppIdSubscription = application.currentAppId$.subscribe((currentAppId) => {
            if (currentAppId === WORKSPACE_FATAL_ERROR_APP_ID) {
              application.navigateToApp(WORKSPACE_OVERVIEW_APP_ID);
            }
            currentAppIdSubscription.unsubscribe();
          });
        })();
      }
    }

    const mountWorkspaceApp = async (params: AppMountParameters, renderApp: WorkspaceAppType) => {
      const [coreStart] = await core.getStartServices();
      const services = {
        ...coreStart,
        workspaceClient,
      };

      return renderApp(params, services, {
        workspaceConfigurableApps$: this.workspaceConfigurableApps$,
      });
    };

    // create
    core.application.register({
      id: WORKSPACE_CREATE_APP_ID,
      title: i18n.translate('workspace.settings.workspaceCreate', {
        defaultMessage: 'Create Workspace',
      }),
      navLinkStatus: AppNavLinkStatus.hidden,
      async mount(params: AppMountParameters) {
        const { renderCreatorApp } = await import('./application');
        return mountWorkspaceApp(params, renderCreatorApp);
      },
      workspaceAvailability: WorkspaceAvailability.outsideWorkspace,
    });

    // workspace fatal error
    core.application.register({
      id: WORKSPACE_FATAL_ERROR_APP_ID,
      title: '',
      navLinkStatus: AppNavLinkStatus.hidden,
      async mount(params: AppMountParameters) {
        const { renderFatalErrorApp } = await import('./application');
        return mountWorkspaceApp(params, renderFatalErrorApp);
      },
    });

    /**
     * register workspace overview page
     */
    core.application.register({
      id: WORKSPACE_OVERVIEW_APP_ID,
      title: i18n.translate('workspace.settings.workspaceOverview', {
        defaultMessage: 'Workspace Overview',
      }),
      navLinkStatus: AppNavLinkStatus.hidden,
      async mount(params: AppMountParameters) {
        const { renderOverviewApp } = await import('./application');
        return mountWorkspaceApp(params, renderOverviewApp);
      },
    });

    /**
     * register workspace update page
     */
    core.application.register({
      id: WORKSPACE_UPDATE_APP_ID,
      title: i18n.translate('workspace.settings.workspaceUpdate', {
        defaultMessage: 'Update Workspace',
      }),
      navLinkStatus: AppNavLinkStatus.hidden,
      async mount(params: AppMountParameters) {
        const { renderUpdaterApp } = await import('./application');
        return mountWorkspaceApp(params, renderUpdaterApp);
      },
    });

    /**
     * Register workspace dropdown selector on the top of left navigation menu
     */
    core.chrome.registerCollapsibleNavHeader(() => {
      if (!this.coreStart) {
        return null;
      }
      return React.createElement(WorkspaceMenu, { coreStart: this.coreStart });
    });

    // workspace list
    core.application.register({
      id: WORKSPACE_LIST_APP_ID,
      title: '',
      navLinkStatus: AppNavLinkStatus.hidden,
      async mount(params: AppMountParameters) {
        const { renderListApp } = await import('./application');
        return mountWorkspaceApp(params, renderListApp);
      },
      workspaceAvailability: WorkspaceAvailability.outsideWorkspace,
    });

    /**
     * register workspace column into saved objects table
     */
    savedObjectsManagement?.columns.register(getWorkspaceColumn(core));

    return {};
  }

  public start(core: CoreStart) {
    this.coreStart = core;

    this.currentWorkspaceIdSubscription = this._changeSavedObjectCurrentWorkspace();

    this.setWorkspaceConfigurableApps(core).then(() => {
      // filter the nav links based on the current workspace
      this.filterNavLinks(core);
    });

    this.addWorkspaceToBreadcrumbs(core);

    return {};
  }

  public stop() {
    this.currentWorkspaceSubscription?.unsubscribe();
    this.currentWorkspaceIdSubscription?.unsubscribe();
    this.managementCurrentWorkspaceIdSubscription?.unsubscribe();
    this.breadcrumbsSubscription?.unsubscribe();
  }
}<|MERGE_RESOLUTION|>--- conflicted
+++ resolved
@@ -16,11 +16,8 @@
   AppUpdater,
   AppStatus,
   PublicAppInfo,
-<<<<<<< HEAD
   ChromeBreadcrumb,
-=======
   WorkspaceAvailability,
->>>>>>> b2c4b9c1
 } from '../../../core/public';
 import {
   WORKSPACE_FATAL_ERROR_APP_ID,
