--- conflicted
+++ resolved
@@ -4,18 +4,8 @@
  */
 
 import type { Subscription } from 'rxjs';
-<<<<<<< HEAD
+import React from 'react';
 import { i18n } from '@osd/i18n';
-import {
-  AppMountParameters,
-  AppNavLinkStatus,
-  CoreSetup,
-  CoreStart,
-  Plugin,
-} from '../../../core/public';
-import { WORKSPACE_CREATE_APP_ID } from '../common/constants';
-=======
-import React from 'react';
 import {
   Plugin,
   CoreStart,
@@ -23,16 +13,15 @@
   AppMountParameters,
   AppNavLinkStatus,
 } from '../../../core/public';
-import { WORKSPACE_FATAL_ERROR_APP_ID, WORKSPACE_OVERVIEW_APP_ID } from '../common/constants';
->>>>>>> 4a8e3e81
+import {
+  WORKSPACE_FATAL_ERROR_APP_ID,
+  WORKSPACE_OVERVIEW_APP_ID,
+  WORKSPACE_CREATE_APP_ID,
+} from '../common/constants';
 import { getWorkspaceIdFromUrl } from '../../../core/public/utils';
 import { Services } from './types';
 import { WorkspaceClient } from './workspace_client';
-<<<<<<< HEAD
-import { Services } from './types';
-=======
 import { WorkspaceMenu } from './components/workspace_menu/workspace_menu';
->>>>>>> 4a8e3e81
 
 type WorkspaceAppType = (params: AppMountParameters, services: Services) => () => void;
 
@@ -106,7 +95,6 @@
       return renderApp(params, services);
     };
 
-<<<<<<< HEAD
     // create
     core.application.register({
       id: WORKSPACE_CREATE_APP_ID,
@@ -120,7 +108,6 @@
       },
     });
 
-=======
     // workspace fatal error
     core.application.register({
       id: WORKSPACE_FATAL_ERROR_APP_ID,
@@ -142,7 +129,6 @@
       return React.createElement(WorkspaceMenu, { coreStart: this.coreStart });
     });
 
->>>>>>> 4a8e3e81
     return {};
   }
 
