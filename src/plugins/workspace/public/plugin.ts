/*
 * Copyright OpenSearch Contributors
 * SPDX-License-Identifier: Apache-2.0
 */

import type { Subscription } from 'rxjs';
import React from 'react';
import { i18n } from '@osd/i18n';
import {
  Plugin,
  CoreStart,
  CoreSetup,
  AppMountParameters,
  AppNavLinkStatus,
} from '../../../core/public';
import {
  WORKSPACE_FATAL_ERROR_APP_ID,
  WORKSPACE_OVERVIEW_APP_ID,
  WORKSPACE_CREATE_APP_ID,
<<<<<<< HEAD
  WORKSPACE_UPDATE_APP_ID,
=======
  WORKSPACE_LIST_APP_ID,
>>>>>>> 91a0530a
} from '../common/constants';
import { getWorkspaceIdFromUrl } from '../../../core/public/utils';
import { Services } from './types';
import { WorkspaceClient } from './workspace_client';
import { WorkspaceMenu } from './components/workspace_menu/workspace_menu';

type WorkspaceAppType = (params: AppMountParameters, services: Services) => () => void;

export class WorkspacePlugin implements Plugin<{}, {}, {}> {
  private coreStart?: CoreStart;
  private currentWorkspaceSubscription?: Subscription;
  private _changeSavedObjectCurrentWorkspace() {
    if (this.coreStart) {
      return this.coreStart.workspaces.currentWorkspaceId$.subscribe((currentWorkspaceId) => {
        if (currentWorkspaceId) {
          this.coreStart?.savedObjects.client.setCurrentWorkspace(currentWorkspaceId);
        }
      });
    }
  }

  public async setup(core: CoreSetup) {
    const workspaceClient = new WorkspaceClient(core.http, core.workspaces);
    await workspaceClient.init();

    /**
     * Retrieve workspace id from url
     */
    const workspaceId = getWorkspaceIdFromUrl(
      window.location.href,
      core.http.basePath.getBasePath()
    );

    if (workspaceId) {
      const result = await workspaceClient.enterWorkspace(workspaceId);
      if (!result.success) {
        /**
         * Fatal error service does not support customized actions
         * So we have to use a self-hosted page to show the errors and redirect.
         */
        (async () => {
          const [{ application, chrome }] = await core.getStartServices();
          chrome.setIsVisible(false);
          application.navigateToApp(WORKSPACE_FATAL_ERROR_APP_ID, {
            replace: true,
            state: {
              error: result?.error,
            },
          });
        })();
      } else {
        /**
         * If the workspace id is valid and user is currently on workspace_fatal_error page,
         * we should redirect user to overview page of workspace.
         */
        (async () => {
          const [{ application }] = await core.getStartServices();
          const currentAppIdSubscription = application.currentAppId$.subscribe((currentAppId) => {
            if (currentAppId === WORKSPACE_FATAL_ERROR_APP_ID) {
              application.navigateToApp(WORKSPACE_OVERVIEW_APP_ID);
            }
            currentAppIdSubscription.unsubscribe();
          });
        })();
      }
    }

    const mountWorkspaceApp = async (params: AppMountParameters, renderApp: WorkspaceAppType) => {
      const [coreStart] = await core.getStartServices();
      const services = {
        ...coreStart,
        workspaceClient,
      };

      return renderApp(params, services);
    };

    // create
    core.application.register({
      id: WORKSPACE_CREATE_APP_ID,
      title: i18n.translate('workspace.settings.workspaceCreate', {
        defaultMessage: 'Create Workspace',
      }),
      navLinkStatus: AppNavLinkStatus.hidden,
      async mount(params: AppMountParameters) {
        const { renderCreatorApp } = await import('./application');
        return mountWorkspaceApp(params, renderCreatorApp);
      },
    });

    // update
    core.application.register({
      id: WORKSPACE_UPDATE_APP_ID,
      title: i18n.translate('workspace.settings.workspaceUpdate', {
        defaultMessage: 'Update Workspace',
      }),
      navLinkStatus: AppNavLinkStatus.hidden,
      async mount(params: AppMountParameters) {
        const { renderUpdaterApp } = await import('./application');
        return mountWorkspaceApp(params, renderUpdaterApp);
      },
    });

    // workspace fatal error
    core.application.register({
      id: WORKSPACE_FATAL_ERROR_APP_ID,
      title: '',
      navLinkStatus: AppNavLinkStatus.hidden,
      async mount(params: AppMountParameters) {
        const { renderFatalErrorApp } = await import('./application');
        return mountWorkspaceApp(params, renderFatalErrorApp);
      },
    });

    /**
     * Register workspace dropdown selector on the top of left navigation menu
     */
    core.chrome.registerCollapsibleNavHeader(() => {
      if (!this.coreStart) {
        return null;
      }
      return React.createElement(WorkspaceMenu, { coreStart: this.coreStart });
    });

    // workspace list
    core.application.register({
      id: WORKSPACE_LIST_APP_ID,
      title: '',
      navLinkStatus: AppNavLinkStatus.hidden,
      async mount(params: AppMountParameters) {
        const { renderListApp } = await import('./application');
        return mountWorkspaceApp(params, renderListApp);
      },
    });

    return {};
  }

  public start(core: CoreStart) {
    this.coreStart = core;

    this.currentWorkspaceSubscription = this._changeSavedObjectCurrentWorkspace();
    return {};
  }

  public stop() {
    this.currentWorkspaceSubscription?.unsubscribe();
  }
}<|MERGE_RESOLUTION|>--- conflicted
+++ resolved
@@ -17,11 +17,8 @@
   WORKSPACE_FATAL_ERROR_APP_ID,
   WORKSPACE_OVERVIEW_APP_ID,
   WORKSPACE_CREATE_APP_ID,
-<<<<<<< HEAD
   WORKSPACE_UPDATE_APP_ID,
-=======
   WORKSPACE_LIST_APP_ID,
->>>>>>> 91a0530a
 } from '../common/constants';
 import { getWorkspaceIdFromUrl } from '../../../core/public/utils';
 import { Services } from './types';
