--- conflicted
+++ resolved
@@ -36,15 +36,10 @@
 import { WorkspaceMenu } from './components/workspace_menu/workspace_menu';
 import { getWorkspaceColumn } from './components/workspace_column';
 import {
-<<<<<<< HEAD
   addRecentWorkspace,
   filterWorkspaceConfigurableApps,
   isAppAccessibleInWorkspace,
-=======
-  filterWorkspaceConfigurableApps,
-  isAppAccessibleInWorkspace,
   isNavGroupInFeatureConfigs,
->>>>>>> 3a32191b
 } from './utils';
 
 type WorkspaceAppType = (
