--- conflicted
+++ resolved
@@ -242,9 +242,7 @@
   ) {
     const workspaceClient = new WorkspaceClient(core.http, core.workspaces);
     await workspaceClient.init();
-<<<<<<< HEAD
     core.workspaces.setClient(workspaceClient);
-=======
 
     this.useCase.setup({
       chrome: core.chrome,
@@ -252,7 +250,6 @@
       workspaces: core.workspaces,
     });
 
->>>>>>> 6877beaa
     core.application.registerAppUpdater(this.appUpdater$);
     this.unregisterNavGroupUpdater = core.chrome.navGroup.registerNavGroupUpdater(
       this.navGroupUpdater$
