/*
 * Copyright OpenSearch Contributors
 * SPDX-License-Identifier: Apache-2.0
 */

import { BehaviorSubject, Observable, Subscriber } from 'rxjs';
import { waitFor } from '@testing-library/dom';
import { first } from 'rxjs/operators';

import { applicationServiceMock, chromeServiceMock, coreMock } from '../../../core/public/mocks';
import {
  ChromeBreadcrumb,
  NavGroupStatus,
  DEFAULT_NAV_GROUPS,
  AppNavLinkStatus,
} from '../../../core/public';
import { WORKSPACE_FATAL_ERROR_APP_ID, WORKSPACE_DETAIL_APP_ID } from '../common/constants';
import { savedObjectsManagementPluginMock } from '../../saved_objects_management/public/mocks';
import { managementPluginMock } from '../../management/public/mocks';
import { UseCaseService } from './services/use_case_service';
import { workspaceClientMock, WorkspaceClientMock } from './workspace_client.mock';
import { WorkspacePlugin, WorkspacePluginStartDeps } from './plugin';
import { contentManagementPluginMocks } from '../../content_management/public';

describe('Workspace plugin', () => {
  const mockDependencies: WorkspacePluginStartDeps = {
    contentManagement: contentManagementPluginMocks.createStartContract(),
  };
  const getSetupMock = () => coreMock.createSetup();

  beforeEach(() => {
    WorkspaceClientMock.mockClear();
    Object.values(workspaceClientMock).forEach((item) => item.mockClear());
  });

  describe('#setup', () => {
    it('#setup', async () => {
      const setupMock = getSetupMock();
      const savedObjectManagementSetupMock = savedObjectsManagementPluginMock.createSetupContract();
      const workspacePlugin = new WorkspacePlugin();
      await workspacePlugin.setup(setupMock, {
        savedObjectsManagement: savedObjectManagementSetupMock,
        management: managementPluginMock.createSetupContract(),
      });
      expect(setupMock.application.register).toBeCalledTimes(5);
      expect(WorkspaceClientMock).toBeCalledTimes(1);
      expect(savedObjectManagementSetupMock.columns.register).toBeCalledTimes(1);
    });

    it('#setup call savedObjectsClient.setCurrentWorkspace when current workspace id changed', async () => {
      const workspacePlugin = new WorkspacePlugin();
      const setupMock = getSetupMock();
      const coreStart = coreMock.createStart();
      await workspacePlugin.setup(setupMock, {});
      workspacePlugin.start(coreStart, mockDependencies);
      coreStart.workspaces.currentWorkspaceId$.next('foo');
      expect(coreStart.savedObjects.client.setCurrentWorkspace).toHaveBeenCalledWith('foo');
      expect(setupMock.application.register).toBeCalledTimes(5);
      expect(WorkspaceClientMock).toBeCalledTimes(1);
      expect(workspaceClientMock.enterWorkspace).toBeCalledTimes(0);
    });

    it('#setup when workspace id is in url and enterWorkspace return error', async () => {
      const windowSpy = jest.spyOn(window, 'window', 'get');
      windowSpy.mockImplementation(
        () =>
          ({
            location: {
              href: 'http://localhost/w/workspaceId/app',
            },
          } as any)
      );
      workspaceClientMock.enterWorkspace.mockResolvedValue({
        success: false,
        error: 'error',
      });
      const setupMock = getSetupMock();
      const applicationStartMock = applicationServiceMock.createStartContract();
      const chromeStartMock = chromeServiceMock.createStartContract();
      setupMock.getStartServices.mockImplementation(() => {
        return Promise.resolve([
          {
            application: applicationStartMock,
            chrome: chromeStartMock,
          },
          {},
          {},
        ]) as any;
      });

      const workspacePlugin = new WorkspacePlugin();
      await workspacePlugin.setup(setupMock, {
        management: managementPluginMock.createSetupContract(),
      });
      expect(setupMock.application.register).toBeCalledTimes(5);
      expect(WorkspaceClientMock).toBeCalledTimes(1);
      expect(workspaceClientMock.enterWorkspace).toBeCalledWith('workspaceId');
      expect(setupMock.getStartServices).toBeCalledTimes(2);
      await waitFor(
        () => {
          expect(applicationStartMock.navigateToApp).toBeCalledWith(WORKSPACE_FATAL_ERROR_APP_ID, {
            replace: true,
            state: {
              error: 'error',
            },
          });
        },
        {
          container: document.body,
        }
      );
      windowSpy.mockRestore();
    });

    it('#setup when workspace id is in url and enterWorkspace return success', async () => {
      const windowSpy = jest.spyOn(window, 'window', 'get');
      windowSpy.mockImplementation(
        () =>
          ({
            location: {
              href: 'http://localhost/w/workspaceId/app',
            },
          } as any)
      );
      workspaceClientMock.enterWorkspace.mockResolvedValue({
        success: true,
        error: 'error',
      });
      const setupMock = getSetupMock();
      const applicationStartMock = applicationServiceMock.createStartContract();
      const chromeStartMock = chromeServiceMock.createStartContract();
      let currentAppIdSubscriber: Subscriber<string> | undefined;
      setupMock.getStartServices.mockImplementation(() => {
        return Promise.resolve([
          {
            application: {
              ...applicationStartMock,
              currentAppId$: new Observable((subscriber) => {
                currentAppIdSubscriber = subscriber;
              }),
            },
            chrome: chromeStartMock,
          },
          {},
          {},
        ]) as any;
      });

      const workspacePlugin = new WorkspacePlugin();
      await workspacePlugin.setup(setupMock, {
        management: managementPluginMock.createSetupContract(),
      });
      currentAppIdSubscriber?.next(WORKSPACE_FATAL_ERROR_APP_ID);
      expect(applicationStartMock.navigateToApp).toBeCalledWith(WORKSPACE_DETAIL_APP_ID);
      windowSpy.mockRestore();
    });

    it('#setup should register workspace list with a visible application and register to settingsAndSetup nav group', async () => {
      const setupMock = coreMock.createSetup();
      setupMock.chrome.navGroup.getNavGroupEnabled.mockReturnValue(true);
      const workspacePlugin = new WorkspacePlugin();
      await workspacePlugin.setup(setupMock, {});

      expect(setupMock.application.register).toHaveBeenCalledWith(
        expect.objectContaining({
          id: 'workspace_list',
          navLinkStatus: AppNavLinkStatus.visible,
        })
      );
      expect(setupMock.chrome.navGroup.addNavLinksToGroup).toHaveBeenCalledWith(
        DEFAULT_NAV_GROUPS.settingsAndSetup,
        expect.arrayContaining([
          {
            id: 'workspace_list',
            order: 150,
            title: 'Workspace settings',
          },
        ])
      );
    });

    it('#setup should register workspace detail with a visible application and register to all nav group', async () => {
      const setupMock = coreMock.createSetup();
      setupMock.chrome.navGroup.getNavGroupEnabled.mockReturnValue(true);
      const workspacePlugin = new WorkspacePlugin();
      await workspacePlugin.setup(setupMock, {});

      expect(setupMock.application.register).toHaveBeenCalledWith(
        expect.objectContaining({
          id: 'workspace_detail',
          navLinkStatus: AppNavLinkStatus.hidden,
        })
      );

      expect(setupMock.chrome.navGroup.addNavLinksToGroup).toHaveBeenCalledWith(
        DEFAULT_NAV_GROUPS.all,
        expect.arrayContaining([
          {
            id: 'workspace_detail',
            title: 'Overview',
            order: 100,
          },
        ])
      );
    });

    it('#setup should register workspace initial with a visible application', async () => {
      const setupMock = coreMock.createSetup();
      const workspacePlugin = new WorkspacePlugin();
      await workspacePlugin.setup(setupMock, {});

      expect(setupMock.application.register).toHaveBeenCalledWith(
        expect.objectContaining({
          id: 'workspace_initial',
          navLinkStatus: AppNavLinkStatus.hidden,
        })
      );
    });

    it('#setup should register registerCollapsibleNavHeader when new left nav is turned on', async () => {
      const setupMock = coreMock.createSetup();
      let collapsibleNavHeaderImplementation = () => null;
      setupMock.chrome.navGroup.getNavGroupEnabled.mockReturnValue(true);
      setupMock.chrome.registerCollapsibleNavHeader.mockImplementation(
        (func) => (collapsibleNavHeaderImplementation = func)
      );
      const workspacePlugin = new WorkspacePlugin();
      await workspacePlugin.setup(setupMock, {});
      expect(collapsibleNavHeaderImplementation()).toEqual(null);
      const startMock = coreMock.createStart();
      await workspacePlugin.start(startMock, mockDependencies);
      expect(collapsibleNavHeaderImplementation()).not.toEqual(null);
    });
  });

  describe('#start', () => {
    it('#start add workspace detail page to breadcrumbs when start', async () => {
      const startMock = coreMock.createStart();
      const workspaceObject = {
        id: 'foo',
        name: 'bar',
      };
      startMock.workspaces.currentWorkspace$.next(workspaceObject);
      const breadcrumbs = new BehaviorSubject<ChromeBreadcrumb[]>([{ text: 'dashboards' }]);
      startMock.chrome.getBreadcrumbs$.mockReturnValue(breadcrumbs);
      const workspacePlugin = new WorkspacePlugin();
      workspacePlugin.start(startMock, mockDependencies);
      expect(startMock.chrome.setBreadcrumbs).toBeCalledWith(
        expect.arrayContaining([
          expect.objectContaining({
            text: 'bar',
          }),
          expect.objectContaining({
            text: 'Home',
          }),
        ])
      );
    });

    it('#start do not add workspace detail page to breadcrumbs when already exists', async () => {
      const startMock = coreMock.createStart();
      const workspaceObject = {
        id: 'foo',
        name: 'bar',
      };
      startMock.workspaces.currentWorkspace$.next(workspaceObject);
      const breadcrumbs = new BehaviorSubject<ChromeBreadcrumb[]>([
        { text: 'home' },
        { text: 'bar' },
      ]);
      startMock.chrome.getBreadcrumbs$.mockReturnValue(breadcrumbs);
      const workspacePlugin = new WorkspacePlugin();
      workspacePlugin.start(startMock, mockDependencies);
      expect(startMock.chrome.setBreadcrumbs).not.toHaveBeenCalled();
    });

    it('#start should register workspace list card into new home page', async () => {
      const startMock = coreMock.createStart();
      startMock.chrome.navGroup.getNavGroupEnabled.mockReturnValue(true);
      const workspacePlugin = new WorkspacePlugin();
      workspacePlugin.start(startMock, mockDependencies);
      expect(mockDependencies.contentManagement.registerContentProvider).toHaveBeenCalledWith(
        expect.objectContaining({
          id: 'workspace_list_card_home',
        })
      );
    });

    it('#start should call navGroupUpdater$.next after currentWorkspace set', async () => {
      const workspacePlugin = new WorkspacePlugin();
      const setupMock = getSetupMock();
      const coreStart = coreMock.createStart();
      await workspacePlugin.setup(setupMock, {});

      expect(setupMock.chrome.navGroup.registerNavGroupUpdater).toHaveBeenCalled();
      const navGroupUpdater$ = setupMock.chrome.navGroup.registerNavGroupUpdater.mock.calls[0][0];

      expect(navGroupUpdater$).toBeTruthy();
      jest.spyOn(navGroupUpdater$, 'next');

      expect(navGroupUpdater$.next).not.toHaveBeenCalled();
      workspacePlugin.start(coreStart, mockDependencies);

      waitFor(() => {
        expect(navGroupUpdater$.next).toHaveBeenCalled();
      });
    });

    it('#start register workspace dropdown menu at left navigation bottom when start', async () => {
      const coreStart = coreMock.createStart();
      coreStart.chrome.navGroup.getNavGroupEnabled.mockReturnValue(true);
      const workspacePlugin = new WorkspacePlugin();
      workspacePlugin.start(coreStart, mockDependencies);

      expect(coreStart.chrome.navControls.registerLeftBottom).toBeCalledTimes(1);
    });

    it('#start should not update systematic use case features after currentWorkspace set', async () => {
      const registeredUseCases$ = new BehaviorSubject([
        {
          id: 'foo',
          title: 'Foo',
          features: ['system-feature'],
          systematic: true,
          description: '',
        },
      ]);
      jest.spyOn(UseCaseService.prototype, 'start').mockImplementationOnce(() => ({
        getRegisteredUseCases$: jest.fn(() => registeredUseCases$),
      }));
      const workspacePlugin = new WorkspacePlugin();
      const setupMock = getSetupMock();
      const coreStart = coreMock.createStart();
      await workspacePlugin.setup(setupMock, {});
      const workspaceObject = {
        id: 'foo',
        name: 'bar',
        features: ['baz'],
      };
      coreStart.workspaces.currentWorkspace$.next(workspaceObject);

      const appUpdater$ = setupMock.application.registerAppUpdater.mock.calls[0][0];

<<<<<<< HEAD
      workspacePlugin.start(coreStart, mockDependencies);
=======
  it('#start should not update systematic use case features after currentWorkspace set', async () => {
    const registeredUseCases$ = new BehaviorSubject([
      {
        id: 'foo',
        title: 'Foo',
        features: [{ id: 'system-feature', title: 'System feature' }],
        systematic: true,
        description: '',
      },
    ]);
    jest.spyOn(UseCaseService.prototype, 'start').mockImplementationOnce(() => ({
      getRegisteredUseCases$: jest.fn(() => registeredUseCases$),
    }));
    const workspacePlugin = new WorkspacePlugin();
    const setupMock = getSetupMock();
    const coreStart = coreMock.createStart();
    await workspacePlugin.setup(setupMock, {});
    const workspaceObject = {
      id: 'foo',
      name: 'bar',
      features: ['baz'],
    };
    coreStart.workspaces.currentWorkspace$.next(workspaceObject);

    const appUpdater$ = setupMock.application.registerAppUpdater.mock.calls[0][0];

    workspacePlugin.start(coreStart, mockDependencies);

    const appUpdater = await appUpdater$.pipe(first()).toPromise();

    expect(appUpdater({ id: 'system-feature', title: '', mount: () => () => {} })).toBeUndefined();
  });
>>>>>>> 6537bfb3

      const appUpdater = await appUpdater$.pipe(first()).toPromise();

      expect(
        appUpdater({ id: 'system-feature', title: '', mount: () => () => {} })
      ).toBeUndefined();
    });

    it('#start should update nav group status after currentWorkspace set', async () => {
      const workspacePlugin = new WorkspacePlugin();
      const setupMock = getSetupMock();
      const coreStart = coreMock.createStart();
      await workspacePlugin.setup(setupMock, {});
      const workspaceObject = {
        id: 'foo',
        name: 'bar',
        features: ['use-case-foo'],
      };
      coreStart.workspaces.currentWorkspace$.next(workspaceObject);

      const navGroupUpdater$ = setupMock.chrome.navGroup.registerNavGroupUpdater.mock.calls[0][0];

      workspacePlugin.start(coreStart, mockDependencies);

      const navGroupUpdater = await navGroupUpdater$.pipe(first()).toPromise();

      expect(navGroupUpdater({ id: 'foo' })).toBeUndefined();
      expect(navGroupUpdater({ id: 'bar' })).toEqual({
        status: NavGroupStatus.Hidden,
      });
    });
  });

  describe('#stop', () => {
    it('#stop should call unregisterNavGroupUpdater', async () => {
      const workspacePlugin = new WorkspacePlugin();
      const setupMock = getSetupMock();
      const unregisterNavGroupUpdater = jest.fn();
      setupMock.chrome.navGroup.registerNavGroupUpdater.mockReturnValueOnce(
        unregisterNavGroupUpdater
      );
      await workspacePlugin.setup(setupMock, {});

      workspacePlugin.stop();

      expect(unregisterNavGroupUpdater).toHaveBeenCalled();
    });

    it('#stop should not call appUpdater$.next anymore', async () => {
      const registeredUseCases$ = new BehaviorSubject([
        {
          id: 'foo',
          title: 'Foo',
          features: ['system-feature'],
          systematic: true,
          description: '',
        },
      ]);
      jest.spyOn(UseCaseService.prototype, 'start').mockImplementationOnce(() => ({
        getRegisteredUseCases$: jest.fn(() => registeredUseCases$),
      }));
      const workspacePlugin = new WorkspacePlugin();
      const setupMock = getSetupMock();
      const coreStart = coreMock.createStart();
      await workspacePlugin.setup(setupMock, {});
      const workspaceObject = {
        id: 'foo',
        name: 'bar',
        features: ['baz'],
      };
      coreStart.workspaces.currentWorkspace$.next(workspaceObject);

      const appUpdater$ = setupMock.application.registerAppUpdater.mock.calls[0][0];
      const appUpdaterChangeMock = jest.fn();
      appUpdater$.subscribe(appUpdaterChangeMock);

      workspacePlugin.start(coreStart, mockDependencies);

      // Wait for filterNav been executed
      await new Promise(setImmediate);

      expect(appUpdaterChangeMock).toHaveBeenCalledTimes(2);

      workspacePlugin.stop();

      registeredUseCases$.next([]);
      expect(appUpdaterChangeMock).toHaveBeenCalledTimes(2);
    });
  });
});<|MERGE_RESOLUTION|>--- conflicted
+++ resolved
@@ -341,72 +341,13 @@
 
       const appUpdater$ = setupMock.application.registerAppUpdater.mock.calls[0][0];
 
-<<<<<<< HEAD
       workspacePlugin.start(coreStart, mockDependencies);
-=======
-  it('#start should not update systematic use case features after currentWorkspace set', async () => {
-    const registeredUseCases$ = new BehaviorSubject([
-      {
-        id: 'foo',
-        title: 'Foo',
-        features: [{ id: 'system-feature', title: 'System feature' }],
-        systematic: true,
-        description: '',
-      },
-    ]);
-    jest.spyOn(UseCaseService.prototype, 'start').mockImplementationOnce(() => ({
-      getRegisteredUseCases$: jest.fn(() => registeredUseCases$),
-    }));
-    const workspacePlugin = new WorkspacePlugin();
-    const setupMock = getSetupMock();
-    const coreStart = coreMock.createStart();
-    await workspacePlugin.setup(setupMock, {});
-    const workspaceObject = {
-      id: 'foo',
-      name: 'bar',
-      features: ['baz'],
-    };
-    coreStart.workspaces.currentWorkspace$.next(workspaceObject);
-
-    const appUpdater$ = setupMock.application.registerAppUpdater.mock.calls[0][0];
-
-    workspacePlugin.start(coreStart, mockDependencies);
-
-    const appUpdater = await appUpdater$.pipe(first()).toPromise();
-
-    expect(appUpdater({ id: 'system-feature', title: '', mount: () => () => {} })).toBeUndefined();
-  });
->>>>>>> 6537bfb3
 
       const appUpdater = await appUpdater$.pipe(first()).toPromise();
 
       expect(
         appUpdater({ id: 'system-feature', title: '', mount: () => () => {} })
       ).toBeUndefined();
-    });
-
-    it('#start should update nav group status after currentWorkspace set', async () => {
-      const workspacePlugin = new WorkspacePlugin();
-      const setupMock = getSetupMock();
-      const coreStart = coreMock.createStart();
-      await workspacePlugin.setup(setupMock, {});
-      const workspaceObject = {
-        id: 'foo',
-        name: 'bar',
-        features: ['use-case-foo'],
-      };
-      coreStart.workspaces.currentWorkspace$.next(workspaceObject);
-
-      const navGroupUpdater$ = setupMock.chrome.navGroup.registerNavGroupUpdater.mock.calls[0][0];
-
-      workspacePlugin.start(coreStart, mockDependencies);
-
-      const navGroupUpdater = await navGroupUpdater$.pipe(first()).toPromise();
-
-      expect(navGroupUpdater({ id: 'foo' })).toBeUndefined();
-      expect(navGroupUpdater({ id: 'bar' })).toEqual({
-        status: NavGroupStatus.Hidden,
-      });
     });
   });
 
