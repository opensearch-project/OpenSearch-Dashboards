/*
 * Copyright OpenSearch Contributors
 * SPDX-License-Identifier: Apache-2.0
 */

<<<<<<< HEAD
import { coreMock, chromeServiceMock } from '../../../core/public/mocks';
=======
import { workspaceClientMock, WorkspaceClientMock } from './workspace_client.mock';
import { chromeServiceMock, coreMock } from '../../../core/public/mocks';
>>>>>>> 4b89ad06
import { WorkspacePlugin } from './plugin';

describe('Workspace plugin', () => {
  const getSetupMock = () => ({
    ...coreMock.createSetup(),
    chrome: chromeServiceMock.createSetupContract(),
  });
<<<<<<< HEAD
=======
  beforeEach(() => {
    WorkspaceClientMock.mockClear();
    Object.values(workspaceClientMock).forEach((item) => item.mockClear());
  });
  it('#setup', async () => {
    const setupMock = getSetupMock();
    const workspacePlugin = new WorkspacePlugin();
    await workspacePlugin.setup(setupMock);
    expect(WorkspaceClientMock).toBeCalledTimes(1);
  });
>>>>>>> 4b89ad06

  it('#call savedObjectsClient.setCurrentWorkspace when current workspace id changed', () => {
    const workspacePlugin = new WorkspacePlugin();
    const coreStart = coreMock.createStart();
    workspacePlugin.start(coreStart);
    coreStart.workspaces.currentWorkspaceId$.next('foo');
    expect(coreStart.savedObjects.client.setCurrentWorkspace).toHaveBeenCalledWith('foo');
  });

  it('#setup', async () => {
    const setupMock = getSetupMock();
    const workspacePlugin = new WorkspacePlugin();
    await workspacePlugin.setup(setupMock);
  });

  it('#setup when workspace id is in url and enterWorkspace return error', async () => {
    const windowSpy = jest.spyOn(window, 'window', 'get');
    windowSpy.mockImplementation(
      () =>
        ({
          location: {
            href: 'http://localhost/w/workspaceId/app',
          },
        } as any)
    );
    const setupMock = getSetupMock();

    const workspacePlugin = new WorkspacePlugin();
    await workspacePlugin.setup(setupMock);
    expect(setupMock.workspaces.currentWorkspaceId$.getValue()).toEqual('workspaceId');
    windowSpy.mockRestore();
  });
});<|MERGE_RESOLUTION|>--- conflicted
+++ resolved
@@ -3,12 +3,8 @@
  * SPDX-License-Identifier: Apache-2.0
  */
 
-<<<<<<< HEAD
-import { coreMock, chromeServiceMock } from '../../../core/public/mocks';
-=======
 import { workspaceClientMock, WorkspaceClientMock } from './workspace_client.mock';
 import { chromeServiceMock, coreMock } from '../../../core/public/mocks';
->>>>>>> 4b89ad06
 import { WorkspacePlugin } from './plugin';
 
 describe('Workspace plugin', () => {
@@ -16,8 +12,6 @@
     ...coreMock.createSetup(),
     chrome: chromeServiceMock.createSetupContract(),
   });
-<<<<<<< HEAD
-=======
   beforeEach(() => {
     WorkspaceClientMock.mockClear();
     Object.values(workspaceClientMock).forEach((item) => item.mockClear());
@@ -28,7 +22,6 @@
     await workspacePlugin.setup(setupMock);
     expect(WorkspaceClientMock).toBeCalledTimes(1);
   });
->>>>>>> 4b89ad06
 
   it('#call savedObjectsClient.setCurrentWorkspace when current workspace id changed', () => {
     const workspacePlugin = new WorkspacePlugin();
@@ -36,12 +29,6 @@
     workspacePlugin.start(coreStart);
     coreStart.workspaces.currentWorkspaceId$.next('foo');
     expect(coreStart.savedObjects.client.setCurrentWorkspace).toHaveBeenCalledWith('foo');
-  });
-
-  it('#setup', async () => {
-    const setupMock = getSetupMock();
-    const workspacePlugin = new WorkspacePlugin();
-    await workspacePlugin.setup(setupMock);
   });
 
   it('#setup when workspace id is in url and enterWorkspace return error', async () => {
