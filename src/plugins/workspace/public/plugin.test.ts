/*
 * Copyright OpenSearch Contributors
 * SPDX-License-Identifier: Apache-2.0
 */

import { BehaviorSubject, Observable, Subscriber } from 'rxjs';
import { waitFor } from '@testing-library/dom';
import { first } from 'rxjs/operators';

import { applicationServiceMock, chromeServiceMock, coreMock } from '../../../core/public/mocks';
import {
  ChromeBreadcrumb,
  NavGroupStatus,
  DEFAULT_NAV_GROUPS,
  AppNavLinkStatus,
} from '../../../core/public';
import { WORKSPACE_FATAL_ERROR_APP_ID, WORKSPACE_DETAIL_APP_ID } from '../common/constants';
import { savedObjectsManagementPluginMock } from '../../saved_objects_management/public/mocks';
import { managementPluginMock } from '../../management/public/mocks';
import { UseCaseService } from './services/use_case_service';
import { workspaceClientMock, WorkspaceClientMock } from './workspace_client.mock';
import { WorkspacePlugin, WorkspacePluginStartDeps } from './plugin';
import { contentManagementPluginMocks } from '../../content_management/public';

// Expect 6 app registrations: create, fatal error, detail, initial, navigation, and list apps.
const registrationAppNumber = 6;

describe('Workspace plugin', () => {
  const mockDependencies: WorkspacePluginStartDeps = {
    contentManagement: contentManagementPluginMocks.createStartContract(),
  };
  const getSetupMock = () => coreMock.createSetup();

  beforeEach(() => {
    WorkspaceClientMock.mockClear();
    Object.values(workspaceClientMock).forEach((item) => item.mockClear());
  });
  it('#setup', async () => {
    const setupMock = getSetupMock();
    const savedObjectManagementSetupMock = savedObjectsManagementPluginMock.createSetupContract();
    const workspacePlugin = new WorkspacePlugin();
    await workspacePlugin.setup(setupMock, {
      savedObjectsManagement: savedObjectManagementSetupMock,
      management: managementPluginMock.createSetupContract(),
    });
    expect(setupMock.application.register).toBeCalledTimes(registrationAppNumber);
    expect(WorkspaceClientMock).toBeCalledTimes(1);
    expect(savedObjectManagementSetupMock.columns.register).toBeCalledTimes(1);
  });

  it('#call savedObjectsClient.setCurrentWorkspace when current workspace id changed', async () => {
    const workspacePlugin = new WorkspacePlugin();
    const setupMock = getSetupMock();
    const coreStart = coreMock.createStart();
    await workspacePlugin.setup(setupMock, {});
    workspacePlugin.start(coreStart, mockDependencies);
    coreStart.workspaces.currentWorkspaceId$.next('foo');
    expect(coreStart.savedObjects.client.setCurrentWorkspace).toHaveBeenCalledWith('foo');
    expect(setupMock.application.register).toBeCalledTimes(registrationAppNumber);
    expect(WorkspaceClientMock).toBeCalledTimes(1);
    expect(workspaceClientMock.enterWorkspace).toBeCalledTimes(0);
  });

  it('#setup when workspace id is in url and enterWorkspace return error', async () => {
    const windowSpy = jest.spyOn(window, 'window', 'get');
    windowSpy.mockImplementation(
      () =>
        ({
          location: {
            href: 'http://localhost/w/workspaceId/app',
          },
        } as any)
    );
    workspaceClientMock.enterWorkspace.mockResolvedValue({
      success: false,
      error: 'error',
    });
    const setupMock = getSetupMock();
    const applicationStartMock = applicationServiceMock.createStartContract();
    const chromeStartMock = chromeServiceMock.createStartContract();
    setupMock.getStartServices.mockImplementation(() => {
      return Promise.resolve([
        {
          application: applicationStartMock,
          chrome: chromeStartMock,
        },
        {},
        {},
      ]) as any;
    });

    const workspacePlugin = new WorkspacePlugin();
    await workspacePlugin.setup(setupMock, {
      management: managementPluginMock.createSetupContract(),
    });
    expect(setupMock.application.register).toBeCalledTimes(registrationAppNumber);
    expect(WorkspaceClientMock).toBeCalledTimes(1);
    expect(workspaceClientMock.enterWorkspace).toBeCalledWith('workspaceId');
    expect(setupMock.getStartServices).toBeCalledTimes(2);
    await waitFor(
      () => {
        expect(applicationStartMock.navigateToApp).toBeCalledWith(WORKSPACE_FATAL_ERROR_APP_ID, {
          replace: true,
          state: {
            error: 'error',
          },
        });
      },
      {
        container: document.body,
      }
    );
    windowSpy.mockRestore();
  });

  it('#setup when workspace id is in url and enterWorkspace return success', async () => {
    const windowSpy = jest.spyOn(window, 'window', 'get');
    windowSpy.mockImplementation(
      () =>
        ({
          location: {
            href: 'http://localhost/w/workspaceId/app',
          },
        } as any)
    );
    workspaceClientMock.enterWorkspace.mockResolvedValue({
      success: true,
      error: 'error',
    });
    const setupMock = getSetupMock();
    const applicationStartMock = applicationServiceMock.createStartContract();
    const chromeStartMock = chromeServiceMock.createStartContract();
    let currentAppIdSubscriber: Subscriber<string> | undefined;
    setupMock.getStartServices.mockImplementation(() => {
      return Promise.resolve([
        {
          application: {
            ...applicationStartMock,
            currentAppId$: new Observable((subscriber) => {
              currentAppIdSubscriber = subscriber;
            }),
          },
          chrome: chromeStartMock,
        },
        {},
        {},
      ]) as any;
    });

    const workspacePlugin = new WorkspacePlugin();
    await workspacePlugin.setup(setupMock, {
      management: managementPluginMock.createSetupContract(),
    });
    currentAppIdSubscriber?.next(WORKSPACE_FATAL_ERROR_APP_ID);
    expect(applicationStartMock.navigateToApp).toBeCalledWith(WORKSPACE_DETAIL_APP_ID);
    windowSpy.mockRestore();
  });

  it('#setup should register workspace list with a visible application and register to settingsAndSetup nav group', async () => {
    const setupMock = coreMock.createSetup();
    setupMock.chrome.navGroup.getNavGroupEnabled.mockReturnValue(true);
    const workspacePlugin = new WorkspacePlugin();
    await workspacePlugin.setup(setupMock, {});

    expect(setupMock.application.register).toHaveBeenCalledWith(
      expect.objectContaining({
        id: 'workspace_list',
        navLinkStatus: AppNavLinkStatus.visible,
      })
    );
    expect(setupMock.chrome.navGroup.addNavLinksToGroup).toHaveBeenCalledWith(
      DEFAULT_NAV_GROUPS.settingsAndSetup,
      expect.arrayContaining([
        {
          id: 'workspace_list',
          order: 350,
          title: 'Workspaces',
        },
      ])
    );
  });

<<<<<<< HEAD
  it('#setup should register workspace detail with a hidden application and not register to all nav group', async () => {
=======
  it('#setup should register workspace detail', async () => {
>>>>>>> 42ded5c6
    const setupMock = coreMock.createSetup();
    setupMock.chrome.navGroup.getNavGroupEnabled.mockReturnValue(true);
    const workspacePlugin = new WorkspacePlugin();
    await workspacePlugin.setup(setupMock, {});

    expect(setupMock.application.register).toHaveBeenCalledWith(
      expect.objectContaining({
        id: 'workspace_detail',
      })
    );
<<<<<<< HEAD

    // not register to all nav group
    expect(setupMock.chrome.navGroup.addNavLinksToGroup).not.toHaveBeenCalledWith(
      DEFAULT_NAV_GROUPS.all,
      expect.arrayContaining([
        {
          id: 'workspace_detail',
          title: 'Overview',
          order: 100,
        },
      ])
    );
=======
>>>>>>> 42ded5c6
  });

  it('#setup should register workspace initial with a visible application', async () => {
    const setupMock = coreMock.createSetup();
    const workspacePlugin = new WorkspacePlugin();
    await workspacePlugin.setup(setupMock, {});

    expect(setupMock.application.register).toHaveBeenCalledWith(
      expect.objectContaining({
        id: 'workspace_initial',
        navLinkStatus: AppNavLinkStatus.hidden,
      })
    );
  });

<<<<<<< HEAD
  it('#setup should register workspace essential use case when new home is disabled', async () => {
    const setupMock = {
      ...coreMock.createSetup(),
      chrome: {
        ...coreMock.createSetup().chrome,
        navGroup: {
          ...coreMock.createSetup().chrome.navGroup,
          getNavGroupEnabled: jest.fn().mockReturnValue(false),
        },
      },
    };
    const workspacePlugin = new WorkspacePlugin();
    await workspacePlugin.setup(setupMock, {
      contentManagement: {
        registerPage: jest.fn(),
      },
    });

    expect(setupMock.application.register).not.toHaveBeenCalledWith(
      expect.objectContaining({
        id: 'essential_overview',
      })
    );
    expect(setupMock.application.register).not.toHaveBeenCalledWith(
      expect.objectContaining({
        id: 'analytics_all_overview',
      })
    );
  });

  it('#setup should register workspace essential use case when new nav is enabled', async () => {
    const setupMock = {
      ...coreMock.createSetup(),
      chrome: {
        ...coreMock.createSetup().chrome,
        navGroup: {
          ...coreMock.createSetup().chrome.navGroup,
          getNavGroupEnabled: jest.fn().mockReturnValue(true),
        },
      },
    };
    const workspacePlugin = new WorkspacePlugin();
    await workspacePlugin.setup(setupMock, {
      contentManagement: {
        registerPage: jest.fn(),
      },
    });

    expect(setupMock.application.register).toHaveBeenCalledWith(
      expect.objectContaining({
        id: 'analytics_overview',
      })
    );
  });

  it('#setup should register workspace analytics(All) use case when new nav is enabled', async () => {
    const setupMock = {
      ...coreMock.createSetup(),
      chrome: {
        ...coreMock.createSetup().chrome,
        navGroup: {
          ...coreMock.createSetup().chrome.navGroup,
          getNavGroupEnabled: jest.fn().mockReturnValue(true),
        },
      },
    };
    const workspacePlugin = new WorkspacePlugin();
    await workspacePlugin.setup(setupMock, {
      contentManagement: {
        registerPage: jest.fn(),
      },
    });

    expect(setupMock.application.register).toHaveBeenCalledWith(
      expect.objectContaining({
        id: 'all_overview',
=======
  it('#setup should register workspace navigation with a visible application', async () => {
    const setupMock = coreMock.createSetup();
    const workspacePlugin = new WorkspacePlugin();
    await workspacePlugin.setup(setupMock, {});

    expect(setupMock.application.register).toHaveBeenCalledWith(
      expect.objectContaining({
        id: 'workspace_navigation',
        navLinkStatus: AppNavLinkStatus.hidden,
>>>>>>> 42ded5c6
      })
    );
  });

  it('#start add workspace detail page to breadcrumbs when start', async () => {
    const startMock = coreMock.createStart();
    const workspaceObject = {
      id: 'foo',
      name: 'bar',
    };
    startMock.workspaces.currentWorkspace$.next(workspaceObject);
    const breadcrumbs = new BehaviorSubject<ChromeBreadcrumb[]>([{ text: 'dashboards' }]);
    startMock.chrome.getBreadcrumbs$.mockReturnValue(breadcrumbs);
    const workspacePlugin = new WorkspacePlugin();
    workspacePlugin.start(startMock, mockDependencies);
    expect(startMock.chrome.setBreadcrumbs).toBeCalledWith(
      expect.arrayContaining([
        expect.objectContaining({
          text: 'bar',
        }),
        expect.objectContaining({
          text: 'Home',
        }),
      ])
    );
  });

  it('#start do not add workspace detail page to breadcrumbs when already exists', async () => {
    const startMock = coreMock.createStart();
    const workspaceObject = {
      id: 'foo',
      name: 'bar',
    };
    startMock.workspaces.currentWorkspace$.next(workspaceObject);
    const breadcrumbs = new BehaviorSubject<ChromeBreadcrumb[]>([
      { text: 'home' },
      { text: 'bar' },
    ]);
    startMock.chrome.getBreadcrumbs$.mockReturnValue(breadcrumbs);
    const workspacePlugin = new WorkspacePlugin();
    workspacePlugin.start(startMock, mockDependencies);
    expect(startMock.chrome.setBreadcrumbs).not.toHaveBeenCalled();
  });

  it('#start should register workspace list card into new home page', async () => {
    const startMock = coreMock.createStart();
    startMock.chrome.navGroup.getNavGroupEnabled.mockReturnValue(true);
    const workspacePlugin = new WorkspacePlugin();
    workspacePlugin.start(startMock, mockDependencies);
    expect(mockDependencies.contentManagement.registerContentProvider).toHaveBeenCalledWith(
      expect.objectContaining({
        id: 'workspace_list_card_home',
      })
    );
  });

  it('#start should call navGroupUpdater$.next after currentWorkspace set', async () => {
    const workspacePlugin = new WorkspacePlugin();
    const setupMock = getSetupMock();
    const coreStart = coreMock.createStart();
    await workspacePlugin.setup(setupMock, {});

    expect(setupMock.chrome.navGroup.registerNavGroupUpdater).toHaveBeenCalled();
    const navGroupUpdater$ = setupMock.chrome.navGroup.registerNavGroupUpdater.mock.calls[0][0];

    expect(navGroupUpdater$).toBeTruthy();
    jest.spyOn(navGroupUpdater$, 'next');

    expect(navGroupUpdater$.next).not.toHaveBeenCalled();
    workspacePlugin.start(coreStart, mockDependencies);

    waitFor(() => {
      expect(navGroupUpdater$.next).toHaveBeenCalled();
    });
  });

  it('#start register workspace dropdown menu at left navigation bottom when start', async () => {
    const coreStart = coreMock.createStart();
    coreStart.chrome.navGroup.getNavGroupEnabled.mockReturnValue(true);
    const workspacePlugin = new WorkspacePlugin();
    workspacePlugin.start(coreStart, mockDependencies);

    expect(coreStart.chrome.navControls.registerLeftBottom).toBeCalledTimes(1);
  });

  it('#start should not update systematic use case features after currentWorkspace set', async () => {
    const registeredUseCases$ = new BehaviorSubject([
      {
        id: 'foo',
        title: 'Foo',
        features: [{ id: 'system-feature', title: 'System feature' }],
        systematic: true,
        description: '',
      },
    ]);
    jest.spyOn(UseCaseService.prototype, 'start').mockImplementationOnce(() => ({
      getRegisteredUseCases$: jest.fn(() => registeredUseCases$),
    }));
    const workspacePlugin = new WorkspacePlugin();
    const setupMock = getSetupMock();
    const coreStart = coreMock.createStart();
    await workspacePlugin.setup(setupMock, {});
    const workspaceObject = {
      id: 'foo',
      name: 'bar',
      features: ['baz'],
    };
    coreStart.workspaces.currentWorkspace$.next(workspaceObject);

    const appUpdater$ = setupMock.application.registerAppUpdater.mock.calls[0][0];

    workspacePlugin.start(coreStart, mockDependencies);

    const appUpdater = await appUpdater$.pipe(first()).toPromise();

    expect(appUpdater({ id: 'system-feature', title: '', mount: () => () => {} })).toBeUndefined();
  });

  it('#start should update nav group status after currentWorkspace set', async () => {
    const workspacePlugin = new WorkspacePlugin();
    const setupMock = getSetupMock();
    const coreStart = coreMock.createStart();
    await workspacePlugin.setup(setupMock, {});
    const workspaceObject = {
      id: 'foo',
      name: 'bar',
      features: ['use-case-foo'],
    };
    coreStart.workspaces.currentWorkspace$.next(workspaceObject);

    const navGroupUpdater$ = setupMock.chrome.navGroup.registerNavGroupUpdater.mock.calls[0][0];

    workspacePlugin.start(coreStart, mockDependencies);

    const navGroupUpdater = await navGroupUpdater$.pipe(first()).toPromise();

    expect(navGroupUpdater({ id: 'foo' })).toBeUndefined();
    expect(navGroupUpdater({ id: 'bar' })).toEqual({
      status: NavGroupStatus.Hidden,
    });
  });

  it('#stop should call unregisterNavGroupUpdater', async () => {
    const workspacePlugin = new WorkspacePlugin();
    const setupMock = getSetupMock();
    const unregisterNavGroupUpdater = jest.fn();
    setupMock.chrome.navGroup.registerNavGroupUpdater.mockReturnValueOnce(
      unregisterNavGroupUpdater
    );
    await workspacePlugin.setup(setupMock, {});

    workspacePlugin.stop();

    expect(unregisterNavGroupUpdater).toHaveBeenCalled();
  });

  it('#stop should not call appUpdater$.next anymore', async () => {
    const registeredUseCases$ = new BehaviorSubject([
      {
        id: 'foo',
        title: 'Foo',
        features: ['system-feature'],
        systematic: true,
        description: '',
      },
    ]);
    jest.spyOn(UseCaseService.prototype, 'start').mockImplementationOnce(() => ({
      getRegisteredUseCases$: jest.fn(() => registeredUseCases$),
    }));
    const workspacePlugin = new WorkspacePlugin();
    const setupMock = getSetupMock();
    const coreStart = coreMock.createStart();
    await workspacePlugin.setup(setupMock, {});
    const workspaceObject = {
      id: 'foo',
      name: 'bar',
      features: ['baz'],
    };
    coreStart.workspaces.currentWorkspace$.next(workspaceObject);

    const appUpdater$ = setupMock.application.registerAppUpdater.mock.calls[0][0];
    const appUpdaterChangeMock = jest.fn();
    appUpdater$.subscribe(appUpdaterChangeMock);

    workspacePlugin.start(coreStart, mockDependencies);

    // Wait for filterNav been executed
    await new Promise(setImmediate);

    expect(appUpdaterChangeMock).toHaveBeenCalledTimes(2);

    workspacePlugin.stop();

    registeredUseCases$.next([]);
    expect(appUpdaterChangeMock).toHaveBeenCalledTimes(2);
  });
});<|MERGE_RESOLUTION|>--- conflicted
+++ resolved
@@ -180,11 +180,7 @@
     );
   });
 
-<<<<<<< HEAD
   it('#setup should register workspace detail with a hidden application and not register to all nav group', async () => {
-=======
-  it('#setup should register workspace detail', async () => {
->>>>>>> 42ded5c6
     const setupMock = coreMock.createSetup();
     setupMock.chrome.navGroup.getNavGroupEnabled.mockReturnValue(true);
     const workspacePlugin = new WorkspacePlugin();
@@ -195,7 +191,6 @@
         id: 'workspace_detail',
       })
     );
-<<<<<<< HEAD
 
     // not register to all nav group
     expect(setupMock.chrome.navGroup.addNavLinksToGroup).not.toHaveBeenCalledWith(
@@ -208,8 +203,6 @@
         },
       ])
     );
-=======
->>>>>>> 42ded5c6
   });
 
   it('#setup should register workspace initial with a visible application', async () => {
@@ -225,7 +218,6 @@
     );
   });
 
-<<<<<<< HEAD
   it('#setup should register workspace essential use case when new home is disabled', async () => {
     const setupMock = {
       ...coreMock.createSetup(),
@@ -298,21 +290,16 @@
         registerPage: jest.fn(),
       },
     });
-
-    expect(setupMock.application.register).toHaveBeenCalledWith(
-      expect.objectContaining({
-        id: 'all_overview',
-=======
+  });
+
   it('#setup should register workspace navigation with a visible application', async () => {
     const setupMock = coreMock.createSetup();
     const workspacePlugin = new WorkspacePlugin();
     await workspacePlugin.setup(setupMock, {});
-
     expect(setupMock.application.register).toHaveBeenCalledWith(
       expect.objectContaining({
         id: 'workspace_navigation',
         navLinkStatus: AppNavLinkStatus.hidden,
->>>>>>> 42ded5c6
       })
     );
   });
