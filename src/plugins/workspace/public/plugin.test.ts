/*
 * Copyright OpenSearch Contributors
 * SPDX-License-Identifier: Apache-2.0
 */

import { Observable, Subscriber } from 'rxjs';
import { waitFor } from '@testing-library/dom';
import { workspaceClientMock, WorkspaceClientMock } from './workspace_client.mock';
import { applicationServiceMock, chromeServiceMock, coreMock } from '../../../core/public/mocks';
import { WorkspacePlugin } from './plugin';
import { WORKSPACE_FATAL_ERROR_APP_ID, WORKSPACE_OVERVIEW_APP_ID } from '../common/constants';
import { savedObjectsManagementPluginMock } from '../../saved_objects_management/public/mocks';

describe('Workspace plugin', () => {
  const getSetupMock = () => ({
    ...coreMock.createSetup(),
    chrome: chromeServiceMock.createSetupContract(),
  });
  beforeEach(() => {
    WorkspaceClientMock.mockClear();
    Object.values(workspaceClientMock).forEach((item) => item.mockClear());
  });
  it('#setup', async () => {
    const setupMock = getSetupMock();
    const savedObjectManagementSetupMock = savedObjectsManagementPluginMock.createSetupContract();
    const workspacePlugin = new WorkspacePlugin();
<<<<<<< HEAD
    await workspacePlugin.setup(setupMock);
    expect(setupMock.application.register).toBeCalledTimes(4);
=======
    await workspacePlugin.setup(setupMock, {
      savedObjectsManagement: savedObjectManagementSetupMock,
    });
    expect(setupMock.application.register).toBeCalledTimes(3);
>>>>>>> 73523656
    expect(WorkspaceClientMock).toBeCalledTimes(1);
    expect(savedObjectManagementSetupMock.columns.register).toBeCalledTimes(1);
  });

  it('#call savedObjectsClient.setCurrentWorkspace when current workspace id changed', async () => {
    const workspacePlugin = new WorkspacePlugin();
    const setupMock = getSetupMock();
    const coreStart = coreMock.createStart();
    await workspacePlugin.setup(setupMock, {});
    workspacePlugin.start(coreStart);
    coreStart.workspaces.currentWorkspaceId$.next('foo');
    expect(coreStart.savedObjects.client.setCurrentWorkspace).toHaveBeenCalledWith('foo');
    expect(setupMock.application.register).toBeCalledTimes(4);
    expect(WorkspaceClientMock).toBeCalledTimes(1);
    expect(workspaceClientMock.enterWorkspace).toBeCalledTimes(0);
  });

  it('#setup when workspace id is in url and enterWorkspace return error', async () => {
    const windowSpy = jest.spyOn(window, 'window', 'get');
    windowSpy.mockImplementation(
      () =>
        ({
          location: {
            href: 'http://localhost/w/workspaceId/app',
          },
        } as any)
    );
    workspaceClientMock.enterWorkspace.mockResolvedValue({
      success: false,
      error: 'error',
    });
    const setupMock = getSetupMock();
    const applicationStartMock = applicationServiceMock.createStartContract();
    const chromeStartMock = chromeServiceMock.createStartContract();
    setupMock.getStartServices.mockImplementation(() => {
      return Promise.resolve([
        {
          application: applicationStartMock,
          chrome: chromeStartMock,
        },
        {},
        {},
      ]) as any;
    });

    const workspacePlugin = new WorkspacePlugin();
<<<<<<< HEAD
    await workspacePlugin.setup(setupMock);
    expect(setupMock.application.register).toBeCalledTimes(4);
=======
    await workspacePlugin.setup(setupMock, {});
    expect(setupMock.application.register).toBeCalledTimes(3);
>>>>>>> 73523656
    expect(WorkspaceClientMock).toBeCalledTimes(1);
    expect(workspaceClientMock.enterWorkspace).toBeCalledWith('workspaceId');
    expect(setupMock.getStartServices).toBeCalledTimes(1);
    await waitFor(
      () => {
        expect(applicationStartMock.navigateToApp).toBeCalledWith(WORKSPACE_FATAL_ERROR_APP_ID, {
          replace: true,
          state: {
            error: 'error',
          },
        });
      },
      {
        container: document.body,
      }
    );
    windowSpy.mockRestore();
  });

  it('#setup when workspace id is in url and enterWorkspace return success', async () => {
    const windowSpy = jest.spyOn(window, 'window', 'get');
    windowSpy.mockImplementation(
      () =>
        ({
          location: {
            href: 'http://localhost/w/workspaceId/app',
          },
        } as any)
    );
    workspaceClientMock.enterWorkspace.mockResolvedValue({
      success: true,
      error: 'error',
    });
    const setupMock = getSetupMock();
    const applicationStartMock = applicationServiceMock.createStartContract();
    let currentAppIdSubscriber: Subscriber<string> | undefined;
    setupMock.getStartServices.mockImplementation(() => {
      return Promise.resolve([
        {
          application: {
            ...applicationStartMock,
            currentAppId$: new Observable((subscriber) => {
              currentAppIdSubscriber = subscriber;
            }),
          },
        },
        {},
        {},
      ]) as any;
    });

    const workspacePlugin = new WorkspacePlugin();
    await workspacePlugin.setup(setupMock, {});
    currentAppIdSubscriber?.next(WORKSPACE_FATAL_ERROR_APP_ID);
    expect(applicationStartMock.navigateToApp).toBeCalledWith(WORKSPACE_OVERVIEW_APP_ID);
    windowSpy.mockRestore();
  });

  it('#setup register workspace dropdown menu when setup', async () => {
    const setupMock = coreMock.createSetup();
    const workspacePlugin = new WorkspacePlugin();
    await workspacePlugin.setup(setupMock, {});
    expect(setupMock.chrome.registerCollapsibleNavHeader).toBeCalledTimes(1);
  });
});<|MERGE_RESOLUTION|>--- conflicted
+++ resolved
@@ -24,15 +24,10 @@
     const setupMock = getSetupMock();
     const savedObjectManagementSetupMock = savedObjectsManagementPluginMock.createSetupContract();
     const workspacePlugin = new WorkspacePlugin();
-<<<<<<< HEAD
-    await workspacePlugin.setup(setupMock);
-    expect(setupMock.application.register).toBeCalledTimes(4);
-=======
     await workspacePlugin.setup(setupMock, {
       savedObjectsManagement: savedObjectManagementSetupMock,
     });
-    expect(setupMock.application.register).toBeCalledTimes(3);
->>>>>>> 73523656
+    expect(setupMock.application.register).toBeCalledTimes(4);
     expect(WorkspaceClientMock).toBeCalledTimes(1);
     expect(savedObjectManagementSetupMock.columns.register).toBeCalledTimes(1);
   });
@@ -79,13 +74,8 @@
     });
 
     const workspacePlugin = new WorkspacePlugin();
-<<<<<<< HEAD
-    await workspacePlugin.setup(setupMock);
+    await workspacePlugin.setup(setupMock, {});
     expect(setupMock.application.register).toBeCalledTimes(4);
-=======
-    await workspacePlugin.setup(setupMock, {});
-    expect(setupMock.application.register).toBeCalledTimes(3);
->>>>>>> 73523656
     expect(WorkspaceClientMock).toBeCalledTimes(1);
     expect(workspaceClientMock.enterWorkspace).toBeCalledWith('workspaceId');
     expect(setupMock.getStartServices).toBeCalledTimes(1);
