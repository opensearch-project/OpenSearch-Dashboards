--- conflicted
+++ resolved
@@ -232,7 +232,6 @@
     });
   });
 
-<<<<<<< HEAD
   it('#start register workspace dropdown menu at left navigation bottom when start', async () => {
     const coreStart = coreMock.createStart();
     coreStart.chrome.navGroup.getNavGroupEnabled.mockReturnValue(true);
@@ -240,7 +239,7 @@
     workspacePlugin.start(coreStart);
 
     expect(coreStart.chrome.navControls.registerLeftBottom).toBeCalledTimes(1);
-=======
+  });
   it('#start should not update systematic use case features after currentWorkspace set', async () => {
     const registeredUseCases$ = new BehaviorSubject([
       {
@@ -295,7 +294,6 @@
     expect(navGroupUpdater({ id: 'bar' })).toEqual({
       status: NavGroupStatus.Hidden,
     });
->>>>>>> fceba91b
   });
 
   it('#stop should call unregisterNavGroupUpdater', async () => {
