/*
 * Copyright OpenSearch Contributors
 * SPDX-License-Identifier: Apache-2.0
 */

import { BehaviorSubject, Observable, Subscriber } from 'rxjs';
import { waitFor } from '@testing-library/dom';
import { first } from 'rxjs/operators';

import { applicationServiceMock, chromeServiceMock, coreMock } from '../../../core/public/mocks';
import {
  ChromeBreadcrumb,
  NavGroupStatus,
  DEFAULT_NAV_GROUPS,
  AppNavLinkStatus,
} from '../../../core/public';
import { WORKSPACE_FATAL_ERROR_APP_ID, WORKSPACE_DETAIL_APP_ID } from '../common/constants';
import { savedObjectsManagementPluginMock } from '../../saved_objects_management/public/mocks';
import { managementPluginMock } from '../../management/public/mocks';
import { UseCaseService } from './services/use_case_service';
import { workspaceClientMock, WorkspaceClientMock } from './workspace_client.mock';
import { WorkspacePlugin, WorkspacePluginStartDeps } from './plugin';
import { contentManagementPluginMocks } from '../../content_management/public';

describe('Workspace plugin', () => {
  const mockDependencies: WorkspacePluginStartDeps = {
    contentManagement: contentManagementPluginMocks.createStartContract(),
  };
  const getSetupMock = () => ({
    ...coreMock.createSetup(),
    chrome: chromeServiceMock.createSetupContract(),
  });
  const registerContentProviderMock = jest.fn();
  const contentManagementMock = {
    registerContentProvider: registerContentProviderMock,
    renderPage: jest.fn(),
  };

  beforeEach(() => {
    WorkspaceClientMock.mockClear();
    registerContentProviderMock.mockClear();
    Object.values(workspaceClientMock).forEach((item) => item.mockClear());
  });
  it('#setup', async () => {
    const setupMock = getSetupMock();
    const savedObjectManagementSetupMock = savedObjectsManagementPluginMock.createSetupContract();
    const workspacePlugin = new WorkspacePlugin();
    await workspacePlugin.setup(setupMock, {
      savedObjectsManagement: savedObjectManagementSetupMock,
      management: managementPluginMock.createSetupContract(),
    });
    expect(setupMock.application.register).toBeCalledTimes(4);
    expect(WorkspaceClientMock).toBeCalledTimes(1);
    expect(savedObjectManagementSetupMock.columns.register).toBeCalledTimes(1);
  });

  it('#call savedObjectsClient.setCurrentWorkspace when current workspace id changed', async () => {
    const workspacePlugin = new WorkspacePlugin();
    const setupMock = getSetupMock();
    const coreStart = coreMock.createStart();
    await workspacePlugin.setup(setupMock, {});
<<<<<<< HEAD
    workspacePlugin.start(coreStart, { contentManagement: contentManagementMock });
=======
    workspacePlugin.start(coreStart, mockDependencies);
>>>>>>> 376ead0c
    coreStart.workspaces.currentWorkspaceId$.next('foo');
    expect(coreStart.savedObjects.client.setCurrentWorkspace).toHaveBeenCalledWith('foo');
    expect(setupMock.application.register).toBeCalledTimes(4);
    expect(WorkspaceClientMock).toBeCalledTimes(1);
    expect(workspaceClientMock.enterWorkspace).toBeCalledTimes(0);
  });

  it('#setup when workspace id is in url and enterWorkspace return error', async () => {
    const windowSpy = jest.spyOn(window, 'window', 'get');
    windowSpy.mockImplementation(
      () =>
        ({
          location: {
            href: 'http://localhost/w/workspaceId/app',
          },
        } as any)
    );
    workspaceClientMock.enterWorkspace.mockResolvedValue({
      success: false,
      error: 'error',
    });
    const setupMock = getSetupMock();
    const applicationStartMock = applicationServiceMock.createStartContract();
    const chromeStartMock = chromeServiceMock.createStartContract();
    setupMock.getStartServices.mockImplementation(() => {
      return Promise.resolve([
        {
          application: applicationStartMock,
          chrome: chromeStartMock,
        },
        {},
        {},
      ]) as any;
    });

    const workspacePlugin = new WorkspacePlugin();
    await workspacePlugin.setup(setupMock, {
      management: managementPluginMock.createSetupContract(),
    });
    expect(setupMock.application.register).toBeCalledTimes(4);
    expect(WorkspaceClientMock).toBeCalledTimes(1);
    expect(workspaceClientMock.enterWorkspace).toBeCalledWith('workspaceId');
    expect(setupMock.getStartServices).toBeCalledTimes(1);
    await waitFor(
      () => {
        expect(applicationStartMock.navigateToApp).toBeCalledWith(WORKSPACE_FATAL_ERROR_APP_ID, {
          replace: true,
          state: {
            error: 'error',
          },
        });
      },
      {
        container: document.body,
      }
    );
    windowSpy.mockRestore();
  });

  it('#setup when workspace id is in url and enterWorkspace return success', async () => {
    const windowSpy = jest.spyOn(window, 'window', 'get');
    windowSpy.mockImplementation(
      () =>
        ({
          location: {
            href: 'http://localhost/w/workspaceId/app',
          },
        } as any)
    );
    workspaceClientMock.enterWorkspace.mockResolvedValue({
      success: true,
      error: 'error',
    });
    const setupMock = getSetupMock();
    const applicationStartMock = applicationServiceMock.createStartContract();
    let currentAppIdSubscriber: Subscriber<string> | undefined;
    setupMock.getStartServices.mockImplementation(() => {
      return Promise.resolve([
        {
          application: {
            ...applicationStartMock,
            currentAppId$: new Observable((subscriber) => {
              currentAppIdSubscriber = subscriber;
            }),
          },
        },
        {},
        {},
      ]) as any;
    });

    const workspacePlugin = new WorkspacePlugin();
    await workspacePlugin.setup(setupMock, {
      management: managementPluginMock.createSetupContract(),
    });
    currentAppIdSubscriber?.next(WORKSPACE_FATAL_ERROR_APP_ID);
    expect(applicationStartMock.navigateToApp).toBeCalledWith(WORKSPACE_DETAIL_APP_ID);
    windowSpy.mockRestore();
  });

  it('#setup should register workspace list with a visible application and register to settingsAndSetup nav group', async () => {
    const setupMock = coreMock.createSetup();
    setupMock.chrome.navGroup.getNavGroupEnabled.mockReturnValue(true);
    const workspacePlugin = new WorkspacePlugin();
    await workspacePlugin.setup(setupMock, {});

    expect(setupMock.application.register).toHaveBeenCalledWith(
      expect.objectContaining({
        id: 'workspace_list',
        navLinkStatus: AppNavLinkStatus.visible,
      })
    );
    expect(setupMock.chrome.navGroup.addNavLinksToGroup).toHaveBeenCalledWith(
      DEFAULT_NAV_GROUPS.settingsAndSetup,
      expect.arrayContaining([
        {
          id: 'workspace_list',
          title: 'workspace settings',
        },
      ])
    );
  });

  it('#start add workspace detail page to breadcrumbs when start', async () => {
    const startMock = coreMock.createStart();
    const workspaceObject = {
      id: 'foo',
      name: 'bar',
    };
    startMock.workspaces.currentWorkspace$.next(workspaceObject);
    const breadcrumbs = new BehaviorSubject<ChromeBreadcrumb[]>([{ text: 'dashboards' }]);
    startMock.chrome.getBreadcrumbs$.mockReturnValue(breadcrumbs);
    const workspacePlugin = new WorkspacePlugin();
<<<<<<< HEAD
    workspacePlugin.start(startMock, { contentManagement: contentManagementMock });
=======
    workspacePlugin.start(startMock, mockDependencies);
>>>>>>> 376ead0c
    expect(startMock.chrome.setBreadcrumbs).toBeCalledWith(
      expect.arrayContaining([
        expect.objectContaining({
          text: 'bar',
        }),
        expect.objectContaining({
          text: 'Home',
        }),
      ])
    );
  });

  it('#start do not add workspace detail page to breadcrumbs when already exists', async () => {
    const startMock = coreMock.createStart();
    const workspaceObject = {
      id: 'foo',
      name: 'bar',
    };
    startMock.workspaces.currentWorkspace$.next(workspaceObject);
    const breadcrumbs = new BehaviorSubject<ChromeBreadcrumb[]>([
      { text: 'home' },
      { text: 'bar' },
    ]);
    startMock.chrome.getBreadcrumbs$.mockReturnValue(breadcrumbs);
    const workspacePlugin = new WorkspacePlugin();
<<<<<<< HEAD
    workspacePlugin.start(startMock, { contentManagement: contentManagementMock });
=======
    workspacePlugin.start(startMock, mockDependencies);
>>>>>>> 376ead0c
    expect(startMock.chrome.setBreadcrumbs).not.toHaveBeenCalled();
  });

  it('#start should register workspace list card into new home page', async () => {
    const startMock = coreMock.createStart();
    const workspacePlugin = new WorkspacePlugin();
    workspacePlugin.start(startMock, { contentManagement: contentManagementMock });
    expect(registerContentProviderMock).toBeCalledTimes(1);
  });

  it('#start should call navGroupUpdater$.next after currentWorkspace set', async () => {
    const workspacePlugin = new WorkspacePlugin();
    const setupMock = getSetupMock();
    const coreStart = coreMock.createStart();
    await workspacePlugin.setup(setupMock, {});

    expect(setupMock.chrome.navGroup.registerNavGroupUpdater).toHaveBeenCalled();
    const navGroupUpdater$ = setupMock.chrome.navGroup.registerNavGroupUpdater.mock.calls[0][0];

    expect(navGroupUpdater$).toBeTruthy();
    jest.spyOn(navGroupUpdater$, 'next');

    expect(navGroupUpdater$.next).not.toHaveBeenCalled();
<<<<<<< HEAD
    workspacePlugin.start(coreStart, { contentManagement: contentManagementMock });
=======
    workspacePlugin.start(coreStart, mockDependencies);
>>>>>>> 376ead0c

    waitFor(() => {
      expect(navGroupUpdater$.next).toHaveBeenCalled();
    });
  });

  it('#start register workspace dropdown menu at left navigation bottom when start', async () => {
    const coreStart = coreMock.createStart();
    coreStart.chrome.navGroup.getNavGroupEnabled.mockReturnValue(true);
    const workspacePlugin = new WorkspacePlugin();
<<<<<<< HEAD
    workspacePlugin.start(coreStart, { contentManagement: contentManagementMock });
=======
    workspacePlugin.start(coreStart, mockDependencies);
>>>>>>> 376ead0c

    expect(coreStart.chrome.navControls.registerLeftBottom).toBeCalledTimes(1);
  });
  it('#start should not update systematic use case features after currentWorkspace set', async () => {
    const registeredUseCases$ = new BehaviorSubject([
      {
        id: 'foo',
        title: 'Foo',
        features: ['system-feature'],
        systematic: true,
      },
    ]);
    jest.spyOn(UseCaseService.prototype, 'start').mockImplementationOnce(() => ({
      getRegisteredUseCases$: jest.fn(() => registeredUseCases$),
    }));
    const workspacePlugin = new WorkspacePlugin();
    const setupMock = getSetupMock();
    const coreStart = coreMock.createStart();
    await workspacePlugin.setup(setupMock, {});
    const workspaceObject = {
      id: 'foo',
      name: 'bar',
      features: ['baz'],
    };
    coreStart.workspaces.currentWorkspace$.next(workspaceObject);

    const appUpdater$ = setupMock.application.registerAppUpdater.mock.calls[0][0];

<<<<<<< HEAD
    workspacePlugin.start(coreStart, { contentManagement: contentManagementMock });
=======
    workspacePlugin.start(coreStart, mockDependencies);
>>>>>>> 376ead0c

    const appUpdater = await appUpdater$.pipe(first()).toPromise();

    expect(appUpdater({ id: 'system-feature' })).toBeUndefined();
  });

  it('#start should update nav group status after currentWorkspace set', async () => {
    const workspacePlugin = new WorkspacePlugin();
    const setupMock = getSetupMock();
    const coreStart = coreMock.createStart();
    await workspacePlugin.setup(setupMock, {});
    const workspaceObject = {
      id: 'foo',
      name: 'bar',
      features: ['use-case-foo'],
    };
    coreStart.workspaces.currentWorkspace$.next(workspaceObject);

    const navGroupUpdater$ = setupMock.chrome.navGroup.registerNavGroupUpdater.mock.calls[0][0];

<<<<<<< HEAD
    workspacePlugin.start(coreStart, { contentManagement: contentManagementMock });
=======
    workspacePlugin.start(coreStart, mockDependencies);
>>>>>>> 376ead0c

    const navGroupUpdater = await navGroupUpdater$.pipe(first()).toPromise();

    expect(navGroupUpdater({ id: 'foo' })).toBeUndefined();
    expect(navGroupUpdater({ id: 'bar' })).toEqual({
      status: NavGroupStatus.Hidden,
    });
  });

  it('#stop should call unregisterNavGroupUpdater', async () => {
    const workspacePlugin = new WorkspacePlugin();
    const setupMock = getSetupMock();
    const unregisterNavGroupUpdater = jest.fn();
    setupMock.chrome.navGroup.registerNavGroupUpdater.mockReturnValueOnce(
      unregisterNavGroupUpdater
    );
    await workspacePlugin.setup(setupMock, {});

    workspacePlugin.stop();

    expect(unregisterNavGroupUpdater).toHaveBeenCalled();
  });

  it('#stop should not call appUpdater$.next anymore', async () => {
    const registeredUseCases$ = new BehaviorSubject([
      {
        id: 'foo',
        title: 'Foo',
        features: ['system-feature'],
        systematic: true,
      },
    ]);
    jest.spyOn(UseCaseService.prototype, 'start').mockImplementationOnce(() => ({
      getRegisteredUseCases$: jest.fn(() => registeredUseCases$),
    }));
    const workspacePlugin = new WorkspacePlugin();
    const setupMock = getSetupMock();
    const coreStart = coreMock.createStart();
    await workspacePlugin.setup(setupMock, {});
    const workspaceObject = {
      id: 'foo',
      name: 'bar',
      features: ['baz'],
    };
    coreStart.workspaces.currentWorkspace$.next(workspaceObject);

    const appUpdater$ = setupMock.application.registerAppUpdater.mock.calls[0][0];
    const appUpdaterChangeMock = jest.fn();
    appUpdater$.subscribe(appUpdaterChangeMock);

<<<<<<< HEAD
    workspacePlugin.start(coreStart, { contentManagement: contentManagementMock });
=======
    workspacePlugin.start(coreStart, mockDependencies);
>>>>>>> 376ead0c

    // Wait for filterNav been executed
    await new Promise(setImmediate);

    expect(appUpdaterChangeMock).toHaveBeenCalledTimes(2);

    workspacePlugin.stop();

    registeredUseCases$.next([]);
    expect(appUpdaterChangeMock).toHaveBeenCalledTimes(2);
  });
});<|MERGE_RESOLUTION|>--- conflicted
+++ resolved
@@ -30,15 +30,9 @@
     ...coreMock.createSetup(),
     chrome: chromeServiceMock.createSetupContract(),
   });
-  const registerContentProviderMock = jest.fn();
-  const contentManagementMock = {
-    registerContentProvider: registerContentProviderMock,
-    renderPage: jest.fn(),
-  };
 
   beforeEach(() => {
     WorkspaceClientMock.mockClear();
-    registerContentProviderMock.mockClear();
     Object.values(workspaceClientMock).forEach((item) => item.mockClear());
   });
   it('#setup', async () => {
@@ -59,11 +53,7 @@
     const setupMock = getSetupMock();
     const coreStart = coreMock.createStart();
     await workspacePlugin.setup(setupMock, {});
-<<<<<<< HEAD
-    workspacePlugin.start(coreStart, { contentManagement: contentManagementMock });
-=======
-    workspacePlugin.start(coreStart, mockDependencies);
->>>>>>> 376ead0c
+    workspacePlugin.start(coreStart, mockDependencies);
     coreStart.workspaces.currentWorkspaceId$.next('foo');
     expect(coreStart.savedObjects.client.setCurrentWorkspace).toHaveBeenCalledWith('foo');
     expect(setupMock.application.register).toBeCalledTimes(4);
@@ -197,11 +187,7 @@
     const breadcrumbs = new BehaviorSubject<ChromeBreadcrumb[]>([{ text: 'dashboards' }]);
     startMock.chrome.getBreadcrumbs$.mockReturnValue(breadcrumbs);
     const workspacePlugin = new WorkspacePlugin();
-<<<<<<< HEAD
-    workspacePlugin.start(startMock, { contentManagement: contentManagementMock });
-=======
     workspacePlugin.start(startMock, mockDependencies);
->>>>>>> 376ead0c
     expect(startMock.chrome.setBreadcrumbs).toBeCalledWith(
       expect.arrayContaining([
         expect.objectContaining({
@@ -227,19 +213,20 @@
     ]);
     startMock.chrome.getBreadcrumbs$.mockReturnValue(breadcrumbs);
     const workspacePlugin = new WorkspacePlugin();
-<<<<<<< HEAD
-    workspacePlugin.start(startMock, { contentManagement: contentManagementMock });
-=======
     workspacePlugin.start(startMock, mockDependencies);
->>>>>>> 376ead0c
     expect(startMock.chrome.setBreadcrumbs).not.toHaveBeenCalled();
   });
 
   it('#start should register workspace list card into new home page', async () => {
     const startMock = coreMock.createStart();
-    const workspacePlugin = new WorkspacePlugin();
-    workspacePlugin.start(startMock, { contentManagement: contentManagementMock });
-    expect(registerContentProviderMock).toBeCalledTimes(1);
+    startMock.chrome.navGroup.getNavGroupEnabled.mockReturnValue(true);
+    const workspacePlugin = new WorkspacePlugin();
+    workspacePlugin.start(startMock, mockDependencies);
+    expect(mockDependencies.contentManagement.registerContentProvider).toHaveBeenCalledWith(
+      expect.objectContaining({
+        id: 'workspace_list_card_home',
+      })
+    );
   });
 
   it('#start should call navGroupUpdater$.next after currentWorkspace set', async () => {
@@ -255,11 +242,7 @@
     jest.spyOn(navGroupUpdater$, 'next');
 
     expect(navGroupUpdater$.next).not.toHaveBeenCalled();
-<<<<<<< HEAD
-    workspacePlugin.start(coreStart, { contentManagement: contentManagementMock });
-=======
-    workspacePlugin.start(coreStart, mockDependencies);
->>>>>>> 376ead0c
+    workspacePlugin.start(coreStart, mockDependencies);
 
     waitFor(() => {
       expect(navGroupUpdater$.next).toHaveBeenCalled();
@@ -270,11 +253,7 @@
     const coreStart = coreMock.createStart();
     coreStart.chrome.navGroup.getNavGroupEnabled.mockReturnValue(true);
     const workspacePlugin = new WorkspacePlugin();
-<<<<<<< HEAD
-    workspacePlugin.start(coreStart, { contentManagement: contentManagementMock });
-=======
-    workspacePlugin.start(coreStart, mockDependencies);
->>>>>>> 376ead0c
+    workspacePlugin.start(coreStart, mockDependencies);
 
     expect(coreStart.chrome.navControls.registerLeftBottom).toBeCalledTimes(1);
   });
@@ -303,11 +282,7 @@
 
     const appUpdater$ = setupMock.application.registerAppUpdater.mock.calls[0][0];
 
-<<<<<<< HEAD
-    workspacePlugin.start(coreStart, { contentManagement: contentManagementMock });
-=======
-    workspacePlugin.start(coreStart, mockDependencies);
->>>>>>> 376ead0c
+    workspacePlugin.start(coreStart, mockDependencies);
 
     const appUpdater = await appUpdater$.pipe(first()).toPromise();
 
@@ -328,11 +303,7 @@
 
     const navGroupUpdater$ = setupMock.chrome.navGroup.registerNavGroupUpdater.mock.calls[0][0];
 
-<<<<<<< HEAD
-    workspacePlugin.start(coreStart, { contentManagement: contentManagementMock });
-=======
-    workspacePlugin.start(coreStart, mockDependencies);
->>>>>>> 376ead0c
+    workspacePlugin.start(coreStart, mockDependencies);
 
     const navGroupUpdater = await navGroupUpdater$.pipe(first()).toPromise();
 
@@ -383,11 +354,7 @@
     const appUpdaterChangeMock = jest.fn();
     appUpdater$.subscribe(appUpdaterChangeMock);
 
-<<<<<<< HEAD
-    workspacePlugin.start(coreStart, { contentManagement: contentManagementMock });
-=======
-    workspacePlugin.start(coreStart, mockDependencies);
->>>>>>> 376ead0c
+    workspacePlugin.start(coreStart, mockDependencies);
 
     // Wait for filterNav been executed
     await new Promise(setImmediate);
