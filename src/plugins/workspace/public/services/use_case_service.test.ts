/*
 * Copyright OpenSearch Contributors
 * SPDX-License-Identifier: Apache-2.0
 */

import { BehaviorSubject } from 'rxjs';
import { first } from 'rxjs/operators';
import { chromeServiceMock, coreMock } from '../../../../core/public/mocks';
import {
  ALL_USE_CASE_ID,
  DEFAULT_APP_CATEGORIES,
  DEFAULT_NAV_GROUPS,
  NavGroupItemInMap,
  NavGroupType,
} from '../../../../core/public';
import { UseCaseService } from './use_case_service';
import { waitFor } from '@testing-library/dom';
import { WORKSPACE_DETAIL_APP_ID } from '../../common/constants';

const mockNavGroupsMap = {
  system: {
    id: 'system',
    title: 'System',
    description: 'System use case',
    navLinks: [],
    type: NavGroupType.SYSTEM,
  },
  search: {
    id: 'search',
    title: 'Search',
    description: 'Search use case',
    navLinks: [{ id: 'searchRelevance', title: 'Search Relevance' }],
    order: 2000,
  },
  observability: {
    id: 'observability',
    title: 'Observability',
    description: 'Observability description',
    navLinks: [{ id: 'dashboards', title: 'Dashboards' }],
    order: 1000,
  },
};
const setupUseCaseStart = (options?: { navGroupEnabled?: boolean }) => {
  const chrome = chromeServiceMock.createStartContract();
  const workspaceConfigurableApps$ = new BehaviorSubject([
    { id: 'searchRelevance', title: 'Search Relevance' },
  ]);
  const navGroupsMap$ = new BehaviorSubject<Record<string, NavGroupItemInMap>>(mockNavGroupsMap);
  const useCase = new UseCaseService();

  chrome.navGroup.getNavGroupEnabled.mockImplementation(() => options?.navGroupEnabled ?? true);
  chrome.navGroup.getNavGroupsMap$.mockImplementation(() => navGroupsMap$);

  return {
    chrome,
    navGroupsMap$,
    workspaceConfigurableApps$,
    useCaseStart: useCase.start({
      chrome,
      workspaceConfigurableApps$,
      ...options,
    }),
  };
};

describe('UseCaseService', () => {
  describe('#setup', () => {
    it('should add manage workspace category to current use case and register collaborators when permission is enabled', async () => {
      const useCaseService = new UseCaseService();
      const coreSetup = coreMock.createSetup();
      const navGroupMap$ = new BehaviorSubject<Record<string, NavGroupItemInMap>>({});
      const coreStartMock = coreMock.createStart();
      coreStartMock.application.capabilities = {
        ...coreStartMock.application.capabilities,
        workspaces: {
          ...coreStartMock.application.capabilities.workspaces,
          permissionEnabled: true,
        },
      };
      coreSetup.getStartServices.mockResolvedValue([coreStartMock, {}, {}]);
      coreStartMock.chrome.navGroup.getNavGroupsMap$.mockReturnValue(navGroupMap$);
      useCaseService.setup(coreSetup);
      const navGroupInfo = {
        ...DEFAULT_NAV_GROUPS.all,
        navLinks: [],
      };
      navGroupMap$.next({
        [ALL_USE_CASE_ID]: navGroupInfo,
      });
      coreSetup.workspaces.currentWorkspace$.next({
        id: ALL_USE_CASE_ID,
        name: ALL_USE_CASE_ID,
        features: [`use-case-${ALL_USE_CASE_ID}`],
      });
      await waitFor(() => {
        expect(coreSetup.chrome.navGroup.addNavLinksToGroup).toBeCalledWith(navGroupInfo, [
          {
            id: WORKSPACE_DETAIL_APP_ID,
            category: DEFAULT_APP_CATEGORIES.manageWorkspace,
            order: 100,
            title: 'Workspace settings',
          },
          {
            id: 'workspace_collaborators',
            category: DEFAULT_APP_CATEGORIES.manageWorkspace,
            order: 200,
            title: 'Collaborators',
          },
          {
            id: 'dataSources',
            category: DEFAULT_APP_CATEGORIES.manageWorkspace,
            order: 300,
          },
          {
            id: 'indexPatterns',
            category: DEFAULT_APP_CATEGORIES.manageWorkspace,
            order: 400,
          },
          {
            id: 'objects',
            category: DEFAULT_APP_CATEGORIES.manageWorkspace,
            order: 500,
<<<<<<< HEAD
            title: 'Workspace details',
=======
          },
          {
            id: 'import_sample_data',
            category: DEFAULT_APP_CATEGORIES.manageWorkspace,
            order: 600,
            title: 'Sample data',
>>>>>>> 4a2416f4
          },
        ]);
      });
    });
  });
  describe('#start', () => {
    it('should return built in use cases when nav group disabled', async () => {
      const { useCaseStart } = setupUseCaseStart({
        navGroupEnabled: false,
      });
      const useCases = await useCaseStart.getRegisteredUseCases$().pipe(first()).toPromise();

      expect(useCases).toHaveLength(2);
      expect(useCases).toEqual(
        expect.arrayContaining([
          expect.objectContaining({
            id: 'search',
            title: 'Search',
            features: expect.arrayContaining([
              { id: 'searchRelevance', title: 'Search Relevance' },
            ]),
          }),
          expect.objectContaining({
            ...DEFAULT_NAV_GROUPS.all,
          }),
        ])
      );
    });

    it('should return registered use cases when nav group enabled', async () => {
      const { useCaseStart } = setupUseCaseStart();
      const useCases = await useCaseStart.getRegisteredUseCases$().pipe(first()).toPromise();

      expect(useCases).toEqual([
        expect.objectContaining({
          id: 'observability',
          title: 'Observability',
          features: expect.arrayContaining([{ id: 'dashboards', title: 'Dashboards' }]),
        }),
        expect.objectContaining({
          id: 'search',
          title: 'Search',
          features: expect.arrayContaining([{ id: 'searchRelevance', title: 'Search Relevance' }]),
        }),
        expect.objectContaining({
          id: 'system',
          title: 'System',
          features: [],
          systematic: true,
        }),
      ]);
    });

    it('should not emit after navGroupsMap$ emit same value', async () => {
      const { useCaseStart, navGroupsMap$ } = setupUseCaseStart();
      const registeredUseCases$ = useCaseStart.getRegisteredUseCases$();
      const fn = jest.fn();

      registeredUseCases$.subscribe(fn);

      expect(fn).toHaveBeenCalledTimes(1);

      navGroupsMap$.next({ ...mockNavGroupsMap });
      expect(fn).toHaveBeenCalledTimes(1);

      navGroupsMap$.next({
        ...mockNavGroupsMap,
        observability: {
          ...mockNavGroupsMap.observability,
          navLinks: [{ id: 'bar' }],
        },
      });
      expect(fn).toHaveBeenCalledTimes(2);
    });

    it('should move all use case to the last one', async () => {
      const { useCaseStart, navGroupsMap$ } = setupUseCaseStart();

      navGroupsMap$.next({
        ...mockNavGroupsMap,
        [ALL_USE_CASE_ID]: { ...DEFAULT_NAV_GROUPS.all, navLinks: [], order: -1 },
      });
      let useCases = await useCaseStart.getRegisteredUseCases$().pipe(first()).toPromise();

      expect(useCases[useCases.length - 1]).toEqual(
        expect.objectContaining({
          id: ALL_USE_CASE_ID,
          systematic: true,
        })
      );

      navGroupsMap$.next({
        [ALL_USE_CASE_ID]: { ...DEFAULT_NAV_GROUPS.all, navLinks: [], order: 1500 },
        ...mockNavGroupsMap,
      });
      useCases = await useCaseStart.getRegisteredUseCases$().pipe(first()).toPromise();

      expect(useCases[useCases.length - 1]).toEqual(
        expect.objectContaining({
          id: ALL_USE_CASE_ID,
          systematic: true,
        })
      );
    });
  });
});<|MERGE_RESOLUTION|>--- conflicted
+++ resolved
@@ -98,7 +98,7 @@
             id: WORKSPACE_DETAIL_APP_ID,
             category: DEFAULT_APP_CATEGORIES.manageWorkspace,
             order: 100,
-            title: 'Workspace settings',
+            title: 'Workspace details',
           },
           {
             id: 'workspace_collaborators',
@@ -120,16 +120,12 @@
             id: 'objects',
             category: DEFAULT_APP_CATEGORIES.manageWorkspace,
             order: 500,
-<<<<<<< HEAD
-            title: 'Workspace details',
-=======
           },
           {
             id: 'import_sample_data',
             category: DEFAULT_APP_CATEGORIES.manageWorkspace,
             order: 600,
             title: 'Sample data',
->>>>>>> 4a2416f4
           },
         ]);
       });
