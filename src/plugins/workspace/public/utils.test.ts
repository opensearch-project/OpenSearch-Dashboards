/*
 * Copyright OpenSearch Contributors
 * SPDX-License-Identifier: Apache-2.0
 */

import { AppNavLinkStatus, PublicAppInfo } from '../../../core/public';
import {
  addRecentWorkspace,
  featureMatchesConfig,
  filterWorkspaceConfigurableApps,
  getRecentWorkspaces,
  isAppAccessibleInWorkspace,
  isFeatureIdInsideUseCase,
  isNavGroupInFeatureConfigs,
  getDataSourcesList,
} from './utils';
import { WorkspaceAvailability } from '../../../core/public';
import { coreMock } from '../../../core/public/mocks';

const startMock = coreMock.createStart();

describe('workspace utils: featureMatchesConfig', () => {
  it('feature configured with `*` should match any features', () => {
    const match = featureMatchesConfig(['*']);
    expect(match({ id: 'dev_tools', category: { id: 'management', label: 'Management' } })).toBe(
      true
    );
    expect(
      match({ id: 'discover', category: { id: 'opensearchDashboards', label: 'Library' } })
    ).toBe(true);
  });

  it('should NOT match the config if feature id not matches', () => {
    const match = featureMatchesConfig(['discover', 'dashboards', 'visualize']);
    expect(match({ id: 'dev_tools', category: { id: 'management', label: 'Management' } })).toBe(
      false
    );
  });

  it('should match the config if feature id matches', () => {
    const match = featureMatchesConfig(['discover', 'dashboards', 'visualize']);
    expect(
      match({ id: 'discover', category: { id: 'opensearchDashboards', label: 'Library' } })
    ).toBe(true);
  });

  it('should match the config if feature category matches', () => {
    const match = featureMatchesConfig(['discover', 'dashboards', '@management', 'visualize']);
    expect(match({ id: 'dev_tools', category: { id: 'management', label: 'Management' } })).toBe(
      true
    );
  });

  it('should match any features but not the excluded feature id', () => {
    const match = featureMatchesConfig(['*', '!discover']);
    expect(match({ id: 'dev_tools', category: { id: 'management', label: 'Management' } })).toBe(
      true
    );
    expect(
      match({ id: 'discover', category: { id: 'opensearchDashboards', label: 'Library' } })
    ).toBe(false);
  });

  it('should match any features but not the excluded feature category', () => {
    const match = featureMatchesConfig(['*', '!@management']);
    expect(match({ id: 'dev_tools', category: { id: 'management', label: 'Management' } })).toBe(
      false
    );
    expect(match({ id: 'integrations', category: { id: 'management', label: 'Management' } })).toBe(
      false
    );
    expect(
      match({ id: 'discover', category: { id: 'opensearchDashboards', label: 'Library' } })
    ).toBe(true);
  });

  it('should NOT match the excluded feature category', () => {
    const match = featureMatchesConfig(['!@management']);
    expect(match({ id: 'dev_tools', category: { id: 'management', label: 'Management' } })).toBe(
      false
    );
    expect(match({ id: 'integrations', category: { id: 'management', label: 'Management' } })).toBe(
      false
    );
  });

  it('should match features of a category but NOT the excluded feature', () => {
    const match = featureMatchesConfig(['@management', '!dev_tools']);
    expect(match({ id: 'dev_tools', category: { id: 'management', label: 'Management' } })).toBe(
      false
    );
    expect(match({ id: 'integrations', category: { id: 'management', label: 'Management' } })).toBe(
      true
    );
  });

  it('a config presents later in the config array should override the previous config', () => {
    // though `dev_tools` is excluded, but this config will override by '@management' as dev_tools has category 'management'
    const match = featureMatchesConfig(['!dev_tools', '@management']);
    expect(match({ id: 'dev_tools', category: { id: 'management', label: 'Management' } })).toBe(
      true
    );
    expect(match({ id: 'integrations', category: { id: 'management', label: 'Management' } })).toBe(
      true
    );
  });

  it('should match features include by any use cases', () => {
    const match = featureMatchesConfig(['use-case-observability', 'use-case-analytics']);
    expect(match({ id: 'dashboards' })).toBe(true);
    expect(match({ id: 'observability-traces' })).toBe(true);
    expect(match({ id: 'alerting' })).toBe(true);
    expect(match({ id: 'not-in-any-use-case' })).toBe(false);
  });
});

describe('workspace utils: isAppAccessibleInWorkspace', () => {
  it('any app is accessible when workspace has no features configured', () => {
    expect(
      isAppAccessibleInWorkspace(
        { id: 'any_app', title: 'Any app', mount: jest.fn() },
        { id: 'workspace_id', name: 'workspace name' }
      )
    ).toBe(true);
  });

  it('An app is accessible when the workspace has the app configured', () => {
    expect(
      isAppAccessibleInWorkspace(
        { id: 'dev_tools', title: 'Any app', mount: jest.fn() },
        { id: 'workspace_id', name: 'workspace name', features: ['dev_tools'] }
      )
    ).toBe(true);
  });

  it('An app is not accessible when the workspace does not have the app configured', () => {
    expect(
      isAppAccessibleInWorkspace(
        { id: 'dev_tools', title: 'Any app', mount: jest.fn() },
        { id: 'workspace_id', name: 'workspace name', features: [] }
      )
    ).toBe(false);
  });

  it('An app is accessible if the nav link is hidden', () => {
    expect(
      isAppAccessibleInWorkspace(
        {
          id: 'dev_tools',
          title: 'Any app',
          mount: jest.fn(),
          navLinkStatus: AppNavLinkStatus.hidden,
        },
        { id: 'workspace_id', name: 'workspace name', features: [] }
      )
    ).toBe(true);
  });

  it('An app is accessible if it is chromeless', () => {
    expect(
      isAppAccessibleInWorkspace(
        {
          id: 'dev_tools',
          title: 'Any app',
          mount: jest.fn(),
          chromeless: true,
        },
        { id: 'workspace_id', name: 'workspace name', features: [] }
      )
    ).toBe(true);
  });

  it('An app is not accessible within a workspace if its workspaceAvailability is outsideWorkspace', () => {
    expect(
      isAppAccessibleInWorkspace(
        {
          id: 'home',
          title: 'Any app',
          mount: jest.fn(),
          workspaceAvailability: WorkspaceAvailability.outsideWorkspace,
        },
        { id: 'workspace_id', name: 'workspace name', features: [] }
      )
    ).toBe(false);
  });
  it('An app is accessible within a workspace if its workspaceAvailability is insideWorkspace', () => {
    expect(
      isAppAccessibleInWorkspace(
        {
          id: 'home',
          title: 'Any app',
          mount: jest.fn(),
          workspaceAvailability: WorkspaceAvailability.insideWorkspace,
        },
        { id: 'workspace_id', name: 'workspace name', features: ['home'] }
      )
    ).toBe(true);
  });
  it('An app is accessible within a workspace if its workspaceAvailability is inside and outsideWorkspace', () => {
    expect(
      isAppAccessibleInWorkspace(
        {
          id: 'home',
          title: 'Any app',
          mount: jest.fn(),
          workspaceAvailability:
            // eslint-disable-next-line no-bitwise
            WorkspaceAvailability.insideWorkspace | WorkspaceAvailability.outsideWorkspace,
        },
        { id: 'workspace_id', name: 'workspace name', features: ['home'] }
      )
    ).toBe(true);
  });
});

describe('workspace utils: filterWorkspaceConfigurableApps', () => {
  const defaultApplications = [
    {
      appRoute: '/app/dashboards',
      id: 'dashboards',
      title: 'Dashboards',
      category: {
        id: 'opensearchDashboards',
        label: 'OpenSearch Dashboards',
        euiIconType: 'inputOutput',
        order: 1000,
      },
      status: 0,
      navLinkStatus: 1,
    },
    {
      appRoute: '/app/dev_tools',
      id: 'dev_tools',
      title: 'Dev Tools',
      category: {
        id: 'management',
        label: 'Management',
        order: 5000,
        euiIconType: 'managementApp',
      },
      status: 0,
      navLinkStatus: 1,
    },
    {
      appRoute: '/app/opensearch_dashboards_overview',
      id: 'opensearchDashboardsOverview',
      title: 'Overview',
      category: {
        id: 'opensearchDashboards',
        label: 'Library',
        euiIconType: 'inputOutput',
        order: 1000,
      },
      navLinkStatus: 1,
      order: -2000,
      status: 0,
      workspaceAvailability: WorkspaceAvailability.outsideWorkspace,
    },
    {
      appRoute: '/app/management',
      id: 'management',
      title: 'Dashboards Management',
      category: {
        id: 'management',
        label: 'Management',
        order: 5000,
        euiIconType: 'managementApp',
      },
      status: 0,
      navLinkStatus: 1,
    },
  ] as PublicAppInfo[];
  it('should filters out apps that are not accessible in the workspace', () => {
    const filteredApps = filterWorkspaceConfigurableApps(defaultApplications);
    expect(filteredApps.length).toEqual(2);
    expect(filteredApps[0].id).toEqual('dashboards');
    expect(filteredApps[1].id).toEqual('management');
  });
});

describe('workspace utils: isFeatureIdInsideUseCase', () => {
  it('should return false for invalid use case', () => {
    expect(isFeatureIdInsideUseCase('discover', 'use-case-invalid')).toBe(false);
  });
});

<<<<<<< HEAD
describe('workspace utils: local storage', () => {
  const workspace = {
    id: 'workspace-id',
    name: 'workspace-name',
    description: 'workspace-description',
  };
  it('should add recent workspace to local storage', () => {
    const updatedWorkspaces = addRecentWorkspace(workspace.id);
    expect(updatedWorkspaces).toEqual([workspace.id]);

    // Add the same workspace again
    const updatedWorkspacesAgain = addRecentWorkspace(workspace.id);
    expect(updatedWorkspacesAgain).toEqual([workspace.id]);
  });

  it('should get recent workspace to local storage', () => {
    expect(getRecentWorkspaces()).toEqual([workspace.id]);
=======
describe('workspace utils: isNavGroupInFeatureConfigs', () => {
  it('should return false if nav group not in feature configs', () => {
    expect(
      isNavGroupInFeatureConfigs('dataAdministration', [
        'use-case-observability',
        'use-case-search',
      ])
    ).toBe(false);
  });
  it('should return true if nav group in feature configs', () => {
    expect(
      isNavGroupInFeatureConfigs('observability', ['use-case-observability', 'use-case-search'])
    ).toBe(true);
  });
});

describe('workspace utils: getDataSourcesList', () => {
  const mockedSavedObjectClient = startMock.savedObjects.client;

  it('should return result when passed saved object client', async () => {
    mockedSavedObjectClient.find = jest.fn().mockResolvedValue({
      savedObjects: [
        {
          id: 'id1',
          get: () => {
            return 'title1';
          },
        },
      ],
    });
    expect(await getDataSourcesList(mockedSavedObjectClient, [])).toStrictEqual([
      {
        id: 'id1',
        title: 'title1',
      },
    ]);
  });

  it('should return empty array if no saved objects responded', async () => {
    mockedSavedObjectClient.find = jest.fn().mockResolvedValue({});
    expect(await getDataSourcesList(mockedSavedObjectClient, [])).toStrictEqual([]);
>>>>>>> 3a32191b
  });
});<|MERGE_RESOLUTION|>--- conflicted
+++ resolved
@@ -284,7 +284,6 @@
   });
 });
 
-<<<<<<< HEAD
 describe('workspace utils: local storage', () => {
   const workspace = {
     id: 'workspace-id',
@@ -302,7 +301,9 @@
 
   it('should get recent workspace to local storage', () => {
     expect(getRecentWorkspaces()).toEqual([workspace.id]);
-=======
+  });
+});
+
 describe('workspace utils: isNavGroupInFeatureConfigs', () => {
   it('should return false if nav group not in feature configs', () => {
     expect(
@@ -344,6 +345,5 @@
   it('should return empty array if no saved objects responded', async () => {
     mockedSavedObjectClient.find = jest.fn().mockResolvedValue({});
     expect(await getDataSourcesList(mockedSavedObjectClient, [])).toStrictEqual([]);
->>>>>>> 3a32191b
   });
 });