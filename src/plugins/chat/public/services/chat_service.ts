/*
 * Copyright OpenSearch Contributors
 * SPDX-License-Identifier: Apache-2.0
 */

import { Observable } from 'rxjs';
import { AgUiAgent } from './ag_ui_agent';
import { RunAgentInput, Message, UserMessage, ToolMessage } from '../../common/types';
import type { ToolDefinition } from '../../../context_provider/public';
import { ChatLayoutMode } from '../components/chat_header_button';
import type { ChatWindowInstance } from '../components/chat_window';

export interface ChatState {
  messages: Message[];
  isStreaming: boolean;
  currentStreamingMessage?: string;
}

export interface ChatWindowState {
  isWindowOpen: boolean;
  windowMode: ChatLayoutMode;
}

export class ChatService {
  private agent: AgUiAgent;
  private threadId: string;
  public availableTools: ToolDefinition[] = [];
  public events$: any;
  private activeRequests: Set<string> = new Set();
  private requestCounter: number = 0;

<<<<<<< HEAD
  constructor() {
    // No need to pass URL anymore - agent will use the proxy endpoint
    this.agent = new AgUiAgent();
=======
  // Window state management
  private _isWindowOpen: boolean = false;
  private _windowMode: ChatLayoutMode = ChatLayoutMode.SIDECAR;
  private windowStateCallbacks: Set<(isOpen: boolean) => void> = new Set();
  private windowOpenCallbacks: Set<() => void> = new Set();
  private windowCloseCallbacks: Set<() => void> = new Set();

  // ChatWindow ref for delegating sendMessage calls to proper timeline management
  private chatWindowRef: React.RefObject<ChatWindowInstance> | null = null;

  constructor(serverUrl?: string) {
    this.agent = new AgUiAgent(serverUrl);
>>>>>>> af6ca5fd
    this.threadId = this.generateThreadId();
  }

  public getThreadId = () => {
    return this.threadId;
  };

  private generateThreadId(): string {
    return `thread-${Date.now()}-${Math.random().toString(36).substring(2, 11)}`;
  }

  private generateRunId(): string {
    return `run-${Date.now()}-${Math.random().toString(36).substring(2, 11)}`;
  }

  private generateMessageId(): string {
    return `msg-${Date.now()}-${Math.random().toString(36).substring(2, 11)}`;
  }

  private generateRequestId(): string {
    this.requestCounter++;
    return `chat-req-${Date.now()}-${this.requestCounter}`;
  }

  private addActiveRequest(requestId: string): void {
    this.activeRequests.add(requestId);
    // eslint-disable-next-line no-console
    console.log(
      `📊 [ChatService] Active requests: ${this.activeRequests.size} (added: ${requestId})`
    );
  }

  private removeActiveRequest(requestId: string): void {
    this.activeRequests.delete(requestId);
    // eslint-disable-next-line no-console
    console.log(
      `📊 [ChatService] Active requests: ${this.activeRequests.size} (removed: ${requestId})`
    );
  }

  // Window state management public API
  public isWindowOpen(): boolean {
    return this._isWindowOpen;
  }

  public getWindowMode(): ChatLayoutMode {
    return this._windowMode;
  }

  public getWindowState(): ChatWindowState {
    return {
      isWindowOpen: this._isWindowOpen,
      windowMode: this._windowMode,
    };
  }

  public setWindowState(isOpen: boolean, mode?: ChatLayoutMode): void {
    const wasOpen = this._isWindowOpen;
    this._isWindowOpen = isOpen;

    if (mode !== undefined) {
      this._windowMode = mode;
    }

    // Notify listeners if state changed
    if (wasOpen !== isOpen) {
      this.windowStateCallbacks.forEach((callback) => callback(isOpen));
    }
  }

  public onWindowStateChange(callback: (isOpen: boolean) => void): () => void {
    this.windowStateCallbacks.add(callback);
    // Return unsubscribe function
    return () => this.windowStateCallbacks.delete(callback);
  }

  public onWindowOpenRequest(callback: () => void): () => void {
    this.windowOpenCallbacks.add(callback);
    // Return unsubscribe function
    return () => this.windowOpenCallbacks.delete(callback);
  }

  public onWindowCloseRequest(callback: () => void): () => void {
    this.windowCloseCallbacks.add(callback);
    // Return unsubscribe function
    return () => this.windowCloseCallbacks.delete(callback);
  }

  // ChatWindow ref management for proper timeline handling
  public setChatWindowRef(ref: React.RefObject<ChatWindowInstance>): void {
    this.chatWindowRef = ref;
  }

  public clearChatWindowRef(): void {
    this.chatWindowRef = null;
  }

  public async openWindow(): Promise<void> {
    if (!this._isWindowOpen) {
      // Trigger callbacks to request window opening
      this.windowOpenCallbacks.forEach((callback) => callback());
    }
  }

  public async closeWindow(): Promise<void> {
    if (this._isWindowOpen) {
      // Trigger callbacks to request window closing
      this.windowCloseCallbacks.forEach((callback) => callback());
    }
  }

  public async sendMessageWithWindow(
    content: string,
    messages: Message[],
    options?: { clearConversation?: boolean }
  ): Promise<{
    observable: any;
    userMessage: UserMessage;
  }> {
    // Ensure window is open
    await this.openWindow();

    // Clear conversation if requested (create new thread)
    if (options?.clearConversation) {
      this.newThread();

      // If we have ChatWindow ref, also clear its conversation
      if (this.chatWindowRef?.current) {
        this.chatWindowRef.current.startNewChat();
      }
    }

    // If ChatWindow is available, delegate to its sendMessage for proper timeline management
    if (this.chatWindowRef?.current && this._isWindowOpen) {
      try {
        await this.chatWindowRef.current.sendMessage({ content });

        // Create a user message for consistency with the return type
        const userMessage: UserMessage = {
          id: this.generateMessageId(),
          role: 'user',
          content: content.trim(),
        };

        // Return a dummy observable since ChatWindow handles everything internally
        const dummyObservable = new Observable((subscriber) => {
          subscriber.complete();
        });

        return { observable: dummyObservable, userMessage };
      } catch (error) {
        // Fall back to direct service call if delegation fails
      }
    }

    // Fallback to direct service call
    const result = await this.sendMessage(content, messages);
    return result;
  }

  public async sendMessage(
    content: string,
    messages: Message[]
  ): Promise<{
    observable: any;
    userMessage: UserMessage;
  }> {
    const requestId = this.generateRequestId();

    this.addActiveRequest(requestId);
    const userMessage: UserMessage = {
      id: this.generateMessageId(),
      role: 'user',
      content: content.trim(),
    };

    // Get all contexts from the assistant context store (static + dynamic)
    const contextStore = (window as any).assistantContextStore;
    const allContexts = contextStore ? contextStore.getAllContexts() : [];

    // Convert to AG-UI format: {description: string, value: string}
    const context = allContexts.map((ctx: any) => ({
      description: ctx.description,
      value: typeof ctx.value === 'string' ? ctx.value : JSON.stringify(ctx.value),
    }));

    const runInput: RunAgentInput = {
      threadId: this.threadId,
      runId: this.generateRunId(),
      messages: [...messages, userMessage],
      tools: this.availableTools || [], // Pass available tools to AG-UI server
      context, // All contexts (static + dynamic) with stringified values
      state: {}, // Empty for agent internal use only
      forwardedProps: {},
    };

    const observable = this.agent.runAgent(runInput);

    // Wrap observable to track completion
    const trackedObservable = new Observable((subscriber: any) => {
      const subscription = observable.subscribe({
        next: (value: any) => subscriber.next(value),
        error: (error: any) => {
          this.removeActiveRequest(requestId);
          subscriber.error(error);
        },
        complete: () => {
          this.removeActiveRequest(requestId);
          subscriber.complete();
        },
      });
      return () => subscription.unsubscribe();
    });

    // Store the observable as events$ for tool call handling
    this.events$ = trackedObservable;

    return { observable: trackedObservable, userMessage };
  }

  public async sendToolResult(
    toolCallId: string,
    result: any,
    messages: Message[]
  ): Promise<{
    observable: any;
    toolMessage: ToolMessage;
  }> {
    const requestId = this.generateRequestId();

    this.addActiveRequest(requestId);
    const toolMessage: ToolMessage = {
      id: this.generateMessageId(),
      role: 'tool',
      content: typeof result === 'string' ? result : JSON.stringify(result),
      toolCallId,
    };

    // Get all contexts from the assistant context store (static + dynamic)
    const contextStore = (window as any).assistantContextStore;
    const allContexts = contextStore ? contextStore.getAllContexts() : [];

    // Convert to AG-UI format: {description: string, value: string}
    const context = allContexts.map((ctx: any) => ({
      description: ctx.description,
      value: typeof ctx.value === 'string' ? ctx.value : JSON.stringify(ctx.value),
    }));

    // Send the tool result back to the agent with full conversation history
    const mappedMessages = [...messages, toolMessage];

    const runInput: RunAgentInput = {
      threadId: this.threadId,
      runId: this.generateRunId(),
      messages: mappedMessages,
      tools: this.availableTools || [],
      context, // All contexts (static + dynamic) with stringified values
      state: {}, // Empty for agent internal use only
      forwardedProps: {},
    };

    // Continue the conversation with the tool result
    const observable = this.agent.runAgent(runInput);

    // Wrap observable to track completion
    const trackedObservable = new Observable((subscriber: any) => {
      const subscription = observable.subscribe({
        next: (value: any) => subscriber.next(value),
        error: (error: any) => {
          this.removeActiveRequest(requestId);
          subscriber.error(error);
        },
        complete: () => {
          this.removeActiveRequest(requestId);
          subscriber.complete();
        },
      });
      return () => subscription.unsubscribe();
    });

    this.events$ = trackedObservable;

    return { observable: trackedObservable, toolMessage };
  }

  public abort(): void {
    this.agent.abort();
  }

  public resetConnection(): void {
    this.agent.resetConnection();
  }

  public newThread(): void {
    this.threadId = this.generateThreadId();
  }
}<|MERGE_RESOLUTION|>--- conflicted
+++ resolved
@@ -29,11 +29,6 @@
   private activeRequests: Set<string> = new Set();
   private requestCounter: number = 0;
 
-<<<<<<< HEAD
-  constructor() {
-    // No need to pass URL anymore - agent will use the proxy endpoint
-    this.agent = new AgUiAgent();
-=======
   // Window state management
   private _isWindowOpen: boolean = false;
   private _windowMode: ChatLayoutMode = ChatLayoutMode.SIDECAR;
@@ -44,9 +39,9 @@
   // ChatWindow ref for delegating sendMessage calls to proper timeline management
   private chatWindowRef: React.RefObject<ChatWindowInstance> | null = null;
 
-  constructor(serverUrl?: string) {
-    this.agent = new AgUiAgent(serverUrl);
->>>>>>> af6ca5fd
+  constructor() {
+    // No need to pass URL anymore - agent will use the proxy endpoint
+    this.agent = new AgUiAgent();
     this.threadId = this.generateThreadId();
   }
 
