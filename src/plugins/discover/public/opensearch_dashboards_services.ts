/*
 * SPDX-License-Identifier: Apache-2.0
 *
 * The OpenSearch Contributors require contributions made to
 * this file be licensed under the Apache-2.0 license or a
 * compatible open source license.
 *
 * Any modifications Copyright OpenSearch Contributors. See
 * GitHub history for details.
 */

/*
 * Licensed to Elasticsearch B.V. under one or more contributor
 * license agreements. See the NOTICE file distributed with
 * this work for additional information regarding copyright
 * ownership. Elasticsearch B.V. licenses this file to you under
 * the Apache License, Version 2.0 (the "License"); you may
 * not use this file except in compliance with the License.
 * You may obtain a copy of the License at
 *
 *    http://www.apache.org/licenses/LICENSE-2.0
 *
 * Unless required by applicable law or agreed to in writing,
 * software distributed under the License is distributed on an
 * "AS IS" BASIS, WITHOUT WARRANTIES OR CONDITIONS OF ANY
 * KIND, either express or implied.  See the License for the
 * specific language governing permissions and limitations
 * under the License.
 */

import _ from 'lodash';
import { createHashHistory } from 'history';
import { ScopedHistory, AppMountParameters } from 'opensearch-dashboards/public';
import { UiActionsStart } from 'src/plugins/ui_actions/public';
import { BuildDiscoverServices, DiscoverServices } from './build_services';
import { createGetterSetter } from '../../opensearch_dashboards_utils/public';
import { search } from '../../data/public';
import { DocViewsRegistry } from './application/doc_views/doc_views_registry';

let services: DiscoverServices | null = null;
let uiActions: UiActionsStart;

<<<<<<< HEAD
/**
 * set bootstrapped inner angular module
 */
export function setAngularModule(module: any) {
  angularModule = module;
}

/**
 * get boostrapped inner angular module
 */
export function getAngularModule() {
  return angularModule;
}

export function getServices(): BuildDiscoverServices {
=======
export function getServices(): DiscoverServices {
>>>>>>> 521f306b
  if (!services) {
    throw new Error('Discover services are not yet available');
  }
  return services;
}

export function setServices(newServices: any) {
  services = newServices;
}

export const setUiActions = (pluginUiActions: UiActionsStart) => (uiActions = pluginUiActions);
export const getUiActions = () => uiActions;

export const [getHeaderActionMenuMounter, setHeaderActionMenuMounter] = createGetterSetter<
  AppMountParameters['setHeaderActionMenu']
>('headerActionMenuMounter');

export const [getDocViewsRegistry, setDocViewsRegistry] = createGetterSetter<DocViewsRegistry>(
  'DocViewsRegistry'
);

/**
 * Makes sure discover and context are using one instance of history.
 */
export const getHistory = _.once(() => createHashHistory());

/**
 * Discover currently uses two `history` instances: one from OpenSearch Dashboards Platform and
 * another from `history` package. Below function is used every time Discover
 * app is loaded to synchronize both instances.
 *
 * This helper is temporary until https://github.com/elastic/kibana/issues/65161 is resolved.
 */
export const syncHistoryLocations = () => {
  const h = getHistory();
  Object.assign(h.location, createHashHistory().location);
  return h;
};

export const [getScopedHistory, setScopedHistory] = createGetterSetter<ScopedHistory>(
  'scopedHistory'
);

export const { getRequestInspectorStats, getResponseInspectorStats, tabifyAggResponse } = search;
export { unhashUrl, redirectWhenMissing } from '../../opensearch_dashboards_utils/public';
export {
  formatMsg,
  formatStack,
  subscribeWithScope,
} from '../../opensearch_dashboards_legacy/public';

// EXPORT types
export {
  IndexPatternsContract,
  IIndexPattern,
  IndexPattern,
  indexPatterns,
  IFieldType,
  ISearchSource,
  OpenSearchQuerySortValue,
  SortDirection,
} from '../../data/public';<|MERGE_RESOLUTION|>--- conflicted
+++ resolved
@@ -32,33 +32,16 @@
 import { createHashHistory } from 'history';
 import { ScopedHistory, AppMountParameters } from 'opensearch-dashboards/public';
 import { UiActionsStart } from 'src/plugins/ui_actions/public';
-import { BuildDiscoverServices, DiscoverServices } from './build_services';
+import { DiscoverServices } from './build_services';
 import { createGetterSetter } from '../../opensearch_dashboards_utils/public';
 import { search } from '../../data/public';
 import { DocViewsRegistry } from './application/doc_views/doc_views_registry';
+import { DocViewsLinksRegistry } from './application/doc_views_links/doc_views_links_registry';
 
 let services: DiscoverServices | null = null;
 let uiActions: UiActionsStart;
 
-<<<<<<< HEAD
-/**
- * set bootstrapped inner angular module
- */
-export function setAngularModule(module: any) {
-  angularModule = module;
-}
-
-/**
- * get boostrapped inner angular module
- */
-export function getAngularModule() {
-  return angularModule;
-}
-
-export function getServices(): BuildDiscoverServices {
-=======
 export function getServices(): DiscoverServices {
->>>>>>> 521f306b
   if (!services) {
     throw new Error('Discover services are not yet available');
   }
@@ -79,6 +62,10 @@
 export const [getDocViewsRegistry, setDocViewsRegistry] = createGetterSetter<DocViewsRegistry>(
   'DocViewsRegistry'
 );
+
+export const [getDocViewsLinksRegistry, setDocViewsLinksRegistry] = createGetterSetter<
+  DocViewsLinksRegistry
+>('DocViewsLinksRegistry');
 
 /**
  * Makes sure discover and context are using one instance of history.
