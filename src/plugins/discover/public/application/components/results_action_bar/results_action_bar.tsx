--- conflicted
+++ resolved
@@ -9,23 +9,17 @@
 import { EuiFlexGroup, EuiFlexItem } from '@elastic/eui';
 import { HitsCounter } from '../chart/hits_counter';
 import { OpenSearchSearchHit } from '../../doc_views/doc_views_types';
-<<<<<<< HEAD
-=======
 import { DiscoverOptions } from '../discover_options/discover_options';
 import { DiscoverDownloadCsv } from '../download_csv';
 import { IndexPattern } from '../../../../../data/common';
->>>>>>> 29f05d77
 
 export interface DiscoverResultsActionBarProps {
   hits?: number;
   showResetButton?: boolean;
   resetQuery(): void;
   rows?: OpenSearchSearchHit[];
-<<<<<<< HEAD
-=======
   isEnhancementsEnabled: boolean;
   indexPattern?: IndexPattern;
->>>>>>> 29f05d77
 }
 
 export const DiscoverResultsActionBar = ({
@@ -33,11 +27,8 @@
   showResetButton = false,
   resetQuery,
   rows,
-<<<<<<< HEAD
-=======
   isEnhancementsEnabled,
   indexPattern,
->>>>>>> 29f05d77
 }: DiscoverResultsActionBarProps) => {
   return (
     <EuiFlexGroup
