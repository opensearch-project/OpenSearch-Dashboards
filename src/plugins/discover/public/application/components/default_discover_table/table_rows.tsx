/*
 * SPDX-License-Identifier: Apache-2.0
 *
 * The OpenSearch Contributors require contributions made to
 * this file be licensed under the Apache-2.0 license or a
 * compatible open source license.
 *
 * Any modifications Copyright OpenSearch Contributors. See
 * GitHub history for details.
 */

import React, { useState } from 'react';
import { EuiButtonIcon, EuiFlexGroup, EuiFlexItem, EuiIcon } from '@elastic/eui';
import dompurify from 'dompurify';
import { TableCell } from './table_cell';
import { DocViewerLinks } from '../doc_viewer_links/doc_viewer_links';
import { DocViewer } from '../doc_viewer/doc_viewer';
import { DocViewFilterFn, OpenSearchSearchHit } from '../../doc_views/doc_views_types';
import { IndexPattern } from '../../../opensearch_dashboards_services';
import { fetchSourceTypeDataCell } from '../data_grid/data_grid_table_cell_value';

export interface TableRowProps {
  row: OpenSearchSearchHit;
  columns: string[];
  indexPattern: IndexPattern;
  onRemoveColumn: (column: string) => void;
  onAddColumn: (column: string) => void;
  onFilter: DocViewFilterFn;
  onClose: () => void;
  isShortDots: boolean;
}

export const TableRow = ({
  row,
  columns,
  indexPattern,
  onRemoveColumn,
  onAddColumn,
  onFilter,
  onClose,
  isShortDots,
}: TableRowProps) => {
  const flattened = indexPattern.flattenHit(row);
  const [isExpanded, setIsExpanded] = useState(false);
  const tableRow = (
    <tr key={row._id}>
      <td data-test-subj="docTableExpandToggleColumn" className="osdDocTableCell__toggleDetails">
        <EuiButtonIcon
          color="text"
          onClick={() => setIsExpanded(!isExpanded)}
          iconType={isExpanded ? 'arrowDown' : 'arrowRight'}
          aria-label="Next"
          data-test-subj="docTableExpandToggleColumn"
        />
      </td>
      {columns.map((colName) => {
        const fieldInfo = indexPattern.fields.getByName(colName);
        const fieldMapping = flattened[colName];

        if (typeof row === 'undefined') {
          return (
            <td
              key={colName}
              data-test-subj="docTableField"
              className="osdDocTableCell eui-textBreakAll eui-textBreakWord"
            >
              <span>-</span>
            </td>
          );
        }

        if (fieldInfo?.type === '_source') {
          return (
            <td
              key={colName}
              className="osdDocTableCell eui-textBreakAll eui-textBreakWord osdDocTableCell__source"
              data-test-subj="docTableField"
            >
              <div className="truncate-by-height">
                {fetchSourceTypeDataCell(indexPattern, row, colName, false, isShortDots)}
              </div>
            </td>
          );
        }

        const formattedValue = indexPattern.formatField(row, colName);

        if (typeof formattedValue === 'undefined') {
          return (
            <td
              key={colName}
              data-test-subj="docTableField"
              className="osdDocTableCell eui-textBreakAll eui-textBreakWord"
            >
              <span>-</span>
            </td>
          );
        }

        const sanitizedCellValue = dompurify.sanitize(formattedValue);

        if (!fieldInfo?.filterable) {
          return (
            <td
              key={colName}
              data-test-subj="docTableField"
              className="osdDocTableCell eui-textBreakAll eui-textBreakWord"
            >
              <div className="truncate-by-height">
                {/* eslint-disable-next-line react/no-danger */}
                <span dangerouslySetInnerHTML={{ __html: sanitizedCellValue }} />
              </div>
            </td>
          );
        }

        return (
          <TableCell
            key={colName}
            columnId={colName}
            onFilter={onFilter}
            isTimeField={indexPattern.timeFieldName === colName}
            fieldMapping={fieldMapping}
            sanitizedCellValue={sanitizedCellValue}
          />
        );
      })}
    </tr>
  );

  const expandedTableRow = (
    <tr key={'x' + row._id}>
<<<<<<< HEAD
      <td className="osdDocTable__detailsParent" colSpan={columns.length + 2}>
        <EuiFlexGroup>
          <EuiFlexItem grow={false}>
=======
      <td className="osdDocTable__detailsParent" colSpan={columnIds.length + 1}>
        <EuiFlexGroup gutterSize="m" alignItems="center">
          <EuiFlexItem grow={false} className="osdDocTable__detailsIconContainer">
>>>>>>> 02462578
            <EuiIcon type="folderOpen" />
          </EuiFlexItem>
          <EuiFlexItem>
            <h4
              data-test-subj="docTableRowDetailsTitle"
              className="euiTitle euiTitle--xsmall"
              i18n-id="discover.docTable.tableRow.detailHeading"
              i18n-default-message="Expanded document"
            >
              Expanded document
            </h4>
          </EuiFlexItem>
          <EuiFlexItem>
            <DocViewerLinks hit={row} indexPattern={indexPattern} columns={columns} />
          </EuiFlexItem>
        </EuiFlexGroup>
        <EuiFlexGroup gutterSize="m">
          <EuiFlexItem>
            <DocViewer
              hit={row}
              columns={columns}
              indexPattern={indexPattern}
              onRemoveColumn={(columnName: string) => {
                onRemoveColumn(columnName);
                onClose();
              }}
              onAddColumn={(columnName: string) => {
                onAddColumn(columnName);
                onClose();
              }}
              filter={(mapping, value, mode) => {
                onFilter(mapping, value, mode);
                onClose();
              }}
            />
          </EuiFlexItem>
        </EuiFlexGroup>
      </td>
    </tr>
  );

  return (
    <>
      {tableRow}
      {isExpanded && expandedTableRow}
    </>
  );
};<|MERGE_RESOLUTION|>--- conflicted
+++ resolved
@@ -130,15 +130,9 @@
 
   const expandedTableRow = (
     <tr key={'x' + row._id}>
-<<<<<<< HEAD
-      <td className="osdDocTable__detailsParent" colSpan={columns.length + 2}>
-        <EuiFlexGroup>
-          <EuiFlexItem grow={false}>
-=======
       <td className="osdDocTable__detailsParent" colSpan={columnIds.length + 1}>
         <EuiFlexGroup gutterSize="m" alignItems="center">
           <EuiFlexItem grow={false} className="osdDocTable__detailsIconContainer">
->>>>>>> 02462578
             <EuiIcon type="folderOpen" />
           </EuiFlexItem>
           <EuiFlexItem>
