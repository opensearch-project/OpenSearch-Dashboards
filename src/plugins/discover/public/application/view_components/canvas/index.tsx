--- conflicted
+++ resolved
@@ -108,11 +108,8 @@
         core.application.navigateToApp('discover', { path: `#/view/${savedSearch?.id}` });
       }}
       rows={rows}
-<<<<<<< HEAD
-=======
       isEnhancementsEnabled={isEnhancementsEnabled}
       indexPattern={indexPattern}
->>>>>>> 29f05d77
     />
   );
 
