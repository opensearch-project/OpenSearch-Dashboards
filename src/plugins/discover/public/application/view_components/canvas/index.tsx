--- conflicted
+++ resolved
@@ -12,10 +12,6 @@
 // eslint-disable-next-line import/no-default-export
 export default function CanvasApp({ setHeaderActionMenu }: ViewProps) {
   const services = getServices();
-<<<<<<< HEAD
-
-=======
->>>>>>> 521f306b
   return (
     <OpenSearchDashboardsContextProvider services={services}>
       <Canvas
