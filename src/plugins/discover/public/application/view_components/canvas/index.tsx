/*
 * Copyright OpenSearch Contributors
 * SPDX-License-Identifier: Apache-2.0
 */

import React, { useEffect, useState, useRef } from 'react';
import { EuiFlexGroup, EuiFlexItem, EuiPanel, EuiCallOut, EuiLink } from '@elastic/eui';
import { TopNav } from './top_nav';
import { ViewProps } from '../../../../../data_explorer/public';
import { DiscoverTable } from './discover_table';
import { DiscoverChartContainer } from './discover_chart_container';
import { useDiscoverContext } from '../context';
import { ResultStatus, SearchData } from '../utils/use_search';
import { DiscoverNoResults } from '../../components/no_results/no_results';
import { DiscoverUninitialized } from '../../components/uninitialized/uninitialized';
import { LoadingSpinner } from '../../components/loading_spinner/loading_spinner';
import { setColumns, useDispatch, useSelector } from '../../utils/state_management';
import { DiscoverViewServices } from '../../../build_services';
import { useOpenSearchDashboards } from '../../../../../opensearch_dashboards_react/public';
import { filterColumns } from '../utils/filter_columns';
import { DEFAULT_COLUMNS_SETTING } from '../../../../common';

// eslint-disable-next-line import/no-default-export
export default function DiscoverCanvas({ setHeaderActionMenu, history }: ViewProps) {
  const { data$, refetch$, indexPattern } = useDiscoverContext();
  const {
    services: { uiSettings },
  } = useOpenSearchDashboards<DiscoverViewServices>();
  const { columns } = useSelector((state) => state.discover);
  const filteredColumns = filterColumns(
    columns,
    indexPattern,
    uiSettings.get(DEFAULT_COLUMNS_SETTING)
  );
  const dispatch = useDispatch();
  const prevIndexPattern = useRef(indexPattern);

  const [fetchState, setFetchState] = useState<SearchData>({
    status: data$.getValue().status,
    hits: 0,
    bucketInterval: {},
  });

  const [isCallOutVisible, setIsCallOutVisible] = useState(true);
  const closeCallOut = () => setIsCallOutVisible(false);

  let callOut;

  if (isCallOutVisible) {
    callOut = (
      <EuiFlexItem grow={false}>
<<<<<<< HEAD
        <EuiPanel hasBorder={false} hasShadow={false} color="transparent" paddingSize="s">
          <EuiCallOut
            title="You're viewing Discover 2.0. The old Discover app will be retired in OpenSearch version 2.11. To switch back to the old version, toggle the New Discover."
            iconType="alert"
            dismissible
            onDismiss={closeCallOut}
          >
            <p>
              To provide feedback,{' '}
              <EuiLink href="https://github.com/opensearch-project/OpenSearch-Dashboards/issues">
                open an issue
              </EuiLink>
              .
            </p>
          </EuiCallOut>
        </EuiPanel>
=======
        <EuiCallOut
          title="You're viewing Discover 2.0. The old Discover app will be retired in OpenSearch version 2.11. To switch back to the old version, turn off the New Discover toggle."
          iconType="alert"
          dismissible
          onDismissible={closeCallOut}
        >
          <p>
            To provide feedback,{' '}
            <EuiLink href="https://github.com/opensearch-project/OpenSearch-Dashboards/issues">
              open an issue
            </EuiLink>
            .
          </p>
        </EuiCallOut>
>>>>>>> 630b6c6f
      </EuiFlexItem>
    );
  }

  const { status } = fetchState;

  useEffect(() => {
    const subscription = data$.subscribe((next) => {
      if (
        next.status !== fetchState.status ||
        (next.hits && next.hits !== fetchState.hits) ||
        (next.bucketInterval && next.bucketInterval !== fetchState.bucketInterval) ||
        (next.chartData && next.chartData !== fetchState.chartData)
      ) {
        setFetchState({ ...fetchState, ...next });
      }
    });
    return () => {
      subscription.unsubscribe();
    };
  }, [data$, fetchState]);

  useEffect(() => {
    if (indexPattern !== prevIndexPattern.current) {
      dispatch(setColumns({ columns: filteredColumns }));
      prevIndexPattern.current = indexPattern;
    }
  }, [dispatch, filteredColumns, indexPattern]);

  const timeField = indexPattern?.timeFieldName ? indexPattern.timeFieldName : undefined;

  return (
    <EuiFlexGroup direction="column" gutterSize="none">
      <EuiFlexItem grow={false}>
        <TopNav
          opts={{
            setHeaderActionMenu,
          }}
        />
      </EuiFlexItem>
      {status === ResultStatus.NO_RESULTS && (
        <EuiFlexItem>
          <DiscoverNoResults timeFieldName={timeField} queryLanguage={''} />
        </EuiFlexItem>
      )}
      {status === ResultStatus.UNINITIALIZED && (
        <DiscoverUninitialized onRefresh={() => refetch$.next()} />
      )}
      {status === ResultStatus.LOADING && <LoadingSpinner />}
      {status === ResultStatus.READY && (
        <>
          {callOut}
          <EuiFlexItem grow={false}>
            <EuiPanel hasBorder={false} hasShadow={false} color="transparent" paddingSize="s">
              <EuiPanel>
                <DiscoverChartContainer {...fetchState} />
              </EuiPanel>
            </EuiPanel>
          </EuiFlexItem>
          <EuiFlexItem>
            <DiscoverTable history={history} />
          </EuiFlexItem>
        </>
      )}
    </EuiFlexGroup>
  );
}<|MERGE_RESOLUTION|>--- conflicted
+++ resolved
@@ -49,7 +49,6 @@
   if (isCallOutVisible) {
     callOut = (
       <EuiFlexItem grow={false}>
-<<<<<<< HEAD
         <EuiPanel hasBorder={false} hasShadow={false} color="transparent" paddingSize="s">
           <EuiCallOut
             title="You're viewing Discover 2.0. The old Discover app will be retired in OpenSearch version 2.11. To switch back to the old version, toggle the New Discover."
@@ -66,12 +65,11 @@
             </p>
           </EuiCallOut>
         </EuiPanel>
-=======
         <EuiCallOut
           title="You're viewing Discover 2.0. The old Discover app will be retired in OpenSearch version 2.11. To switch back to the old version, turn off the New Discover toggle."
           iconType="alert"
           dismissible
-          onDismissible={closeCallOut}
+          onDismiss={closeCallOut}
         >
           <p>
             To provide feedback,{' '}
@@ -81,7 +79,6 @@
             .
           </p>
         </EuiCallOut>
->>>>>>> 630b6c6f
       </EuiFlexItem>
     );
   }
