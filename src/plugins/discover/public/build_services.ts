/*
 * SPDX-License-Identifier: Apache-2.0
 *
 * The OpenSearch Contributors require contributions made to
 * this file be licensed under the Apache-2.0 license or a
 * compatible open source license.
 *
 * Any modifications Copyright OpenSearch Contributors. See
 * GitHub history for details.
 */

/*
 * Licensed to Elasticsearch B.V. under one or more contributor
 * license agreements. See the NOTICE file distributed with
 * this work for additional information regarding copyright
 * ownership. Elasticsearch B.V. licenses this file to you under
 * the Apache License, Version 2.0 (the "License"); you may
 * not use this file except in compliance with the License.
 * You may obtain a copy of the License at
 *
 *    http://www.apache.org/licenses/LICENSE-2.0
 *
 * Unless required by applicable law or agreed to in writing,
 * software distributed under the License is distributed on an
 * "AS IS" BASIS, WITHOUT WARRANTIES OR CONDITIONS OF ANY
 * KIND, either express or implied.  See the License for the
 * specific language governing permissions and limitations
 * under the License.
 */

import { History } from 'history';

import {
  Capabilities,
  ChromeStart,
  CoreStart,
  DocLinksStart,
  ToastsStart,
  IUiSettingsClient,
  PluginInitializerContext,
} from 'opensearch-dashboards/public';
import {
  FilterManager,
  TimefilterContract,
  IndexPatternsContract,
  DataPublicPluginStart,
} from 'src/plugins/data/public';
import { Start as InspectorPublicPluginStart } from 'src/plugins/inspector/public';
import { SharePluginStart } from 'src/plugins/share/public';
import { ChartsPluginStart } from 'src/plugins/charts/public';
import { VisualizationsStart } from 'src/plugins/visualizations/public';
import { SavedObjectOpenSearchDashboardsServices } from 'src/plugins/saved_objects/public';

import { DiscoverStartPlugins } from './plugin';
import { createSavedSearchesLoader, SavedSearch } from './saved_searches';
import { getHistory } from './opensearch_dashboards_services';
import { OpenSearchDashboardsLegacyStart } from '../../opensearch_dashboards_legacy/public';
import { UrlForwardingStart } from '../../url_forwarding/public';
import { NavigationPublicPluginStart } from '../../navigation/public';
import { DataExplorerServices } from '../../data_explorer/public';

export interface BuildDiscoverServices {
  addBasePath: (path: string) => string;
  capabilities: Capabilities;
  chrome: ChromeStart;
  core: CoreStart;
  data: DataPublicPluginStart;
  docLinks: DocLinksStart;
  history: () => History;
  theme: ChartsPluginStart['theme'];
  filterManager: FilterManager;
  indexPatterns: IndexPatternsContract;
  inspector: InspectorPublicPluginStart;
  metadata: { branch: string };
  navigation: NavigationPublicPluginStart;
  share?: SharePluginStart;
  opensearchDashboardsLegacy: OpenSearchDashboardsLegacyStart;
  urlForwarding: UrlForwardingStart;
  timefilter: TimefilterContract;
  toastNotifications: ToastsStart;
  getSavedSearchById: (id: string) => Promise<SavedSearch>;
  getSavedSearchUrlById: (id: string) => Promise<string>;
  uiSettings: IUiSettingsClient;
  visualizations: VisualizationsStart;
}

export function buildServices(
  core: CoreStart,
  plugins: DiscoverStartPlugins,
  context: PluginInitializerContext
<<<<<<< HEAD
): BuildDiscoverServices {
=======
): DiscoverServices {
>>>>>>> 521f306b
  const services: SavedObjectOpenSearchDashboardsServices = {
    savedObjectsClient: core.savedObjects.client,
    indexPatterns: plugins.data.indexPatterns,
    search: plugins.data.search,
    chrome: core.chrome,
    overlays: core.overlays,
  };
  const savedObjectService = createSavedSearchesLoader(services);

  return {
    addBasePath: core.http.basePath.prepend,
    capabilities: core.application.capabilities,
    chrome: core.chrome,
    core,
    data: plugins.data,
    docLinks: core.docLinks,
    theme: plugins.charts.theme,
    filterManager: plugins.data.query.filterManager,
    getSavedSearchById: async (id: string) => savedObjectService.get(id),
    getSavedSearchUrlById: async (id: string) => savedObjectService.urlFor(id),
    history: getHistory,
    indexPatterns: plugins.data.indexPatterns,
    inspector: plugins.inspector,
    metadata: {
      branch: context.env.packageInfo.branch,
    },
    navigation: plugins.navigation,
    share: plugins.share,
    opensearchDashboardsLegacy: plugins.opensearchDashboardsLegacy,
    urlForwarding: plugins.urlForwarding,
    timefilter: plugins.data.query.timefilter.timefilter,
    toastNotifications: core.notifications.toasts,
    uiSettings: core.uiSettings,
    visualizations: plugins.visualizations,
  };
}

export type DiscoverServices = BuildDiscoverServices & DataExplorerServices;<|MERGE_RESOLUTION|>--- conflicted
+++ resolved
@@ -59,7 +59,7 @@
 import { NavigationPublicPluginStart } from '../../navigation/public';
 import { DataExplorerServices } from '../../data_explorer/public';
 
-export interface BuildDiscoverServices {
+export interface DiscoverServices {
   addBasePath: (path: string) => string;
   capabilities: Capabilities;
   chrome: ChromeStart;
@@ -88,11 +88,7 @@
   core: CoreStart,
   plugins: DiscoverStartPlugins,
   context: PluginInitializerContext
-<<<<<<< HEAD
-): BuildDiscoverServices {
-=======
 ): DiscoverServices {
->>>>>>> 521f306b
   const services: SavedObjectOpenSearchDashboardsServices = {
     savedObjectsClient: core.savedObjects.client,
     indexPatterns: plugins.data.indexPatterns,
@@ -130,4 +126,4 @@
   };
 }
 
-export type DiscoverServices = BuildDiscoverServices & DataExplorerServices;+export type DiscoverViewServices = DiscoverServices & DataExplorerServices;