/*
 * Copyright OpenSearch Contributors
 * SPDX-License-Identifier: Apache-2.0
 */

import { i18n } from '@osd/i18n';
import { BehaviorSubject } from 'rxjs';

import {
  AppMountParameters,
  AppUpdater,
  CoreSetup,
  CoreStart,
  Plugin,
  PluginInitializerContext,
} from 'opensearch-dashboards/public';
import { UiActionsStart, UiActionsSetup } from 'src/plugins/ui_actions/public';
import { EmbeddableStart, EmbeddableSetup } from 'src/plugins/embeddable/public';
import { ChartsPluginStart } from 'src/plugins/charts/public';
import { NavigationPublicPluginStart as NavigationStart } from 'src/plugins/navigation/public';
import { SharePluginStart, SharePluginSetup, UrlGeneratorContract } from 'src/plugins/share/public';
import { VisualizationsStart, VisualizationsSetup } from 'src/plugins/visualizations/public';
import {
  OpenSearchDashboardsLegacySetup,
  OpenSearchDashboardsLegacyStart,
} from 'src/plugins/opensearch_dashboards_legacy/public';
import { UrlForwardingSetup, UrlForwardingStart } from 'src/plugins/url_forwarding/public';
import { HomePublicPluginSetup } from 'src/plugins/home/public';
import { Start as InspectorPublicPluginStart } from 'src/plugins/inspector/public';
<<<<<<< HEAD
import { stringify } from 'query-string';
import rison from 'rison-node';
import { lazy } from 'react';
import { DataPublicPluginStart, DataPublicPluginSetup, opensearchFilters } from '../../data/public';
import { SavedObjectLoader } from '../../saved_objects/public';
import { url } from '../../opensearch_dashboards_utils/public';
=======
import { lazy } from 'react';
import { DataPublicPluginStart, DataPublicPluginSetup, opensearchFilters } from '../../data/public';
import { SavedObjectLoader } from '../../saved_objects/public';
import { createOsdUrlTracker } from '../../opensearch_dashboards_utils/public';
>>>>>>> 521f306b
import { DEFAULT_APP_CATEGORIES } from '../../../core/public';
import { UrlGeneratorState } from '../../share/public';
import { DocViewInput, DocViewInputFn } from './application/doc_views/doc_views_types';
import { DocViewsRegistry } from './application/doc_views/doc_views_registry';
import { DocViewTable } from './application/components/table/table';
import { JsonCodeBlock } from './application/components/json_code_block/json_code_block';
import {
  setDocViewsRegistry,
<<<<<<< HEAD
  setDocViewsLinksRegistry,
=======
  setUrlTracker,
>>>>>>> 521f306b
  setServices,
  setHeaderActionMenuMounter,
  setUiActions,
  setScopedHistory,
  syncHistoryLocations,
  getServices,
} from './opensearch_dashboards_services';
import { createSavedSearchesLoader } from './saved_searches';
import { buildServices } from './build_services';
import {
  DiscoverUrlGeneratorState,
  DISCOVER_APP_URL_GENERATOR,
  DiscoverUrlGenerator,
} from './url_generator';
// import { SearchEmbeddableFactory } from './application/embeddable';
import { NEW_DISCOVER_APP, PLUGIN_ID } from '../common';
<<<<<<< HEAD
import { DataExplorerPluginSetup } from '../../data_explorer/public';
=======
import { DataExplorerPluginSetup, ViewRedirectParams } from '../../data_explorer/public';
>>>>>>> 521f306b
import { registerFeature } from './register_feature';
import {
  DiscoverState,
  discoverSlice,
  getPreloadedState,
} from './application/utils/state_management/discover_slice';
<<<<<<< HEAD
import { migrateUrlState } from './migrate_state';
=======
>>>>>>> 521f306b

declare module '../../share/public' {
  export interface UrlGeneratorStateMapping {
    [DISCOVER_APP_URL_GENERATOR]: UrlGeneratorState<DiscoverUrlGeneratorState>;
  }
}

/**
 * @public
 */
export interface DiscoverSetup {
  docViews: {
    /**
     * Add new doc view shown along with table view and json view in the details of each document in Discover.
     * @param docViewRaw
     */
    addDocView(docViewRaw: DocViewInput | DocViewInputFn): void;
  };
}

export interface DiscoverStart {
  savedSearchLoader: SavedObjectLoader;

  /**
   * `share` plugin URL generator for Discover app. Use it to generate links into
   * Discover application, example:
   *
   * ```ts
   * const url = await plugins.discover.urlGenerator.createUrl({
   *   savedSearchId: '571aaf70-4c88-11e8-b3d7-01146121b73d',
   *   indexPatternId: 'c367b774-a4c2-11ea-bb37-0242ac130002',
   *   timeRange: {
   *     to: 'now',
   *     from: 'now-15m',
   *     mode: 'relative',
   *   },
   * });
   * ```
   */
  readonly urlGenerator: undefined | UrlGeneratorContract<'DISCOVER_APP_URL_GENERATOR'>;
}

/**
 * @internal
 */
export interface DiscoverSetupPlugins {
  share?: SharePluginSetup;
  uiActions: UiActionsSetup;
  embeddable: EmbeddableSetup;
  opensearchDashboardsLegacy: OpenSearchDashboardsLegacySetup;
  urlForwarding: UrlForwardingSetup;
  home?: HomePublicPluginSetup;
  visualizations: VisualizationsSetup;
  data: DataPublicPluginSetup;
  dataExplorer: DataExplorerPluginSetup;
}

/**
 * @internal
 */
export interface DiscoverStartPlugins {
  uiActions: UiActionsStart;
  embeddable: EmbeddableStart;
  navigation: NavigationStart;
  charts: ChartsPluginStart;
  data: DataPublicPluginStart;
  share?: SharePluginStart;
  opensearchDashboardsLegacy: OpenSearchDashboardsLegacyStart;
  urlForwarding: UrlForwardingStart;
  inspector: InspectorPublicPluginStart;
  visualizations: VisualizationsStart;
}

/**
 * Contains Discover, one of the oldest parts of OpenSearch Dashboards
 * Discover provides embeddables for Dashboards
 */
export class DiscoverPlugin
  implements Plugin<DiscoverSetup, DiscoverStart, DiscoverSetupPlugins, DiscoverStartPlugins> {
  constructor(private readonly initializerContext: PluginInitializerContext) {}

  private appStateUpdater = new BehaviorSubject<AppUpdater>(() => ({}));
  private docViewsRegistry: DocViewsRegistry | null = null;
  private stopUrlTracking: (() => void) | undefined = undefined;
  private servicesInitialized: boolean = false;
  private urlGenerator?: DiscoverStart['urlGenerator'];
  private initializeServices?: () => { core: CoreStart; plugins: DiscoverStartPlugins };

  setup(core: CoreSetup<DiscoverStartPlugins, DiscoverStart>, plugins: DiscoverSetupPlugins) {
    // TODO: Remove this before merge to main
    // eslint-disable-next-line no-console
    console.log('DiscoverPlugin.setup()');
    const baseUrl = core.http.basePath.prepend('/app/discover');

    if (plugins.share) {
      this.urlGenerator = plugins.share.urlGenerators.registerUrlGenerator(
        new DiscoverUrlGenerator({
          appBasePath: baseUrl,
          useHash: core.uiSettings.get('state:storeInSessionStorage'),
        })
      );
    }

    this.docViewsRegistry = new DocViewsRegistry();
    setDocViewsRegistry(this.docViewsRegistry);
    this.docViewsRegistry.addDocView({
      title: i18n.translate('discover.docViews.table.tableTitle', {
        defaultMessage: 'Table',
      }),
      order: 10,
      component: DocViewTable,
    });

    this.docViewsRegistry.addDocView({
      title: i18n.translate('discover.docViews.json.jsonTitle', {
        defaultMessage: 'JSON',
      }),
      order: 20,
      component: JsonCodeBlock,
    });

<<<<<<< HEAD
    this.docViewsLinksRegistry = new DocViewsLinksRegistry();
    setDocViewsLinksRegistry(this.docViewsLinksRegistry);

    this.docViewsLinksRegistry.addDocViewLink({
      label: i18n.translate('discover.docTable.tableRow.viewSurroundingDocumentsLinkText', {
        defaultMessage: 'View surrounding documents',
      }),
      generateCb: (renderProps: any) => {
        const globalFilters: any = getServices().filterManager.getGlobalFilters();
        const appFilters: any = getServices().filterManager.getAppFilters();

        const hash = stringify(
          url.encodeQuery({
            _g: rison.encode({
              filters: globalFilters || [],
            }),
            _a: rison.encode({
              columns: renderProps.columns,
              filters: (appFilters || []).map(opensearchFilters.disableFilter),
            }),
          }),
          { encode: false, sort: false }
        );

        return {
          url: `#/context/${encodeURIComponent(renderProps.indexPattern.id)}/${encodeURIComponent(
            renderProps.hit._id
          )}?${hash}`,
          hide: !renderProps.indexPattern.isTimeBased(),
        };
      },
      order: 1,
    });

    this.docViewsLinksRegistry.addDocViewLink({
      label: i18n.translate('discover.docTable.tableRow.viewSingleDocumentLinkText', {
        defaultMessage: 'View single document',
      }),
      generateCb: (renderProps) => ({
        url: `#/doc/${renderProps.indexPattern.id}/${
          renderProps.hit._index
        }?id=${encodeURIComponent(renderProps.hit._id)}`,
      }),
      order: 2,
    });
=======
    const {
      appMounted,
      appUnMounted,
      stop: stopUrlTracker,
      setActiveUrl: setTrackedUrl,
      restorePreviousUrl,
    } = createOsdUrlTracker({
      // we pass getter here instead of plain `history`,
      // so history is lazily created (when app is mounted)
      // this prevents redundant `#` when not in discover app
      getHistory: getScopedHistory,
      baseUrl,
      defaultSubUrl: '#/',
      storageKey: `lastUrl:${core.http.basePath.get()}:discover`,
      navLinkUpdater$: this.appStateUpdater,
      toastNotifications: core.notifications.toasts,
      stateParams: [
        {
          osdUrlKey: '_g',
          stateUpdate$: plugins.data.query.state$.pipe(
            filter(
              ({ changes }) => !!(changes.globalFilters || changes.time || changes.refreshInterval)
            ),
            map(({ state }) => ({
              ...state,
              filters: state.filters?.filter(opensearchFilters.isFilterPinned),
            }))
          ),
        },
      ],
    });
    setUrlTracker({ setTrackedUrl, restorePreviousUrl });
    this.stopUrlTracking = () => {
      stopUrlTracker();
    };
>>>>>>> 521f306b

    core.application.register({
      id: PLUGIN_ID,
      title: 'Discover',
      updater$: this.appStateUpdater.asObservable(),
      order: 1000,
      euiIconType: 'inputOutput',
      defaultPath: '#/',
      category: DEFAULT_APP_CATEGORIES.opensearchDashboards,
      mount: async (params: AppMountParameters) => {
        // TODO: Remove this before merge to main
        // eslint-disable-next-line no-console
        console.log('DiscoverPlugin.mount()');
        if (!this.initializeServices) {
          throw Error('Discover plugin method initializeServices is undefined');
        }
        setScopedHistory(params.history);
        setHeaderActionMenuMounter(params.setHeaderActionMenu);
        syncHistoryLocations();
        const {
          core: {
            application: { navigateToApp },
          },
        } = await this.initializeServices();

        // This is for instances where the user navigates to the app from the application nav menu
        const path = window.location.hash;
<<<<<<< HEAD
        // debugger;
=======
>>>>>>> 521f306b
        const v2Enabled = await core.uiSettings.get<boolean>(NEW_DISCOVER_APP);
        if (!v2Enabled) {
          navigateToApp('discoverLegacy', {
            replace: true,
            path,
          });
        } else {
          const newPath = migrateUrlState(path);
          navigateToApp('data-explorer', {
            replace: true,
            path: `/${PLUGIN_ID}${newPath}`,
          });
        }

<<<<<<< HEAD
        return () => {};
=======
        return () => {
          appUnMounted();
        };
>>>>>>> 521f306b
      },
    });

    // TODO: These routes need to be handled for Discover 2.0 to support legacy saved URLS's
    // plugins.urlForwarding.forwardApp('doc', 'discover', (path) => {
    //   return `#${path}`;
    // });
    // plugins.urlForwarding.forwardApp('context', 'discover', (path) => {
    //   const urlParts = path.split('/');
    //   // take care of urls containing legacy url, those split in the following way
    //   // ["", "context", indexPatternId, _type, id + params]
    //   if (urlParts[4]) {
    //     // remove _type part
    //     const newPath = [...urlParts.slice(0, 3), ...urlParts.slice(4)].join('/');
    //     return `#${newPath}`;
    //   }
    //   return `#${path}`;
    // });
    // plugins.urlForwarding.forwardApp('discover', 'discover', (path) => {
    //   const [, id, tail] = /discover\/([^\?]+)(.*)/.exec(path) || [];
    //   if (!id) {
    //     return `#${path.replace('/discover', '') || '/'}`;
    //   }
    //   return `#/view/${id}${tail || ''}`;
    // });

    if (plugins.home) {
      registerFeature(plugins.home);
    }

    plugins.dataExplorer.registerView<DiscoverState>({
      id: PLUGIN_ID,
      title: 'Discover',
      defaultPath: '#/',
      appExtentions: {
        savedObject: {
          docTypes: ['search'],
          toListItem: (obj) => ({
            id: obj.id,
            label: obj.title,
          }),
        },
      },
      ui: {
        defaults: async () => {
          this.initializeServices?.();
          const services = getServices();
          return await getPreloadedState(services);
        },
        slice: discoverSlice,
      },
      shouldShow: () => true,
<<<<<<< HEAD
      // ViewComponent
=======
      // ViewCompon
>>>>>>> 521f306b
      Canvas: lazy(() => import('./application/view_components/canvas')),
      Panel: lazy(() => import('./application/view_components/panel')),
    });

    // this.registerEmbeddable(core, plugins);

    return {
      docViews: {
        addDocView: this.docViewsRegistry.addDocView.bind(this.docViewsRegistry),
      },
    };
  }

  start(core: CoreStart, plugins: DiscoverStartPlugins) {
    // TODO: Remove this before merge to main
    // eslint-disable-next-line no-console
    console.log('DiscoverPlugin.start()');
    setUiActions(plugins.uiActions);

    this.initializeServices = () => {
      if (this.servicesInitialized) {
        return { core, plugins };
      }
      const services = buildServices(core, plugins, this.initializerContext);
      setServices(services);
      this.servicesInitialized = true;

      return { core, plugins };
    };

    this.initializeServices();

    return {
      urlGenerator: this.urlGenerator,
      savedSearchLoader: createSavedSearchesLoader({
        savedObjectsClient: core.savedObjects.client,
        indexPatterns: plugins.data.indexPatterns,
        search: plugins.data.search,
        chrome: core.chrome,
        overlays: core.overlays,
      }),
    };
  }

  stop() {
    if (this.stopUrlTracking) {
      this.stopUrlTracking();
    }
  }

  // TODO: Use this registration when legacy discover is removed
  /**
   * register embeddable with a slimmer embeddable version of inner angular
   */
  private registerEmbeddable(core: CoreSetup<DiscoverStartPlugins>, plugins: DiscoverSetupPlugins) {
    const getStartServices = async () => {
      const [coreStart, deps] = await core.getStartServices();
      return {
        executeTriggerActions: deps.uiActions.executeTriggerActions,
        isEditable: () => coreStart.application.capabilities.discover.save as boolean,
      };
    };

    // TODO: Refactor to remove angular
    // const factory = new SearchEmbeddableFactory(getStartServices, this.getEmbeddableInjector);
    // plugins.embeddable.registerEmbeddableFactory(factory.type, factory);
  }
}<|MERGE_RESOLUTION|>--- conflicted
+++ resolved
@@ -27,32 +27,22 @@
 import { UrlForwardingSetup, UrlForwardingStart } from 'src/plugins/url_forwarding/public';
 import { HomePublicPluginSetup } from 'src/plugins/home/public';
 import { Start as InspectorPublicPluginStart } from 'src/plugins/inspector/public';
-<<<<<<< HEAD
 import { stringify } from 'query-string';
 import rison from 'rison-node';
 import { lazy } from 'react';
 import { DataPublicPluginStart, DataPublicPluginSetup, opensearchFilters } from '../../data/public';
 import { SavedObjectLoader } from '../../saved_objects/public';
 import { url } from '../../opensearch_dashboards_utils/public';
-=======
-import { lazy } from 'react';
-import { DataPublicPluginStart, DataPublicPluginSetup, opensearchFilters } from '../../data/public';
-import { SavedObjectLoader } from '../../saved_objects/public';
-import { createOsdUrlTracker } from '../../opensearch_dashboards_utils/public';
->>>>>>> 521f306b
 import { DEFAULT_APP_CATEGORIES } from '../../../core/public';
 import { UrlGeneratorState } from '../../share/public';
 import { DocViewInput, DocViewInputFn } from './application/doc_views/doc_views_types';
 import { DocViewsRegistry } from './application/doc_views/doc_views_registry';
+import { DocViewsLinksRegistry } from './application/doc_views_links/doc_views_links_registry';
 import { DocViewTable } from './application/components/table/table';
 import { JsonCodeBlock } from './application/components/json_code_block/json_code_block';
 import {
   setDocViewsRegistry,
-<<<<<<< HEAD
   setDocViewsLinksRegistry,
-=======
-  setUrlTracker,
->>>>>>> 521f306b
   setServices,
   setHeaderActionMenuMounter,
   setUiActions,
@@ -69,21 +59,14 @@
 } from './url_generator';
 // import { SearchEmbeddableFactory } from './application/embeddable';
 import { NEW_DISCOVER_APP, PLUGIN_ID } from '../common';
-<<<<<<< HEAD
 import { DataExplorerPluginSetup } from '../../data_explorer/public';
-=======
-import { DataExplorerPluginSetup, ViewRedirectParams } from '../../data_explorer/public';
->>>>>>> 521f306b
 import { registerFeature } from './register_feature';
 import {
   DiscoverState,
   discoverSlice,
   getPreloadedState,
 } from './application/utils/state_management/discover_slice';
-<<<<<<< HEAD
 import { migrateUrlState } from './migrate_state';
-=======
->>>>>>> 521f306b
 
 declare module '../../share/public' {
   export interface UrlGeneratorStateMapping {
@@ -167,6 +150,7 @@
 
   private appStateUpdater = new BehaviorSubject<AppUpdater>(() => ({}));
   private docViewsRegistry: DocViewsRegistry | null = null;
+  private docViewsLinksRegistry: DocViewsLinksRegistry | null = null;
   private stopUrlTracking: (() => void) | undefined = undefined;
   private servicesInitialized: boolean = false;
   private urlGenerator?: DiscoverStart['urlGenerator'];
@@ -205,7 +189,6 @@
       component: JsonCodeBlock,
     });
 
-<<<<<<< HEAD
     this.docViewsLinksRegistry = new DocViewsLinksRegistry();
     setDocViewsLinksRegistry(this.docViewsLinksRegistry);
 
@@ -251,43 +234,6 @@
       }),
       order: 2,
     });
-=======
-    const {
-      appMounted,
-      appUnMounted,
-      stop: stopUrlTracker,
-      setActiveUrl: setTrackedUrl,
-      restorePreviousUrl,
-    } = createOsdUrlTracker({
-      // we pass getter here instead of plain `history`,
-      // so history is lazily created (when app is mounted)
-      // this prevents redundant `#` when not in discover app
-      getHistory: getScopedHistory,
-      baseUrl,
-      defaultSubUrl: '#/',
-      storageKey: `lastUrl:${core.http.basePath.get()}:discover`,
-      navLinkUpdater$: this.appStateUpdater,
-      toastNotifications: core.notifications.toasts,
-      stateParams: [
-        {
-          osdUrlKey: '_g',
-          stateUpdate$: plugins.data.query.state$.pipe(
-            filter(
-              ({ changes }) => !!(changes.globalFilters || changes.time || changes.refreshInterval)
-            ),
-            map(({ state }) => ({
-              ...state,
-              filters: state.filters?.filter(opensearchFilters.isFilterPinned),
-            }))
-          ),
-        },
-      ],
-    });
-    setUrlTracker({ setTrackedUrl, restorePreviousUrl });
-    this.stopUrlTracking = () => {
-      stopUrlTracker();
-    };
->>>>>>> 521f306b
 
     core.application.register({
       id: PLUGIN_ID,
@@ -315,10 +261,6 @@
 
         // This is for instances where the user navigates to the app from the application nav menu
         const path = window.location.hash;
-<<<<<<< HEAD
-        // debugger;
-=======
->>>>>>> 521f306b
         const v2Enabled = await core.uiSettings.get<boolean>(NEW_DISCOVER_APP);
         if (!v2Enabled) {
           navigateToApp('discoverLegacy', {
@@ -333,13 +275,7 @@
           });
         }
 
-<<<<<<< HEAD
         return () => {};
-=======
-        return () => {
-          appUnMounted();
-        };
->>>>>>> 521f306b
       },
     });
 
@@ -392,11 +328,7 @@
         slice: discoverSlice,
       },
       shouldShow: () => true,
-<<<<<<< HEAD
       // ViewComponent
-=======
-      // ViewCompon
->>>>>>> 521f306b
       Canvas: lazy(() => import('./application/view_components/canvas')),
       Panel: lazy(() => import('./application/view_components/panel')),
     });
