--- conflicted
+++ resolved
@@ -180,10 +180,7 @@
   const containerOptions: DashboardContainerOptions = {
     application: applicationServiceMock.createStartContract(),
     embeddable: start,
-<<<<<<< HEAD
-=======
     chrome: {} as any,
->>>>>>> d7c55778
     notifications: {} as any,
     overlays: {} as any,
     inspector: {} as any,
