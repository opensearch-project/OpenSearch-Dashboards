--- conflicted
+++ resolved
@@ -446,7 +446,6 @@
           <NoMatchMessage traceId={traceId} />
         ) : (
           <>
-<<<<<<< HEAD
             {transformedHits.length === 0 && <NoMatchMessage traceId={traceId} />}
 
             {transformedHits.length > 0 && (
@@ -502,7 +501,6 @@
                             ))}
                           </EuiFlexGroup>
                         </EuiFlexItem>
-=======
             <div className="exploreTraceView__tabsContainer">
               <EuiPanel paddingSize="s">
                 <TraceDetailTabs
@@ -526,7 +524,6 @@
                   <EuiFlexGroup alignItems="center" justifyContent="spaceBetween">
                     <EuiFlexItem>
                       <EuiFlexGroup gutterSize="s" alignItems="center" wrap>
->>>>>>> bdc31994
                         <EuiFlexItem grow={false}>
                           <EuiText size="s" color="subdued">
                             {i18n.translate('explore.traceView.filters.activeFilters', {
@@ -554,7 +551,6 @@
                           </EuiFlexItem>
                         ))}
                       </EuiFlexGroup>
-<<<<<<< HEAD
                     </EuiPanel>
                   </div>
                 )}
@@ -572,14 +568,12 @@
                         wrapperPadding="none"
                         paddingSize="none"
                         className="visStylePanelLeft"
-=======
                     </EuiFlexItem>
                     <EuiFlexItem grow={false}>
                       <EuiButtonEmpty
                         size="xs"
                         onClick={clearAllFilters}
                         data-test-subj="clear-all-filters-button"
->>>>>>> bdc31994
                       >
                         {i18n.translate('explore.traceView.filters.clearAll', {
                           defaultMessage: 'Clear all',
@@ -634,7 +628,6 @@
                           />
                         )}
 
-<<<<<<< HEAD
                       <EuiResizablePanel
                         initialSize={isFlyout ? 50 : 30}
                         minSize={isFlyout ? '30%' : '300px'}
@@ -657,11 +650,9 @@
                               setSpanFiltersWithStorage(newFilters);
                             }}
                             setCurrentSpan={handleSpanSelect}
-=======
                         {activeTab === TraceDetailTab.LOGS && (
                           <TraceLogsTab
                             traceId={traceId}
->>>>>>> bdc31994
                             logDatasets={logDatasets}
                             logsData={logsData}
                             datasetLogs={datasetLogs}
