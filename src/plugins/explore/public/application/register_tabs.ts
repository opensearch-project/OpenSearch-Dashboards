--- conflicted
+++ resolved
@@ -6,12 +6,9 @@
 import { LogsTab } from '../components/tabs/logs_tab';
 import { VisualizationContainer } from '../components/visualizations/visualization_container';
 import { TabRegistryService } from '../services/tab_registry/tab_registry_service';
-<<<<<<< HEAD
 import { PatternsTab } from '../components/tabs/patterns_tab';
-=======
 import { ExploreServices } from '../types';
 import { EXPLORE_DEFAULT_LANGUAGE } from '../../common';
->>>>>>> 95eadfdc
 
 /**
  * Registers built-in tabs with the tab registry
@@ -38,13 +35,13 @@
 
   tabRegistry.registerTab(logsTabDefinition);
 
-  // Register Visualizations Tab
+  // Register Patterns Tab
   tabRegistry.registerTab({
     id: 'explore_patterns_tab',
     label: 'Patterns',
     flavor: [],
     order: 15,
-    supportedLanguages: ['PPL'],
+    supportedLanguages: [EXPLORE_DEFAULT_LANGUAGE],
 
     prepareQuery: (query) => {
       return query;
