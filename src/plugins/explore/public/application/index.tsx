--- conflicted
+++ resolved
@@ -16,11 +16,8 @@
 import { ExploreFlavor } from '../../common';
 import { TracesPage } from './pages/traces';
 import { MetricsPage } from './pages/metrics';
-<<<<<<< HEAD
 import { TraceDetails } from './pages/traces/trace_details/trace_view';
-=======
 import { EditorContextProvider } from './context';
->>>>>>> 97410248
 
 // Route component props interface
 interface ExploreRouteProps {
@@ -77,21 +74,13 @@
                   <Route path="/view/:id" exact>
                     <ViewRoute {...mainRouteProps} />
                   </Route>
-
-<<<<<<< HEAD
+                  
                 {flavor === ExploreFlavor.Traces && (
                   <Route path="/traceDetails" exact={false}>
                     <TraceDetails setMenuMountPoint={setHeaderActionMenu} />
                   </Route>
                 )}
-
-                <Route path={[`/`]} exact={false}>
-                  {renderExploreFlavor(flavor, mainRouteProps)}
-                </Route>
-              </Switch>
-            </services.core.i18n.Context>
-          </IndexPatternProvider>
-=======
+                  
                   <Route path={[`/`]} exact={false}>
                     {renderExploreFlavor(flavor, mainRouteProps)}
                   </Route>
@@ -99,7 +88,6 @@
               </services.core.i18n.Context>
             </IndexPatternProvider>
           </EditorContextProvider>
->>>>>>> 97410248
         </ReduxProvider>
       </OpenSearchDashboardsContextProvider>
     </Router>,
