/*
 * Copyright OpenSearch Contributors
 * SPDX-License-Identifier: Apache-2.0
 */

import { createSlice, PayloadAction } from '@reduxjs/toolkit';
import { EditorMode, QueryExecutionStatus, QueryResultStatus } from '../../types';
import { DEFAULT_EDITOR_MODE } from '../../constants';

export type QueryExecutionButtonStatus = 'UPDATE' | 'REFRESH' | 'DISABLED';

export interface QueryStatusMap {
  [cacheKey: string]: QueryResultStatus;
}

export interface QueryEditorSliceState {
  queryStatusMap: QueryStatusMap;
  overallQueryStatus: QueryResultStatus;
  editorMode: EditorMode;
  promptModeIsAvailable: boolean;
  promptToQueryIsLoading: boolean;
  summaryAgentIsAvailable: boolean;
  lastExecutedPrompt: string;
  lastExecutedTranslatedQuery: string;
  queryExecutionButtonStatus: QueryExecutionButtonStatus;
  dateRange?: { from: string; to: string };
  isQueryEditorDirty: boolean;
<<<<<<< HEAD
  hasUserInitiatedQuery: boolean;
=======
  breakdownField?: string;
>>>>>>> 01418792
}

const initialState: QueryEditorSliceState = {
  queryStatusMap: {},
  overallQueryStatus: {
    status: QueryExecutionStatus.UNINITIALIZED,
    elapsedMs: undefined,
    startTime: undefined,
  },
  editorMode: DEFAULT_EDITOR_MODE,
  promptModeIsAvailable: false,
  promptToQueryIsLoading: false,
  summaryAgentIsAvailable: false,
  lastExecutedPrompt: '',
  lastExecutedTranslatedQuery: '',
  queryExecutionButtonStatus: 'REFRESH',
  dateRange: undefined,
  isQueryEditorDirty: false,
  hasUserInitiatedQuery: false,
};

const queryEditorSlice = createSlice({
  name: 'queryEditor',
  initialState,
  reducers: {
    setQueryEditorState: (_, action: PayloadAction<QueryEditorSliceState>) => {
      return action.payload;
    },

    setIndividualQueryStatus: (
      state,
      action: PayloadAction<{
        cacheKey: string;
        status: QueryResultStatus;
      }>
    ) => {
      const { cacheKey, status } = action.payload;
      state.queryStatusMap[cacheKey] = status;
    },

    setOverallQueryStatus: (state, action: PayloadAction<QueryResultStatus>) => {
      state.overallQueryStatus = action.payload;
    },

    updateOverallQueryStatus: (state, action: PayloadAction<Partial<QueryResultStatus>>) => {
      state.overallQueryStatus = {
        ...state.overallQueryStatus,
        ...action.payload,
      };
    },

    clearQueryStatusMapByKey: (state, action: PayloadAction<string>) => {
      const cacheKey = action.payload;
      if (state.queryStatusMap[cacheKey]) {
        delete state.queryStatusMap[cacheKey];
      }
    },

    clearQueryStatusMap: (state) => {
      state.queryStatusMap = {};
      state.overallQueryStatus = {
        status: QueryExecutionStatus.UNINITIALIZED,
        elapsedMs: undefined,
        startTime: undefined,
        error: undefined,
      };
    },

    // Legacy actions for backward compatibility
    setQueryStatus: (state, action: PayloadAction<QueryResultStatus>) => {
      state.overallQueryStatus = action.payload;
    },
    updateQueryStatus: (state, action: PayloadAction<Partial<QueryResultStatus>>) => {
      state.overallQueryStatus = { ...state.overallQueryStatus, ...action.payload };
    },

    // Keep existing actions unchanged
    setEditorMode: (state, action: PayloadAction<EditorMode>) => {
      state.editorMode = action.payload;
    },
    setPromptModeIsAvailable: (state, action: PayloadAction<boolean>) => {
      state.promptModeIsAvailable = action.payload;
    },
    setPromptToQueryIsLoading: (state, action: PayloadAction<boolean>) => {
      state.promptToQueryIsLoading = action.payload;
    },
    setSummaryAgentIsAvailable: (state, action: PayloadAction<boolean>) => {
      state.summaryAgentIsAvailable = action.payload;
    },
    setLastExecutedPrompt: (state, action: PayloadAction<string>) => {
      state.lastExecutedPrompt = action.payload;
    },
    resetEditorMode: (state) => {
      state.editorMode = DEFAULT_EDITOR_MODE;
    },
    setLastExecutedTranslatedQuery: (state, action: PayloadAction<string>) => {
      state.lastExecutedTranslatedQuery = action.payload;
    },
    clearLastExecutedData: (state) => {
      state.lastExecutedPrompt = '';
      state.lastExecutedTranslatedQuery = '';
    },
    setQueryExecutionButtonStatus: (state, action: PayloadAction<QueryExecutionButtonStatus>) => {
      state.queryExecutionButtonStatus = action.payload;
    },
    setDateRange: (state, action: PayloadAction<{ from: string; to: string }>) => {
      state.dateRange = action.payload;
    },
    setIsQueryEditorDirty: (state, action: PayloadAction<boolean>) => {
      state.isQueryEditorDirty = action.payload;
    },
<<<<<<< HEAD
    setHasUserInitiatedQuery: (state, action: PayloadAction<boolean>) => {
      state.hasUserInitiatedQuery = action.payload;
=======
    setBreakdownField: (state, action: PayloadAction<string | undefined>) => {
      state.breakdownField = action.payload;
>>>>>>> 01418792
    },
  },
});

export const {
  setQueryEditorState,
  setIndividualQueryStatus,
  setOverallQueryStatus,
  updateOverallQueryStatus,
  clearQueryStatusMapByKey,
  clearQueryStatusMap,
  setQueryStatus,
  updateQueryStatus,
  resetEditorMode,
  setEditorMode,
  setLastExecutedPrompt,
  setLastExecutedTranslatedQuery,
  setPromptModeIsAvailable,
  setPromptToQueryIsLoading,
  clearLastExecutedData,
  setSummaryAgentIsAvailable,
  setQueryExecutionButtonStatus,
  setDateRange,
  setIsQueryEditorDirty,
<<<<<<< HEAD
  setHasUserInitiatedQuery,
=======
  setBreakdownField,
>>>>>>> 01418792
} = queryEditorSlice.actions;
export const queryEditorReducer = queryEditorSlice.reducer;
export const queryEditorInitialState = initialState;<|MERGE_RESOLUTION|>--- conflicted
+++ resolved
@@ -25,11 +25,8 @@
   queryExecutionButtonStatus: QueryExecutionButtonStatus;
   dateRange?: { from: string; to: string };
   isQueryEditorDirty: boolean;
-<<<<<<< HEAD
   hasUserInitiatedQuery: boolean;
-=======
   breakdownField?: string;
->>>>>>> 01418792
 }
 
 const initialState: QueryEditorSliceState = {
@@ -141,13 +138,10 @@
     setIsQueryEditorDirty: (state, action: PayloadAction<boolean>) => {
       state.isQueryEditorDirty = action.payload;
     },
-<<<<<<< HEAD
     setHasUserInitiatedQuery: (state, action: PayloadAction<boolean>) => {
       state.hasUserInitiatedQuery = action.payload;
-=======
     setBreakdownField: (state, action: PayloadAction<string | undefined>) => {
       state.breakdownField = action.payload;
->>>>>>> 01418792
     },
   },
 });
@@ -172,11 +166,8 @@
   setQueryExecutionButtonStatus,
   setDateRange,
   setIsQueryEditorDirty,
-<<<<<<< HEAD
   setHasUserInitiatedQuery,
-=======
   setBreakdownField,
->>>>>>> 01418792
 } = queryEditorSlice.actions;
 export const queryEditorReducer = queryEditorSlice.reducer;
 export const queryEditorInitialState = initialState;