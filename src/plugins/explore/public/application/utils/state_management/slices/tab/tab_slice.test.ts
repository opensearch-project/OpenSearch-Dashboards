--- conflicted
+++ resolved
@@ -8,21 +8,7 @@
 describe('tabSlice reducers', () => {
   const initialState: TabState = {
     logs: {},
-<<<<<<< HEAD
-    visualizations: {
-      chartType: undefined,
-      styleOptions: {
-        colorSchema: ColorSchemas.BLUES,
-        fontSize: 60,
-        showTitle: true,
-        title: '',
-        useColor: false,
-      },
-      axesMapping: {},
-    },
     patterns: { patternsField: undefined, usingRegexPatterns: false },
-=======
->>>>>>> a06da938
   };
 
   it('should return the initial state', () => {
@@ -34,18 +20,10 @@
     it('should replace the entire state', () => {
       const newState: TabState = {
         logs: { someProperty: 'value' },
-<<<<<<< HEAD
-        visualizations: {
-          chartType: 'bar',
-          styleOptions: { addTooltip: false } as any,
-          axesMapping: {},
-        },
         patterns: {
           patternsField: 'message',
           usingRegexPatterns: false,
         },
-=======
->>>>>>> a06da938
       };
 
       const state = tabReducer(initialState, setTabState(newState));
@@ -55,18 +33,10 @@
     it('should handle different tab state configurations', () => {
       const newState: TabState = {
         logs: {},
-<<<<<<< HEAD
-        visualizations: {
-          chartType: 'pie',
-          styleOptions: undefined,
-          axesMapping: {},
-        },
         patterns: {
           patternsField: 'message',
           usingRegexPatterns: false,
         },
-=======
->>>>>>> a06da938
       };
 
       const state = tabReducer(initialState, setTabState(newState));
@@ -74,120 +44,6 @@
     });
   });
 
-<<<<<<< HEAD
-  describe('setStyleOptions', () => {
-    it('should update the style options for visualizations', () => {
-      const newStyleOptions = {
-        addTooltip: true,
-        addLegend: true,
-      } as any; // Using 'as any' to simplify the test
-
-      const newState = tabReducer(initialState, setStyleOptions(newStyleOptions));
-      expect(newState.visualizations.styleOptions).toEqual(newStyleOptions);
-
-      // Other state properties should remain unchanged
-      expect(newState.logs).toEqual(initialState.logs);
-      expect(newState.visualizations.chartType).toBe(initialState.visualizations.chartType);
-    });
-
-    it('should handle different style option configurations', () => {
-      const styleOptions = { showLine: true, lineWidth: 3 } as any;
-      const newState = tabReducer(initialState, setStyleOptions(styleOptions));
-      expect(newState.visualizations.styleOptions).toEqual(styleOptions);
-    });
-  });
-
-  describe('setChartType', () => {
-    it('should update the chart type for visualizations', () => {
-      const newChartType = 'bar';
-
-      const newState = tabReducer(initialState, setChartType(newChartType));
-      expect(newState.visualizations.chartType).toBe(newChartType);
-
-      // Other state properties should remain unchanged
-      expect(newState.logs).toEqual(initialState.logs);
-      expect(newState.visualizations.styleOptions).toBe(initialState.visualizations.styleOptions);
-    });
-
-    it('should handle different chart types', () => {
-      const chartTypes = ['line', 'bar', 'area', 'pie', 'scatter', 'heatmap'] as const;
-
-      chartTypes.forEach((chartType) => {
-        const action = setChartType(chartType as any);
-        const newState = tabReducer(initialState, action);
-        expect(newState.visualizations.chartType).toBe(chartType);
-      });
-    });
-  });
-
-  describe('setAxesMapping', () => {
-    it('should update the axes mapping for visualizations', () => {
-      const newAxesMapping = {
-        x: 'timestamp',
-        y: 'value',
-        series: 'category',
-      };
-
-      const newState = tabReducer(initialState, setAxesMapping(newAxesMapping));
-      expect(newState.visualizations.axesMapping).toEqual(newAxesMapping);
-
-      // Other state properties should remain unchanged
-      expect(newState.logs).toEqual(initialState.logs);
-      expect(newState.visualizations.chartType).toBe(initialState.visualizations.chartType);
-      expect(newState.visualizations.styleOptions).toBe(initialState.visualizations.styleOptions);
-    });
-
-    it('should handle undefined axes mapping', () => {
-      const newState = tabReducer(initialState, setAxesMapping(undefined));
-      expect(newState.visualizations.axesMapping).toBeUndefined();
-    });
-
-    it('should handle partial axes mapping', () => {
-      const partialMapping = { x: 'date' };
-      const newState = tabReducer(initialState, setAxesMapping(partialMapping));
-      expect(newState.visualizations.axesMapping).toEqual(partialMapping);
-    });
-  });
-
-  describe('multiple actions in sequence', () => {
-    it('should handle multiple actions in sequence', () => {
-      let state = initialState;
-
-      // First, change the chart type
-      state = tabReducer(state, setChartType('bar'));
-      expect(state.visualizations.chartType).toBe('bar');
-
-      // Then, update style options
-      const styleOptions = { addTooltip: true, addLegend: true } as any;
-      state = tabReducer(state, setStyleOptions(styleOptions));
-      expect(state.visualizations.styleOptions).toEqual(styleOptions);
-      expect(state.visualizations.chartType).toBe('bar'); // Should still be 'bar'
-
-      // Change chart type again
-      state = tabReducer(state, setChartType('area'));
-      expect(state.visualizations.chartType).toBe('area');
-      expect(state.visualizations.styleOptions).toEqual(styleOptions); // Should still have the style options
-
-      // Finally, replace entire state
-      const newTabState: TabState = {
-        logs: { newProperty: 'test' },
-        visualizations: {
-          chartType: 'pie',
-          styleOptions: undefined,
-          axesMapping: {},
-        },
-        patterns: {
-          patternsField: 'message',
-          usingRegexPatterns: false,
-        },
-      };
-      state = tabReducer(state, setTabState(newTabState));
-      expect(state).toEqual(newTabState);
-    });
-  });
-
-=======
->>>>>>> a06da938
   describe('state immutability', () => {
     it('should maintain proper state structure', () => {
       const state = tabReducer(initialState, setTabState({ logs: { someProperty: 'value' } }));
@@ -207,18 +63,10 @@
     it('should create new state objects for setTabState', () => {
       const newState: TabState = {
         logs: { test: 'value' },
-<<<<<<< HEAD
-        visualizations: {
-          chartType: 'scatter',
-          styleOptions: { addTooltip: true } as any,
-          axesMapping: {},
-        },
         patterns: {
           patternsField: 'message',
           usingRegexPatterns: false,
         },
-=======
->>>>>>> a06da938
       };
 
       const result = tabReducer(initialState, setTabState(newState));
