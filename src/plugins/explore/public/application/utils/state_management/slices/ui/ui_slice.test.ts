/*
 * Copyright OpenSearch Contributors
 * SPDX-License-Identifier: Apache-2.0
 */

import {
  uiReducer,
  setActiveTab,
<<<<<<< HEAD
  setStatus,
  startTransaction,
  commitTransaction,
  rollbackTransaction,
=======
  setFlavor,
  setShowDatasetFields,
  setQueryPrompt,
  setUiState,
>>>>>>> d220129c
  UIState,
} from './ui_slice';

describe('UI Slice', () => {
  // Define the initial state for testing
  const initialState: UIState = {
    activeTabId: 'logs',
<<<<<<< HEAD
    chartType: 'line',
    status: ResultStatus.UNINITIALIZED,
    transaction: {
      inProgress: false,
      pendingActions: [],
    },
    prompt: '',
=======
    flavor: 'log',
>>>>>>> d220129c
    showDatasetFields: true,
    prompt: '',
  };

  it('should return the initial state', () => {
    // @ts-ignore - passing undefined action
    expect(uiReducer(undefined, {})).toEqual(initialState);
  });

  describe('setActiveTab', () => {
    it('should handle setActiveTab action', () => {
      const newTabId = 'visualizations';
      const action = setActiveTab(newTabId);

      expect(action.type).toBe('ui/setActiveTab');
      expect(action.payload).toBe(newTabId);

      const newState = uiReducer(initialState, action);
      expect(newState.activeTabId).toBe(newTabId);

      // Other state properties should remain unchanged
<<<<<<< HEAD
      expect(newState.status).toBe(initialState.status);
      expect(newState.transaction).toEqual(initialState.transaction);
=======
      expect(newState.flavor).toBe(initialState.flavor);
      expect(newState.showDatasetFields).toBe(initialState.showDatasetFields);
      expect(newState.prompt).toBe(initialState.prompt);
    });
  });

  describe('setFlavor', () => {
    it('should handle setFlavor action', () => {
      const newFlavor = 'metric';
      const action = setFlavor(newFlavor);

      expect(action.type).toBe('ui/setFlavor');
      expect(action.payload).toBe(newFlavor);

      const newState = uiReducer(initialState, action);
      expect(newState.flavor).toBe(newFlavor);

      // Other state properties should remain unchanged
      expect(newState.activeTabId).toBe(initialState.activeTabId);
      expect(newState.showDatasetFields).toBe(initialState.showDatasetFields);
      expect(newState.prompt).toBe(initialState.prompt);
>>>>>>> d220129c
    });
  });

  describe('setShowDatasetFields', () => {
    it('should handle setShowDatasetFields action', () => {
      const newValue = false;
      const action = setShowDatasetFields(newValue);

      expect(action.type).toBe('ui/setShowDatasetFields');
      expect(action.payload).toBe(newValue);

      const newState = uiReducer(initialState, action);
      expect(newState.showDatasetFields).toBe(newValue);

      // Other state properties should remain unchanged
      expect(newState.activeTabId).toBe(initialState.activeTabId);
<<<<<<< HEAD
      expect(newState.transaction).toEqual(initialState.transaction);
=======
      expect(newState.flavor).toBe(initialState.flavor);
      expect(newState.prompt).toBe(initialState.prompt);
>>>>>>> d220129c
    });
  });

  describe('setQueryPrompt', () => {
    it('should handle setQueryPrompt action', () => {
      const newPrompt = 'SELECT * FROM logs';
      const action = setQueryPrompt(newPrompt);

      expect(action.type).toBe('ui/setQueryPrompt');
      expect(action.payload).toBe(newPrompt);

      const newState = uiReducer(initialState, action);
<<<<<<< HEAD
      expect(newState.transaction.inProgress).toBe(true);
      expect(newState.transaction.pendingActions).toEqual([]);

      // Other state properties should remain unchanged
      expect(newState.activeTabId).toBe(initialState.activeTabId);
      expect(newState.status).toBe(initialState.status);
    });

    it('should handle commitTransaction action', () => {
      const transactionState = {
        ...initialState,
        transaction: {
          inProgress: true,
          pendingActions: ['action1', 'action2'],
        },
      };

      const action = commitTransaction();

      expect(action.type).toBe('ui/commitTransaction');

      const newState = uiReducer(transactionState, action);
      expect(newState.transaction.inProgress).toBe(false);
      expect(newState.transaction.pendingActions).toEqual([]);

      // Other state properties should remain unchanged
      expect(newState.activeTabId).toBe(initialState.activeTabId);
      expect(newState.status).toBe(initialState.status);
=======
      expect(newState.prompt).toBe(newPrompt);

      // Other state properties should remain unchanged
      expect(newState.activeTabId).toBe(initialState.activeTabId);
      expect(newState.flavor).toBe(initialState.flavor);
      expect(newState.showDatasetFields).toBe(initialState.showDatasetFields);
>>>>>>> d220129c
    });
  });

  describe('setUiState', () => {
    it('should handle setUiState action', () => {
      const newState = {
        activeTabId: 'visualizations',
        flavor: 'metric',
        showDatasetFields: false,
        prompt: 'test query',
      };
      const action = setUiState(newState);

      expect(action.type).toBe('ui/setUiState');
      expect(action.payload).toEqual(newState);

<<<<<<< HEAD
      // Other state properties should remain unchanged
      expect(newState.activeTabId).toBe(initialState.activeTabId);
      expect(newState.status).toBe(initialState.status);
=======
      const resultState = uiReducer(initialState, action);
      expect(resultState).toEqual({ ...initialState, ...newState });
>>>>>>> d220129c
    });
  });

  describe('multiple actions', () => {
    it('should handle multiple actions in sequence', () => {
      let state = initialState;

      // First action: set active tab
      state = uiReducer(state, setActiveTab('visualizations'));
      expect(state.activeTabId).toBe('visualizations');

<<<<<<< HEAD
      // Second action: set status
      state = uiReducer(state, setStatus(ResultStatus.LOADING));
      expect(state.status).toBe(ResultStatus.LOADING);
=======
      // Second action: set flavor
      state = uiReducer(state, setFlavor('metric'));
      expect(state.flavor).toBe('metric');

      // Third action: set show dataset fields
      state = uiReducer(state, setShowDatasetFields(false));
      expect(state.showDatasetFields).toBe(false);

      // Fourth action: set query prompt
      state = uiReducer(state, setQueryPrompt('test query'));
      expect(state.prompt).toBe('test query');
>>>>>>> d220129c

      // Final state should have all changes
      expect(state).toEqual({
        ...initialState,
        activeTabId: 'visualizations',
<<<<<<< HEAD
        status: ResultStatus.LOADING,
        prompt: '',
        transaction: {
          inProgress: false,
          pendingActions: [],
        },
=======
        flavor: 'metric',
        showDatasetFields: false,
        prompt: 'test query',
>>>>>>> d220129c
      });
    });
  });
});<|MERGE_RESOLUTION|>--- conflicted
+++ resolved
@@ -6,17 +6,9 @@
 import {
   uiReducer,
   setActiveTab,
-<<<<<<< HEAD
-  setStatus,
-  startTransaction,
-  commitTransaction,
-  rollbackTransaction,
-=======
-  setFlavor,
   setShowDatasetFields,
   setQueryPrompt,
   setUiState,
->>>>>>> d220129c
   UIState,
 } from './ui_slice';
 
@@ -24,17 +16,6 @@
   // Define the initial state for testing
   const initialState: UIState = {
     activeTabId: 'logs',
-<<<<<<< HEAD
-    chartType: 'line',
-    status: ResultStatus.UNINITIALIZED,
-    transaction: {
-      inProgress: false,
-      pendingActions: [],
-    },
-    prompt: '',
-=======
-    flavor: 'log',
->>>>>>> d220129c
     showDatasetFields: true,
     prompt: '',
   };
@@ -56,32 +37,8 @@
       expect(newState.activeTabId).toBe(newTabId);
 
       // Other state properties should remain unchanged
-<<<<<<< HEAD
-      expect(newState.status).toBe(initialState.status);
-      expect(newState.transaction).toEqual(initialState.transaction);
-=======
-      expect(newState.flavor).toBe(initialState.flavor);
       expect(newState.showDatasetFields).toBe(initialState.showDatasetFields);
       expect(newState.prompt).toBe(initialState.prompt);
-    });
-  });
-
-  describe('setFlavor', () => {
-    it('should handle setFlavor action', () => {
-      const newFlavor = 'metric';
-      const action = setFlavor(newFlavor);
-
-      expect(action.type).toBe('ui/setFlavor');
-      expect(action.payload).toBe(newFlavor);
-
-      const newState = uiReducer(initialState, action);
-      expect(newState.flavor).toBe(newFlavor);
-
-      // Other state properties should remain unchanged
-      expect(newState.activeTabId).toBe(initialState.activeTabId);
-      expect(newState.showDatasetFields).toBe(initialState.showDatasetFields);
-      expect(newState.prompt).toBe(initialState.prompt);
->>>>>>> d220129c
     });
   });
 
@@ -98,12 +55,7 @@
 
       // Other state properties should remain unchanged
       expect(newState.activeTabId).toBe(initialState.activeTabId);
-<<<<<<< HEAD
-      expect(newState.transaction).toEqual(initialState.transaction);
-=======
-      expect(newState.flavor).toBe(initialState.flavor);
       expect(newState.prompt).toBe(initialState.prompt);
->>>>>>> d220129c
     });
   });
 
@@ -116,43 +68,11 @@
       expect(action.payload).toBe(newPrompt);
 
       const newState = uiReducer(initialState, action);
-<<<<<<< HEAD
-      expect(newState.transaction.inProgress).toBe(true);
-      expect(newState.transaction.pendingActions).toEqual([]);
-
-      // Other state properties should remain unchanged
-      expect(newState.activeTabId).toBe(initialState.activeTabId);
-      expect(newState.status).toBe(initialState.status);
-    });
-
-    it('should handle commitTransaction action', () => {
-      const transactionState = {
-        ...initialState,
-        transaction: {
-          inProgress: true,
-          pendingActions: ['action1', 'action2'],
-        },
-      };
-
-      const action = commitTransaction();
-
-      expect(action.type).toBe('ui/commitTransaction');
-
-      const newState = uiReducer(transactionState, action);
-      expect(newState.transaction.inProgress).toBe(false);
-      expect(newState.transaction.pendingActions).toEqual([]);
-
-      // Other state properties should remain unchanged
-      expect(newState.activeTabId).toBe(initialState.activeTabId);
-      expect(newState.status).toBe(initialState.status);
-=======
       expect(newState.prompt).toBe(newPrompt);
 
       // Other state properties should remain unchanged
       expect(newState.activeTabId).toBe(initialState.activeTabId);
-      expect(newState.flavor).toBe(initialState.flavor);
       expect(newState.showDatasetFields).toBe(initialState.showDatasetFields);
->>>>>>> d220129c
     });
   });
 
@@ -169,14 +89,8 @@
       expect(action.type).toBe('ui/setUiState');
       expect(action.payload).toEqual(newState);
 
-<<<<<<< HEAD
-      // Other state properties should remain unchanged
-      expect(newState.activeTabId).toBe(initialState.activeTabId);
-      expect(newState.status).toBe(initialState.status);
-=======
       const resultState = uiReducer(initialState, action);
       expect(resultState).toEqual({ ...initialState, ...newState });
->>>>>>> d220129c
     });
   });
 
@@ -188,40 +102,20 @@
       state = uiReducer(state, setActiveTab('visualizations'));
       expect(state.activeTabId).toBe('visualizations');
 
-<<<<<<< HEAD
-      // Second action: set status
-      state = uiReducer(state, setStatus(ResultStatus.LOADING));
-      expect(state.status).toBe(ResultStatus.LOADING);
-=======
-      // Second action: set flavor
-      state = uiReducer(state, setFlavor('metric'));
-      expect(state.flavor).toBe('metric');
-
-      // Third action: set show dataset fields
+      // Second action: set show dataset fields
       state = uiReducer(state, setShowDatasetFields(false));
       expect(state.showDatasetFields).toBe(false);
 
-      // Fourth action: set query prompt
+      // Third action: set query prompt
       state = uiReducer(state, setQueryPrompt('test query'));
       expect(state.prompt).toBe('test query');
->>>>>>> d220129c
 
       // Final state should have all changes
       expect(state).toEqual({
         ...initialState,
         activeTabId: 'visualizations',
-<<<<<<< HEAD
-        status: ResultStatus.LOADING,
-        prompt: '',
-        transaction: {
-          inProgress: false,
-          pendingActions: [],
-        },
-=======
-        flavor: 'metric',
         showDatasetFields: false,
         prompt: 'test query',
->>>>>>> d220129c
       });
     });
   });
