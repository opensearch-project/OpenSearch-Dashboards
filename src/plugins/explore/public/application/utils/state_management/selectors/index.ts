--- conflicted
+++ resolved
@@ -42,22 +42,6 @@
   (uiState) => uiState.showHistogram
 );
 
-<<<<<<< HEAD
-export const selectStyleOptions = createSelector(
-  [selectTabState],
-  (tabState) => tabState.visualizations.styleOptions
-);
-
-export const selectChartType = createSelector(
-  [selectTabState],
-  (tabState) => tabState.visualizations.chartType
-);
-
-export const selectAxesMapping = createSelector(
-  [selectTabState],
-  (tabState) => tabState.visualizations.axesMapping
-);
-
 export const selectPatternsField = createSelector(
   [selectTabState],
   (tabState) => tabState.patterns.patternsField
@@ -68,8 +52,6 @@
   (tabState) => tabState.patterns.usingRegexPatterns
 );
 
-=======
->>>>>>> a06da938
 export const selectActiveTab = createSelector(
   [selectActiveTabId],
   (activeTabId) => activeTabId // Return just the ID, components will resolve the tab via context
