--- conflicted
+++ resolved
@@ -44,19 +44,9 @@
 ### UI Slice
 ```typescript
 interface UIState {
-<<<<<<< HEAD
-  activeTabId: string;           // Currently active tab
-  status: ResultStatus;          // Loading/ready/error status
-  transaction: {                 // Transaction management
-    inProgress: boolean;
-    pendingActions: string[];
-  };
-=======
   activeTabId: string;        // Currently active tab
-  flavor: string;             // Current flavor setting
   showDatasetFields: boolean; // Dataset fields visibility
   prompt?: string;            // Query prompt text
->>>>>>> d220129c
 }
 ```
 
