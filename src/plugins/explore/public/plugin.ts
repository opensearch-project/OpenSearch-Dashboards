--- conflicted
+++ resolved
@@ -36,7 +36,6 @@
   ExploreSetupDependencies,
   ExploreStartDependencies,
 } from './types';
-<<<<<<< HEAD
 import { ViewService } from './application/legacy/data_explorer/services/view_service';
 import { setUsageCollector } from './application/legacy/data_explorer/services';
 import { DataExplorerServices } from './application/legacy/data_explorer';
@@ -61,9 +60,7 @@
 } from './application/legacy/discover/application/utils/state_management';
 import { buildServices } from './application/legacy/discover/build_services';
 import { createSavedSearchesLoader } from './application/legacy/discover';
-=======
 import { isNavGroupInFeatureConfigs } from '../../../core/public';
->>>>>>> a8c8d3d2
 
 export class ExplorePlugin
   implements
@@ -91,12 +88,10 @@
     this.config = initializerContext.config.get<ConfigSchema>();
   }
 
-<<<<<<< HEAD
   public setup(
     core: CoreSetup<ExploreStartDependencies, ExplorePluginStart>,
     setupDeps: ExploreSetupDependencies
   ): ExplorePluginSetup {
-    if (!this.config.enabled) return {};
     const viewService = this.viewService;
 
     setUsageCollector(setupDeps.usageCollection);
@@ -209,9 +204,6 @@
       stopUrlTracker();
     };
 
-=======
-  public setup(core: CoreSetup, plugins: ExploreSetupPlugins): ExplorePluginSetup {
->>>>>>> a8c8d3d2
     // Register an application into the side navigation menu
     core.application.register({
       id: PLUGIN_ID,
