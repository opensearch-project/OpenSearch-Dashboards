--- conflicted
+++ resolved
@@ -7,13 +7,9 @@
 import React, { useState, useMemo, useCallback } from 'react';
 import { monaco } from '@osd/monaco';
 import { useDispatch, useSelector } from 'react-redux';
-<<<<<<< HEAD
-import { EuiPanel } from '@elastic/eui';
+import { EuiPanel, OnTimeChangeProps } from '@elastic/eui';
 import { QueryAssistResponse } from 'src/plugins/query_enhancements/common/query_assist';
 import { i18n } from '@osd/i18n';
-=======
-import { EuiPanel, OnTimeChangeProps } from '@elastic/eui';
->>>>>>> c696b109
 import { QueryPanelLayout } from './layout';
 import { ExploreServices } from '../../types';
 import { IndexPattern } from '../../../../data/common/index_patterns';
