/*
 * Copyright OpenSearch Contributors
 * SPDX-License-Identifier: Apache-2.0
 */

<<<<<<< HEAD
import './index.scss';
import React, { useState, useMemo, useCallback, useEffect } from 'react';
import { monaco } from '@osd/monaco';
import { useDispatch, useSelector } from 'react-redux';
import { EuiPanel } from '@elastic/eui';
import { QueryPanelLayout } from './layout';
import { ExploreServices } from '../../types';
import { IndexPattern } from '../../../../data/common/index_patterns';
import { EditorStack } from './components/editor_stack';
import { QueryPanelFooter } from './components/footer';
import { RecentQueriesTable, SavedQuery } from '../../../../data/public';
import { useEditorMode } from './hooks/useEditorMode';
import { QueryTypeDetector } from './utils/type_detection';
import { LanguageType, Query, TimeRange } from './types';
import {
  selectIsLoading,
  selectShowDataSetFields,
} from '../../application/utils/state_management/selectors';
import { getEffectiveLanguageForAutoComplete } from '../../../../data/public';
import {
  setQueryState,
  setQueryWithHistory,
  setShowDatasetFields,
  setSavedQuery,
  clearResults,
} from '../../application/utils/state_management/slices';
import { ResultStatus, QueryStatus } from '../../application/utils/state_management/types';
import { executeQueries } from '../../application/utils/state_management/actions/query_actions';

export interface QueryPanelProps {
  services: ExploreServices;
  indexPattern: IndexPattern;
}

const QueryPanel: React.FC<QueryPanelProps> = ({ services, indexPattern }) => {
  const dispatch = useDispatch();

  const {
    isDualEditor,
    isEditorReadOnly,
    isPromptReadOnly,
    query,
    prompt,
    editorLanguageType,
    setEditorLanguageType,
    setIsDualEditor,
    setIsEditorReadOnly,
    setIsPromptReadOnly,
    resetEditorState,
  } = useEditorMode();

  // Use selectors to get state from Redux
  const isLoading = useSelector(selectIsLoading);
  const showDatasetFields = useSelector(selectShowDataSetFields);

  // Determine if DatePicker should be shown
  const showDatePicker = Boolean(indexPattern?.timeFieldName);

  // Get timefilter directly from services
  const timefilter = services?.data?.query?.timefilter?.timefilter;

  // Local state for editor
  const [localQuery, setLocalQuery] = useState(query.query);
  const [localPrompt, setLocalPrompt] = useState(prompt);
  const [isRecentQueryVisible, setIsRecentQueryVisible] = useState(false);

  useEffect(() => {
    setLocalQuery(query.query);
  }, [query]);

  // Handle time range changes
  const handleTimeChange = useCallback(
    ({ start, end }: { start: string; end: string }) => {
      const newTimeRange = { from: start, to: end };

      // Update timefilter - this will trigger re-render automatically
      if (timefilter) {
        timefilter.setTime(newTimeRange);
      }
    },
    [timefilter]
  );

  const handleRefreshChange = useCallback(
    ({ isPaused, refreshInterval: interval }: { isPaused: boolean; refreshInterval: number }) => {
      const newRefreshInterval = { pause: isPaused, value: interval };

      // Update timefilter - this will trigger re-render automatically
      if (timefilter) {
        timefilter.setRefreshInterval(newRefreshInterval);
      }
    },
    [timefilter]
  );

  // Execute query when run button is clicked
  const handleRun = useCallback(
    async (paramQuery?: string) => {
      const queryToRun = paramQuery ?? localQuery;
      const nextQuery = { ...query, query: queryToRun };

      dispatch(setQueryWithHistory(nextQuery));
      dispatch(clearResults());
      dispatch(executeQueries({ services }));
    },
    [dispatch, localQuery, query, services]
  );

  // Real autocomplete implementation using the data plugin's autocomplete service
  const provideCompletionItems = useCallback(
    async (
      model: monaco.editor.ITextModel,
      position: monaco.Position,
      context: monaco.languages.CompletionContext,
      token: monaco.CancellationToken
    ): Promise<monaco.languages.CompletionList> => {
      if (token.isCancellationRequested) {
        return { suggestions: [], incomplete: false };
      }
      try {
        // Get the effective language for autocomplete (PPL -> PPL_Simplified for explore app)
        const effectiveLanguage = getEffectiveLanguageForAutoComplete(query.language, 'explore');

        // Get the current dataset from Query Service to avoid stale closure values
        const currentDataset = services?.data?.query?.queryString?.getQuery().dataset;

        // Get the current indexPattern from services to avoid stale closure values
        let currentIndexPattern = indexPattern;
        if (currentDataset) {
          try {
            currentIndexPattern = await services?.indexPatterns?.get(
              currentDataset.id,
              currentDataset.type !== 'INDEX_PATTERN'
            );
          } catch (error) {
            // Fallback to the prop indexPattern if fetching fails
            currentIndexPattern = indexPattern;
          }
        }

        // Use the current IndexPattern to avoid stale data
        const suggestions = await services?.data?.autocomplete?.getQuerySuggestions({
          query: model.getValue(), // Use the current editor content, using the local query results in a race condition where we can get stale query data
          selectionStart: model.getOffsetAt(position),
          selectionEnd: model.getOffsetAt(position),
          language: effectiveLanguage,
          indexPattern: currentIndexPattern as any,
          datasetType: currentDataset?.type,
          position,
          services: services as any, // ExploreServices storage type incompatible with IDataPluginServices.DataStorage
        });

        // current completion item range being given as last 'word' at pos
        const wordUntil = model.getWordUntilPosition(position);

        const defaultRange = new monaco.Range(
          position.lineNumber,
          wordUntil.startColumn,
          position.lineNumber,
          wordUntil.endColumn
        );

        const filteredSuggestions = suggestions?.filter((s) => 'detail' in s) || [];

        const monacoSuggestions = filteredSuggestions.map((s: any) => ({
          label: s.text,
          kind: s.type as monaco.languages.CompletionItemKind,
          insertText: s.insertText ?? s.text,
          insertTextRules: s.insertTextRules ?? undefined,
          range: defaultRange,
          detail: s.detail,
          sortText: s.sortText,
        }));

        const result = {
          suggestions: monacoSuggestions,
          incomplete: false,
        };

        return result;
      } catch (autocompleteError) {
        return { suggestions: [], incomplete: false };
      }
    },
    [query, services, indexPattern]
  );

  // TODO: Create query status overlay for progress indicator
  const queryStatus: QueryStatus = {
    status: isLoading ? ResultStatus.LOADING : ResultStatus.READY,
    elapsedMs: 0,
    startTime: Date.now(),
  };

  const detectLanguageType = useCallback(
    (inputQuery: string) => {
      const detector = new QueryTypeDetector();
      const result = detector.detect(inputQuery);
      setEditorLanguageType(result.type);

      return result.type;
    },
    [setEditorLanguageType]
  );

  const handleQueryChange = useCallback((value: string) => {
    setLocalQuery(value);
  }, []);

  const handlePromptChange = useCallback(
    (value: string) => {
      const isPPLQuery = detectLanguageType(value) === LanguageType.PPL;

      if (isPPLQuery) {
        setLocalQuery(value);
      } else {
        setLocalPrompt(value);
      }
    },
    [detectLanguageType]
  );

  const handleQueryRun = () => {
    handleRun();
    setIsPromptReadOnly(true);
  };

  const handlePromptRun = async (_?: string | { [key: string]: any }) => {
    // TODO: Implement the NL API call to generate PPL query

    if (editorLanguageType === LanguageType.Natural) {
      setLocalQuery('source = opensearch_dashboards_sample_data_ecommerce'); // TODO: Example query, Remove this once actual NL API intg
      handleRun(); // TODO: Call NL API to generate PPL query and uopdate

      setIsDualEditor(true);
      setIsEditorReadOnly(true);
      // setLocalQuery((prev) => prev ?? queryString); // TODO: update this once NL updates redux state for querystring
    } else {
      handleRun();
      setIsDualEditor(false);
    }
  };

  const handleClearEditor = () => {
    resetEditorState();
    setLocalPrompt('');
    setLocalQuery('');
    setEditorLanguageType(LanguageType.Natural);
  };

  const handlePromptEdit = () => {
    setIsEditorReadOnly(true);
    setIsPromptReadOnly(false);
  };

  const handleQueryEdit = () => {
    setIsEditorReadOnly(false);
    setIsPromptReadOnly(true);
  };

  const handleRunClick = () => {
    if (isDualEditor) {
      handleRun();
    } else {
      handlePromptRun();
    }
  };

  const handleRecentClick = () => {
    setIsRecentQueryVisible(!isRecentQueryVisible);
  };

  const onClickRecentQuery = (currentQuery: Query, timeRange?: TimeRange) => {
    const updatedQuery = typeof currentQuery.query === 'string' ? currentQuery.query : '';
    setIsRecentQueryVisible(false);
    handlePromptChange(updatedQuery);
    handleRun(updatedQuery);
    if (timeRange) handleTimeChange({ start: timeRange.from, end: timeRange.to });
  };

  const handleShowFieldsToggle = (showField: boolean) => {
    dispatch(setShowDatasetFields(showField));
  };

  const noInput = useMemo(() => {
    return !localQuery?.trim() && !localPrompt?.trim();
  }, [localQuery, localPrompt]);

  const handleClearQuery = () => {
    dispatch(setSavedQuery(undefined));
    dispatch(setQueryState({ ...query, query: '' }));
    setLocalQuery('');
  };

  const handleLoadSavedQuery = (savedQuery: SavedQuery) => {
    if (!savedQuery || typeof savedQuery === 'string') {
      return;
    }
    const savedQueryAttributes = savedQuery.attributes.query;
    dispatch(setQueryState({ ...savedQueryAttributes, dataset: query.dataset }));
    setLocalQuery(savedQueryAttributes.query);
    updateSavedQueryId(savedQuery.id);
  };

  const updateSavedQueryId = (newSavedQueryId: string | undefined) => {
    dispatch(setSavedQuery(newSavedQueryId));
  };
=======
import React from 'react';
import { EuiPanel } from '@elastic/eui';
import { EditorStack } from './editor_stack';
import { QueryPanelFooter } from './footer';
import { RECENT_QUERIES_TABLE_WRAPPER_EL } from './utils/constants';
import './query_panel.scss';
>>>>>>> 97410248

const QueryPanel = () => {
  return (
    <EuiPanel paddingSize="s" className="queryPanel__container">
      <div className="queryPanel__layout" data-test-subj="exploreQueryPanelLayout">
        <div className="queryPanel__editorArea" data-test-subj="exploreQueryPanelEditorArea">
          <EditorStack />
        </div>
        <div className="queryPanel__footerArea" data-test-subj="exploreQueryPanelFooterArea">
          <QueryPanelFooter />
        </div>
      </div>
      {/* Used as a portal for RecentQueries */}
      <div className="queryPanel__recentQueries" id={RECENT_QUERIES_TABLE_WRAPPER_EL} />
    </EuiPanel>
  );
};

export { QueryPanel };<|MERGE_RESOLUTION|>--- conflicted
+++ resolved
@@ -3,322 +3,12 @@
  * SPDX-License-Identifier: Apache-2.0
  */
 
-<<<<<<< HEAD
-import './index.scss';
-import React, { useState, useMemo, useCallback, useEffect } from 'react';
-import { monaco } from '@osd/monaco';
-import { useDispatch, useSelector } from 'react-redux';
-import { EuiPanel } from '@elastic/eui';
-import { QueryPanelLayout } from './layout';
-import { ExploreServices } from '../../types';
-import { IndexPattern } from '../../../../data/common/index_patterns';
-import { EditorStack } from './components/editor_stack';
-import { QueryPanelFooter } from './components/footer';
-import { RecentQueriesTable, SavedQuery } from '../../../../data/public';
-import { useEditorMode } from './hooks/useEditorMode';
-import { QueryTypeDetector } from './utils/type_detection';
-import { LanguageType, Query, TimeRange } from './types';
-import {
-  selectIsLoading,
-  selectShowDataSetFields,
-} from '../../application/utils/state_management/selectors';
-import { getEffectiveLanguageForAutoComplete } from '../../../../data/public';
-import {
-  setQueryState,
-  setQueryWithHistory,
-  setShowDatasetFields,
-  setSavedQuery,
-  clearResults,
-} from '../../application/utils/state_management/slices';
-import { ResultStatus, QueryStatus } from '../../application/utils/state_management/types';
-import { executeQueries } from '../../application/utils/state_management/actions/query_actions';
-
-export interface QueryPanelProps {
-  services: ExploreServices;
-  indexPattern: IndexPattern;
-}
-
-const QueryPanel: React.FC<QueryPanelProps> = ({ services, indexPattern }) => {
-  const dispatch = useDispatch();
-
-  const {
-    isDualEditor,
-    isEditorReadOnly,
-    isPromptReadOnly,
-    query,
-    prompt,
-    editorLanguageType,
-    setEditorLanguageType,
-    setIsDualEditor,
-    setIsEditorReadOnly,
-    setIsPromptReadOnly,
-    resetEditorState,
-  } = useEditorMode();
-
-  // Use selectors to get state from Redux
-  const isLoading = useSelector(selectIsLoading);
-  const showDatasetFields = useSelector(selectShowDataSetFields);
-
-  // Determine if DatePicker should be shown
-  const showDatePicker = Boolean(indexPattern?.timeFieldName);
-
-  // Get timefilter directly from services
-  const timefilter = services?.data?.query?.timefilter?.timefilter;
-
-  // Local state for editor
-  const [localQuery, setLocalQuery] = useState(query.query);
-  const [localPrompt, setLocalPrompt] = useState(prompt);
-  const [isRecentQueryVisible, setIsRecentQueryVisible] = useState(false);
-
-  useEffect(() => {
-    setLocalQuery(query.query);
-  }, [query]);
-
-  // Handle time range changes
-  const handleTimeChange = useCallback(
-    ({ start, end }: { start: string; end: string }) => {
-      const newTimeRange = { from: start, to: end };
-
-      // Update timefilter - this will trigger re-render automatically
-      if (timefilter) {
-        timefilter.setTime(newTimeRange);
-      }
-    },
-    [timefilter]
-  );
-
-  const handleRefreshChange = useCallback(
-    ({ isPaused, refreshInterval: interval }: { isPaused: boolean; refreshInterval: number }) => {
-      const newRefreshInterval = { pause: isPaused, value: interval };
-
-      // Update timefilter - this will trigger re-render automatically
-      if (timefilter) {
-        timefilter.setRefreshInterval(newRefreshInterval);
-      }
-    },
-    [timefilter]
-  );
-
-  // Execute query when run button is clicked
-  const handleRun = useCallback(
-    async (paramQuery?: string) => {
-      const queryToRun = paramQuery ?? localQuery;
-      const nextQuery = { ...query, query: queryToRun };
-
-      dispatch(setQueryWithHistory(nextQuery));
-      dispatch(clearResults());
-      dispatch(executeQueries({ services }));
-    },
-    [dispatch, localQuery, query, services]
-  );
-
-  // Real autocomplete implementation using the data plugin's autocomplete service
-  const provideCompletionItems = useCallback(
-    async (
-      model: monaco.editor.ITextModel,
-      position: monaco.Position,
-      context: monaco.languages.CompletionContext,
-      token: monaco.CancellationToken
-    ): Promise<monaco.languages.CompletionList> => {
-      if (token.isCancellationRequested) {
-        return { suggestions: [], incomplete: false };
-      }
-      try {
-        // Get the effective language for autocomplete (PPL -> PPL_Simplified for explore app)
-        const effectiveLanguage = getEffectiveLanguageForAutoComplete(query.language, 'explore');
-
-        // Get the current dataset from Query Service to avoid stale closure values
-        const currentDataset = services?.data?.query?.queryString?.getQuery().dataset;
-
-        // Get the current indexPattern from services to avoid stale closure values
-        let currentIndexPattern = indexPattern;
-        if (currentDataset) {
-          try {
-            currentIndexPattern = await services?.indexPatterns?.get(
-              currentDataset.id,
-              currentDataset.type !== 'INDEX_PATTERN'
-            );
-          } catch (error) {
-            // Fallback to the prop indexPattern if fetching fails
-            currentIndexPattern = indexPattern;
-          }
-        }
-
-        // Use the current IndexPattern to avoid stale data
-        const suggestions = await services?.data?.autocomplete?.getQuerySuggestions({
-          query: model.getValue(), // Use the current editor content, using the local query results in a race condition where we can get stale query data
-          selectionStart: model.getOffsetAt(position),
-          selectionEnd: model.getOffsetAt(position),
-          language: effectiveLanguage,
-          indexPattern: currentIndexPattern as any,
-          datasetType: currentDataset?.type,
-          position,
-          services: services as any, // ExploreServices storage type incompatible with IDataPluginServices.DataStorage
-        });
-
-        // current completion item range being given as last 'word' at pos
-        const wordUntil = model.getWordUntilPosition(position);
-
-        const defaultRange = new monaco.Range(
-          position.lineNumber,
-          wordUntil.startColumn,
-          position.lineNumber,
-          wordUntil.endColumn
-        );
-
-        const filteredSuggestions = suggestions?.filter((s) => 'detail' in s) || [];
-
-        const monacoSuggestions = filteredSuggestions.map((s: any) => ({
-          label: s.text,
-          kind: s.type as monaco.languages.CompletionItemKind,
-          insertText: s.insertText ?? s.text,
-          insertTextRules: s.insertTextRules ?? undefined,
-          range: defaultRange,
-          detail: s.detail,
-          sortText: s.sortText,
-        }));
-
-        const result = {
-          suggestions: monacoSuggestions,
-          incomplete: false,
-        };
-
-        return result;
-      } catch (autocompleteError) {
-        return { suggestions: [], incomplete: false };
-      }
-    },
-    [query, services, indexPattern]
-  );
-
-  // TODO: Create query status overlay for progress indicator
-  const queryStatus: QueryStatus = {
-    status: isLoading ? ResultStatus.LOADING : ResultStatus.READY,
-    elapsedMs: 0,
-    startTime: Date.now(),
-  };
-
-  const detectLanguageType = useCallback(
-    (inputQuery: string) => {
-      const detector = new QueryTypeDetector();
-      const result = detector.detect(inputQuery);
-      setEditorLanguageType(result.type);
-
-      return result.type;
-    },
-    [setEditorLanguageType]
-  );
-
-  const handleQueryChange = useCallback((value: string) => {
-    setLocalQuery(value);
-  }, []);
-
-  const handlePromptChange = useCallback(
-    (value: string) => {
-      const isPPLQuery = detectLanguageType(value) === LanguageType.PPL;
-
-      if (isPPLQuery) {
-        setLocalQuery(value);
-      } else {
-        setLocalPrompt(value);
-      }
-    },
-    [detectLanguageType]
-  );
-
-  const handleQueryRun = () => {
-    handleRun();
-    setIsPromptReadOnly(true);
-  };
-
-  const handlePromptRun = async (_?: string | { [key: string]: any }) => {
-    // TODO: Implement the NL API call to generate PPL query
-
-    if (editorLanguageType === LanguageType.Natural) {
-      setLocalQuery('source = opensearch_dashboards_sample_data_ecommerce'); // TODO: Example query, Remove this once actual NL API intg
-      handleRun(); // TODO: Call NL API to generate PPL query and uopdate
-
-      setIsDualEditor(true);
-      setIsEditorReadOnly(true);
-      // setLocalQuery((prev) => prev ?? queryString); // TODO: update this once NL updates redux state for querystring
-    } else {
-      handleRun();
-      setIsDualEditor(false);
-    }
-  };
-
-  const handleClearEditor = () => {
-    resetEditorState();
-    setLocalPrompt('');
-    setLocalQuery('');
-    setEditorLanguageType(LanguageType.Natural);
-  };
-
-  const handlePromptEdit = () => {
-    setIsEditorReadOnly(true);
-    setIsPromptReadOnly(false);
-  };
-
-  const handleQueryEdit = () => {
-    setIsEditorReadOnly(false);
-    setIsPromptReadOnly(true);
-  };
-
-  const handleRunClick = () => {
-    if (isDualEditor) {
-      handleRun();
-    } else {
-      handlePromptRun();
-    }
-  };
-
-  const handleRecentClick = () => {
-    setIsRecentQueryVisible(!isRecentQueryVisible);
-  };
-
-  const onClickRecentQuery = (currentQuery: Query, timeRange?: TimeRange) => {
-    const updatedQuery = typeof currentQuery.query === 'string' ? currentQuery.query : '';
-    setIsRecentQueryVisible(false);
-    handlePromptChange(updatedQuery);
-    handleRun(updatedQuery);
-    if (timeRange) handleTimeChange({ start: timeRange.from, end: timeRange.to });
-  };
-
-  const handleShowFieldsToggle = (showField: boolean) => {
-    dispatch(setShowDatasetFields(showField));
-  };
-
-  const noInput = useMemo(() => {
-    return !localQuery?.trim() && !localPrompt?.trim();
-  }, [localQuery, localPrompt]);
-
-  const handleClearQuery = () => {
-    dispatch(setSavedQuery(undefined));
-    dispatch(setQueryState({ ...query, query: '' }));
-    setLocalQuery('');
-  };
-
-  const handleLoadSavedQuery = (savedQuery: SavedQuery) => {
-    if (!savedQuery || typeof savedQuery === 'string') {
-      return;
-    }
-    const savedQueryAttributes = savedQuery.attributes.query;
-    dispatch(setQueryState({ ...savedQueryAttributes, dataset: query.dataset }));
-    setLocalQuery(savedQueryAttributes.query);
-    updateSavedQueryId(savedQuery.id);
-  };
-
-  const updateSavedQueryId = (newSavedQueryId: string | undefined) => {
-    dispatch(setSavedQuery(newSavedQueryId));
-  };
-=======
 import React from 'react';
 import { EuiPanel } from '@elastic/eui';
 import { EditorStack } from './editor_stack';
 import { QueryPanelFooter } from './footer';
 import { RECENT_QUERIES_TABLE_WRAPPER_EL } from './utils/constants';
 import './query_panel.scss';
->>>>>>> 97410248
 
 const QueryPanel = () => {
   return (
