/*
 * Copyright OpenSearch Contributors
 * SPDX-License-Identifier: Apache-2.0
 */

import React from 'react';
import { monaco } from '@osd/monaco';
import { renderHook, act } from '@testing-library/react-hooks';
import { Provider } from 'react-redux';
import { configureStore } from '@reduxjs/toolkit';
import { useSharedEditor } from './use_shared_editor';

// Mock dependencies
jest.mock('react-redux', () => ({
  ...jest.requireActual('react-redux'),
  useDispatch: jest.fn(),
  useSelector: jest.fn(),
}));

jest.mock('../../../../../../opensearch_dashboards_react/public', () => ({
  useOpenSearchDashboards: jest.fn(),
}));

jest.mock('../../../../application/hooks', () => ({
  useOnEditorRunContext: jest.fn(),
  useSetEditorText: jest.fn(),
  useToggleDualEditorMode: jest.fn(),
}));

jest.mock('../../../../application/components/index_pattern_context', () => ({
  useIndexPatternContext: jest.fn(),
}));

jest.mock('../../../../application/utils/state_management/selectors', () => ({
  selectEditorMode: jest.fn(),
  selectQueryLanguage: jest.fn(),
}));

jest.mock('../../../../application/utils/state_management/actions/query_editor', () => ({
  onEditorChangeActionCreator: jest.fn(),
  onEditorRunActionCreator: jest.fn(),
}));

jest.mock('../../../../../../data/public', () => ({
  getEffectiveLanguageForAutoComplete: jest.fn(),
}));

jest.mock('./command_enter_action', () => ({
  getCommandEnterAction: jest.fn(),
}));

jest.mock('./shift_enter_action', () => ({
  getShiftEnterAction: jest.fn(),
}));

jest.mock('./tab_action', () => ({
  getTabAction: jest.fn(),
}));

jest.mock('./enter_action', () => ({
  getEnterAction: jest.fn(),
}));

import { useDispatch, useSelector } from 'react-redux';
import { useOpenSearchDashboards } from '../../../../../../opensearch_dashboards_react/public';
import { useIndexPatternContext } from '../../../../application/components/index_pattern_context';
import {
  selectEditorMode,
  selectQueryLanguage,
} from '../../../../application/utils/state_management/selectors';
import { getEffectiveLanguageForAutoComplete } from '../../../../../../data/public';
import {
  onEditorChangeActionCreator,
  onEditorRunActionCreator,
} from '../../../../application/utils/state_management/actions/query_editor';
import { getCommandEnterAction } from './command_enter_action';
import { getShiftEnterAction } from './shift_enter_action';
import { getTabAction } from './tab_action';
import { getEnterAction } from './enter_action';
import { EditorMode } from '../../../../application/utils/state_management/types';
import {
  useOnEditorRunContext,
  useSetEditorText,
  useToggleDualEditorMode,
} from '../../../../application/hooks';
import IActionDescriptor = monaco.editor.IActionDescriptor;

const mockUseDispatch = useDispatch as jest.MockedFunction<typeof useDispatch>;
const mockUseOpenSearchDashboards = useOpenSearchDashboards as jest.MockedFunction<
  typeof useOpenSearchDashboards
>;
const mockUseOnEditorRunContext = useOnEditorRunContext as jest.MockedFunction<
  typeof useOnEditorRunContext
>;
const mockUseSetEditorText = useSetEditorText as jest.MockedFunction<typeof useSetEditorText>;
const mockUseToggleDualEditorMode = useToggleDualEditorMode as jest.MockedFunction<
  typeof useToggleDualEditorMode
>;
const mockOnEditorChangeActionCreator = onEditorChangeActionCreator as jest.MockedFunction<
  typeof onEditorChangeActionCreator
>;
const mockOnEditorRunActionCreator = onEditorRunActionCreator as jest.MockedFunction<
  typeof onEditorRunActionCreator
>;
const mockGetCommandEnterAction = getCommandEnterAction as jest.MockedFunction<
  typeof getCommandEnterAction
>;
const mockGetShiftEnterAction = getShiftEnterAction as jest.MockedFunction<
  typeof getShiftEnterAction
>;
const mockGetTabAction = getTabAction as jest.MockedFunction<typeof getTabAction>;
const mockGetEnterAction = getEnterAction as jest.MockedFunction<typeof getEnterAction>;

describe('useSharedEditor', () => {
  let mockDispatch: jest.Mock;
  let mockServices: any;
  let mockSetEditorRef: jest.Mock;
  let mockEditor: any;
  let mockToggleDualEditorMode: jest.Mock;
  let mockSetEditorText: jest.Mock;
  let mockOnEditorRunContext: any;

  beforeEach(() => {
    mockDispatch = jest.fn();
    mockServices = {
      data: {
        query: { queryString: { getQuery: jest.fn() } },
        autocomplete: { getQuerySuggestions: jest.fn().mockResolvedValue([]) },
      },
      indexPatterns: { get: jest.fn() },
      uiSettings: { get: jest.fn() },
    };
    mockSetEditorRef = jest.fn();
    mockToggleDualEditorMode = jest.fn();
    mockSetEditorText = jest.fn();
    mockOnEditorRunContext = { query: 'SELECT * FROM logs', prompt: '' };

    mockEditor = {
      onDidFocusEditorText: jest.fn().mockReturnValue({ dispose: jest.fn() }),
      onDidBlurEditorText: jest.fn().mockReturnValue({ dispose: jest.fn() }),
      onDidContentSizeChange: jest.fn(),
      addAction: jest.fn(),
      getContentHeight: jest.fn().mockReturnValue(32),
      getLayoutInfo: jest.fn().mockReturnValue({ width: 400 }),
      layout: jest.fn(),
      updateOptions: jest.fn(),
    };

    mockUseDispatch.mockReturnValue(mockDispatch);
    mockUseOpenSearchDashboards.mockReturnValue({ services: mockServices } as any);
    mockUseOnEditorRunContext.mockReturnValue(mockOnEditorRunContext);
    mockUseSetEditorText.mockReturnValue(mockSetEditorText);
    mockUseToggleDualEditorMode.mockReturnValue(mockToggleDualEditorMode);

    mockGetCommandEnterAction.mockReturnValue({ id: 'command-enter' } as IActionDescriptor);
    mockGetShiftEnterAction.mockReturnValue({ id: 'shift-enter' } as IActionDescriptor);
    mockGetTabAction.mockReturnValue({ id: 'tab' } as IActionDescriptor);
    mockGetEnterAction.mockReturnValue({ id: 'enter' } as IActionDescriptor);

    mockOnEditorChangeActionCreator.mockReturnValue({ type: 'EDITOR_CHANGE' } as any);
    mockOnEditorRunActionCreator.mockReturnValue({ type: 'EDITOR_RUN' } as any);
  });

  afterEach(() => {
    jest.clearAllMocks();
  });

  const renderUseSharedEditor = (props = {}, selectorMock?: (selector: any) => any) => {
    const defaultProps = {
      setEditorRef: mockSetEditorRef,
      editorPosition: 'top' as const,
    };
    const store = configureStore({
      reducer: () => ({}),
    });

    // Mock additional required dependencies
    const mockUseSelector = useSelector as jest.MockedFunction<typeof useSelector>;
    const mockUseIndexPatternContext = useIndexPatternContext as jest.MockedFunction<
      typeof useIndexPatternContext
    >;
    const mockGetEffectiveLanguageForAutoComplete = getEffectiveLanguageForAutoComplete as jest.MockedFunction<
      typeof getEffectiveLanguageForAutoComplete
    >;

    mockUseSelector.mockImplementation(
      selectorMock ||
        ((selector) => {
          if (selector === selectEditorMode) return EditorMode.SingleQuery;
          if (selector === selectQueryLanguage) return 'SQL';
          return undefined;
        })
    );

    mockUseIndexPatternContext.mockReturnValue({ indexPattern: { id: 'test' } } as any);
    mockGetEffectiveLanguageForAutoComplete.mockReturnValue('SQL');

    return renderHook(() => useSharedEditor({ ...defaultProps, ...props }), {
      wrapper: ({ children }) => <Provider store={store}>{children}</Provider>,
    });
  };

  it('should return correct initial values and functions', () => {
    const { result } = renderUseSharedEditor();

    expect(result.current).toEqual({
      isFocused: false,
      height: 32,
      useLatestTheme: true,
      editorDidMount: expect.any(Function),
      onChange: expect.any(Function),
      onWrapperClick: expect.any(Function),
      languageConfiguration: {
        autoClosingPairs: [
          { open: '(', close: ')' },
          { open: '[', close: ']' },
          { open: '{', close: '}' },
          { open: '"', close: '"' },
          { open: "'", close: "'" },
        ],
      },
    });
  });

  it('should accept setEditorRef and editorPosition props', () => {
    const customSetEditorRef = jest.fn();
    const { result } = renderUseSharedEditor({
      setEditorRef: customSetEditorRef,
      editorPosition: 'bottom',
    });

    act(() => {
      result.current.editorDidMount(mockEditor);
    });

    expect(customSetEditorRef).toHaveBeenCalledWith(mockEditor);
  });

<<<<<<< HEAD
  describe('completion provider', () => {
    let disposeMock: jest.Mock;
    let registerCompletionItemProviderMock: jest.Mock;
    let originalRegisterCompletionItemProvider: typeof monaco.languages.registerCompletionItemProvider;

    beforeEach(() => {
      disposeMock = jest.fn();
      registerCompletionItemProviderMock = jest.fn().mockReturnValue({
        dispose: disposeMock,
      });
      originalRegisterCompletionItemProvider = monaco.languages.registerCompletionItemProvider;
      monaco.languages.registerCompletionItemProvider = registerCompletionItemProviderMock;
=======
  describe('onChange', () => {
    it('should dispatch editor change action', () => {
      const { result } = renderUseSharedEditor();

      act(() => {
        result.current.onChange('new text');
      });

      expect(mockOnEditorChangeActionCreator).toHaveBeenCalledWith('new text', mockSetEditorText);
      expect(mockDispatch).toHaveBeenCalledWith({ type: 'EDITOR_CHANGE' });
>>>>>>> da4106fc
    });
  });

<<<<<<< HEAD
    afterEach(() => {
      monaco.languages.registerCompletionItemProvider = originalRegisterCompletionItemProvider;
    });

    it('should register completion provider', () => {
      const { unmount } = renderUseSharedEditor();
      expect(registerCompletionItemProviderMock).toHaveBeenCalled();

      unmount();
      expect(disposeMock).toHaveBeenCalled();
=======
  describe('onWrapperClick', () => {
    it('should call toggleDualEditorMode when top editor is clicked in DualQuery mode', () => {
      const { result } = renderUseSharedEditor({ editorPosition: 'top' }, (selector) => {
        if (selector === selectEditorMode) return EditorMode.DualQuery;
        if (selector === selectQueryLanguage) return 'SQL';
        return undefined;
      });

      act(() => {
        result.current.onWrapperClick();
      });

      expect(mockToggleDualEditorMode).toHaveBeenCalled();
>>>>>>> da4106fc
    });

    it('should call toggleDualEditorMode when bottom editor is clicked in DualPrompt mode', () => {
      const { result } = renderUseSharedEditor({ editorPosition: 'bottom' }, (selector) => {
        if (selector === selectEditorMode) return EditorMode.DualPrompt;
        if (selector === selectQueryLanguage) return 'SQL';
        return undefined;
      });

      act(() => {
        result.current.onWrapperClick();
      });

      expect(mockToggleDualEditorMode).toHaveBeenCalled();
    });

    it('should not call toggleDualEditorMode when top editor is clicked in SingleQuery mode', () => {
      const { result } = renderUseSharedEditor({ editorPosition: 'top' }, (selector) => {
        if (selector === selectEditorMode) return EditorMode.SingleQuery;
        if (selector === selectQueryLanguage) return 'SQL';
        return undefined;
      });

      act(() => {
        result.current.onWrapperClick();
      });

      expect(mockToggleDualEditorMode).not.toHaveBeenCalled();
    });
  });

  describe('editorDidMount', () => {
    it('should call setEditorRef with editor', () => {
      const { result } = renderUseSharedEditor();

      act(() => {
        result.current.editorDidMount(mockEditor);
      });

      expect(mockSetEditorRef).toHaveBeenCalledWith(mockEditor);
    });

    it('should add all editor actions', () => {
      const { result } = renderUseSharedEditor();

      act(() => {
        result.current.editorDidMount(mockEditor);
      });

      expect(mockEditor.addAction).toHaveBeenCalledTimes(4);
      expect(mockGetCommandEnterAction).toHaveBeenCalled();
      expect(mockGetShiftEnterAction).toHaveBeenCalled();
      expect(mockGetTabAction).toHaveBeenCalled();
      expect(mockGetEnterAction).toHaveBeenCalled();
    });

    it('should setup focus and blur event handlers', () => {
      const { result } = renderUseSharedEditor();
      const mockFocusHandler = jest.fn();
      const mockBlurHandler = jest.fn();

      mockEditor.onDidFocusEditorText.mockImplementation((callback: any) => {
        mockFocusHandler.mockImplementation(callback);
        return { dispose: jest.fn() };
      });

      mockEditor.onDidBlurEditorText.mockImplementation((callback: any) => {
        mockBlurHandler.mockImplementation(callback);
        return { dispose: jest.fn() };
      });

      act(() => {
        result.current.editorDidMount(mockEditor);
      });

      expect(result.current.isFocused).toBe(false);

      // Simulate focus
      act(() => {
        mockFocusHandler();
      });
      expect(result.current.isFocused).toBe(true);

      // Simulate blur
      act(() => {
        mockBlurHandler();
      });
      expect(result.current.isFocused).toBe(false);
    });
  });

  describe('handleRun callback', () => {
    it('should dispatch onEditorRunActionCreator with current context', () => {
      const { result } = renderUseSharedEditor();

      act(() => {
        result.current.editorDidMount(mockEditor);
      });

      // The handleRun function is passed to action creators
      expect(mockGetCommandEnterAction).toHaveBeenCalledWith(expect.any(Function));
      expect(mockGetEnterAction).toHaveBeenCalledWith(expect.any(Function));

      // Get the handleRun function from the mock calls
      const handleRunFromCommand = mockGetCommandEnterAction.mock.calls[0][0];

      // Test the handleRun function
      act(() => {
        handleRunFromCommand();
      });

      expect(mockOnEditorRunActionCreator).toHaveBeenCalledWith(
        mockServices,
        mockOnEditorRunContext
      );
      expect(mockDispatch).toHaveBeenCalledWith({ type: 'EDITOR_RUN' });
    });
  });
});<|MERGE_RESOLUTION|>--- conflicted
+++ resolved
@@ -236,7 +236,6 @@
     expect(customSetEditorRef).toHaveBeenCalledWith(mockEditor);
   });
 
-<<<<<<< HEAD
   describe('completion provider', () => {
     let disposeMock: jest.Mock;
     let registerCompletionItemProviderMock: jest.Mock;
@@ -249,7 +248,21 @@
       });
       originalRegisterCompletionItemProvider = monaco.languages.registerCompletionItemProvider;
       monaco.languages.registerCompletionItemProvider = registerCompletionItemProviderMock;
-=======
+    });
+
+    afterEach(() => {
+      monaco.languages.registerCompletionItemProvider = originalRegisterCompletionItemProvider;
+    });
+
+    it('should register completion provider', () => {
+      const { unmount } = renderUseSharedEditor();
+      expect(registerCompletionItemProviderMock).toHaveBeenCalled();
+
+      unmount();
+      expect(disposeMock).toHaveBeenCalled();
+    });
+  });
+
   describe('onChange', () => {
     it('should dispatch editor change action', () => {
       const { result } = renderUseSharedEditor();
@@ -260,22 +273,9 @@
 
       expect(mockOnEditorChangeActionCreator).toHaveBeenCalledWith('new text', mockSetEditorText);
       expect(mockDispatch).toHaveBeenCalledWith({ type: 'EDITOR_CHANGE' });
->>>>>>> da4106fc
-    });
-  });
-
-<<<<<<< HEAD
-    afterEach(() => {
-      monaco.languages.registerCompletionItemProvider = originalRegisterCompletionItemProvider;
-    });
-
-    it('should register completion provider', () => {
-      const { unmount } = renderUseSharedEditor();
-      expect(registerCompletionItemProviderMock).toHaveBeenCalled();
-
-      unmount();
-      expect(disposeMock).toHaveBeenCalled();
-=======
+    });
+  });
+
   describe('onWrapperClick', () => {
     it('should call toggleDualEditorMode when top editor is clicked in DualQuery mode', () => {
       const { result } = renderUseSharedEditor({ editorPosition: 'top' }, (selector) => {
@@ -289,7 +289,6 @@
       });
 
       expect(mockToggleDualEditorMode).toHaveBeenCalled();
->>>>>>> da4106fc
     });
 
     it('should call toggleDualEditorMode when bottom editor is clicked in DualPrompt mode', () => {
