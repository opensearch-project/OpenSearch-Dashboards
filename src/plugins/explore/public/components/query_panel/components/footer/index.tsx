/*
 * Copyright OpenSearch Contributors
 * SPDX-License-Identifier: Apache-2.0
 */

import React from 'react';
import { i18n } from '@osd/i18n';

import { EuiButtonEmpty, EuiFlexGroup, EuiFlexItem } from '@elastic/eui';
import { SavedQuery } from 'src/plugins/data/public';
import { ShowFieldToggle } from './show_field';
import { SaveQueryButton } from './save_query';
import { Actions } from './actions';
import { DateTimeRangePicker } from './date_time_selector';
import { RunQueryButton } from './run_query';
import { ShowInputType } from './show_input_type';
import { LanguageType, Query } from '../../types';
import { QueryError } from './query_error';
import { ResultStatus } from '../../types';
import { ExploreServices } from '../../../../types';

import './index.scss';

const RECENT_QUERIES_LABEL = i18n.translate('explore.queryPanel.recentQueryLabel', {
  defaultMessage: 'Recent Queries',
});

interface QueryPanelFooterProps {
  languageType: LanguageType;
  onRunClick: () => void;
  onRecentClick: () => void;
  isDualEditor: boolean;
  isLoading: boolean;
  noInput: boolean;
  query: Query;
  showDatasetFields: boolean;
  showDatePicker: boolean;
  services: ExploreServices;
  timefilter: any;
  onTimeChange: (time: { start: string; end: string }) => void;
  onRunQuery: () => void;
  onClearQuery: () => void;
  onLoadSavedQuery: (savedQuery: SavedQuery) => void;
  onRefreshChange: (refresh: { isPaused: boolean; refreshInterval: number }) => void;
  onShowFieldsToggle: (enabled: boolean) => void;
  onSavedQuery: (newSavedQueryId: string | undefined) => void;
}

export const QueryPanelFooter: React.FC<QueryPanelFooterProps> = ({
  languageType,
  onRunClick,
  onRecentClick,
  isDualEditor,
  isLoading,
  showDatasetFields,
  showDatePicker,
  noInput,
<<<<<<< HEAD
  query,
  datePickerRef,
=======
>>>>>>> e8b334eb
  services,
  timefilter,
  onClearQuery,
  onLoadSavedQuery,
  onSavedQuery,
  onTimeChange,
  onRunQuery,
  onRefreshChange,
  onShowFieldsToggle,
}) => {
  return (
    <div className="queryPanel__footer">
      <EuiFlexGroup
        justifyContent="spaceBetween"
        alignItems="center"
        gutterSize="xs"
        responsive={true}
        wrap
      >
        {/* Left Section */}
        <EuiFlexItem grow={1} className="queryPanel__footer__minWidth0">
          <EuiFlexGroup alignItems="center" gutterSize="xs" responsive={true} wrap>
            <EuiFlexItem grow={false}>
              <ShowFieldToggle isEnabled={showDatasetFields} onToggle={onShowFieldsToggle} />
            </EuiFlexItem>
            <EuiFlexItem grow={false}>
              <div className="queryPanel__footer__verticalSeparator" />
            </EuiFlexItem>
            <EuiFlexItem grow={false}>
              <EuiButtonEmpty
                onClick={onRecentClick}
                iconType="clock"
                className="queryPanel__footer__recentQueriesButton"
                data-test-subj="queryPanelFooterRecentQueriesButton"
              >
                {RECENT_QUERIES_LABEL}
              </EuiButtonEmpty>
            </EuiFlexItem>
            <EuiFlexItem grow={false}>
              <div className="queryPanel__footer__verticalSeparator" />
            </EuiFlexItem>
            <EuiFlexItem grow={false}>
              <SaveQueryButton
                services={services}
                showDatePicker={showDatePicker}
                timeFilter={timefilter}
                query={query}
                onClearQuery={onClearQuery}
                onLoadSavedQuery={onLoadSavedQuery}
                onSavedQuery={onSavedQuery}
              />
            </EuiFlexItem>
            <EuiFlexItem grow={false}>
              <div className="queryPanel__footer__verticalSeparator" />
            </EuiFlexItem>
            <EuiFlexItem grow={false}>
              <QueryError
                // TODO: Update query error with query slice object and remove below mocked string
                queryStatus={{
                  status: ResultStatus.ERROR,
                  body: {
                    error: {
                      error: 'An error occurred while processing the query.', // This is mocked error string
                    },
                  },
                }}
              />
            </EuiFlexItem>
            <EuiFlexItem grow={false} className="queryPanel__footer__showInputTypeWrapper">
              <ShowInputType
                languageType={languageType}
                isDualEditor={isDualEditor}
                noInput={noInput}
              />
            </EuiFlexItem>
          </EuiFlexGroup>
        </EuiFlexItem>

        {/* Right Section */}
        <EuiFlexItem grow={false} className="queryPanel__footer__minWidth0">
          <EuiFlexGroup alignItems="center" gutterSize="xs" responsive={true} wrap>
            <EuiFlexItem grow={false} className="queryPanel__footer__minWidth0">
              <Actions />
            </EuiFlexItem>
            {showDatePicker && (
              <EuiFlexItem grow={false} className="queryPanel__footer__dateTimeRangePickerWrapper">
                <DateTimeRangePicker
                  services={services}
                  timefilter={timefilter}
                  onTimeChange={onTimeChange}
                  onRunQuery={onRunQuery}
                  onRefreshChange={onRefreshChange}
                />
              </EuiFlexItem>
            )}
            <EuiFlexItem grow={false} className="queryPanel__footer__minWidth0">
              <RunQueryButton onClick={onRunClick} isDisabled={noInput} isLoading={isLoading} />
            </EuiFlexItem>
          </EuiFlexGroup>
        </EuiFlexItem>
      </EuiFlexGroup>
    </div>
  );
};<|MERGE_RESOLUTION|>--- conflicted
+++ resolved
@@ -55,11 +55,8 @@
   showDatasetFields,
   showDatePicker,
   noInput,
-<<<<<<< HEAD
   query,
   datePickerRef,
-=======
->>>>>>> e8b334eb
   services,
   timefilter,
   onClearQuery,
