/*
 * Copyright OpenSearch Contributors
 * SPDX-License-Identifier: Apache-2.0
 */

import { isEqual } from 'lodash';
import { merge, Subscription } from 'rxjs';
import React from 'react';
import ReactDOM from 'react-dom';
import { i18n } from '@osd/i18n';
import { RequestAdapter, Adapters } from '../../../inspector/public';
import {
  opensearchFilters,
  Filter,
  TimeRange,
  FilterManager,
  getTime,
  Query,
  UI_SETTINGS,
  IFieldType,
} from '../../../data/public';
import { Container, Embeddable, IEmbeddable } from '../../../embeddable/public';
import { ExploreInput, ExploreOutput } from './types';
import {
  getRequestInspectorStats,
  getResponseInspectorStats,
  getServices,
  IndexPattern,
  ISearchSource,
} from '../application/legacy/discover/opensearch_dashboards_services';
import { EXPLORE_EMBEDDABLE_TYPE } from './constants';
import { SortOrder } from '../types/saved_explore_types';
import { SavedExplore } from '../saved_explore';
import { ExploreEmbeddableComponent } from './explore_embeddable_component';
import { ExploreServices } from '../types';
import { ExpressionRendererEvent, ExpressionRenderError } from '../../../expressions/public';
import { VisColumn } from '../components/visualizations/types';
import { toExpression } from '../components/visualizations/utils/to_expression';
import { DOC_HIDE_TIME_COLUMN_SETTING, SAMPLE_SIZE_SETTING } from '../../common';
import * as columnActions from '../application/legacy/discover/application/utils/state_management/common';
import { buildColumns } from '../application/legacy/discover/application/utils/columns';
import { UiActionsStart, APPLY_FILTER_TRIGGER } from '../../../ui_actions/public';
import {
  ChartType,
  StyleOptions,
} from '../components/visualizations/utils/use_visualization_types';
import { defaultPrepareQueryString } from '../application/utils/state_management/actions/query_actions';
import {
  adaptLegacyData,
  convertStringsToMappings,
} from '../components/visualizations/visualization_builder_utils';
import { normalizeResultRows } from '../components/visualizations/utils/normalize_result_rows';
import { visualizationRegistry } from '../components/visualizations/visualization_registry';
import { prepareQueryForLanguage } from '../application/utils/languages';

export interface SearchProps {
  description?: string;
  sort?: SortOrder[];
  inspectorAdapters?: Adapters;
  rows?: any[];
  indexPattern?: IndexPattern;
  hits?: number;
  isLoading?: boolean;
  services: ExploreServices;
  expression?: string;
  sharedItemTitle?: string;
  searchContext?: {
    query: Query | undefined;
    filters: Filter[] | undefined;
    timeRange: TimeRange | undefined;
  };
  chartType?: ChartType;
  activeTab?: string;
  styleOptions?: StyleOptions;
  displayTimeColumn: boolean;
  title: string;
  columns?: string[];
  onSort?: (sort: SortOrder[]) => void;
  onAddColumn?: (column: string) => void;
  onRemoveColumn?: (column: string) => void;
  onReorderColumn?: (col: string, source: number, destination: number) => void;
  onMoveColumn?: (column: string, index: number) => void;
  onSetColumns?: (columns: string[]) => void;
  onFilter?: (field: IFieldType, value: string[], operator: string) => void;
  onExpressionEvent?: (e: ExpressionRendererEvent) => void;
  tableData?: {
    rows: Array<Record<string, any>>;
    columns: VisColumn[];
  };
}

interface ExploreEmbeddableConfig {
  savedExplore: SavedExplore;
  editUrl: string;
  editPath: string;
  indexPatterns?: IndexPattern[];
  editable: boolean;
  filterManager: FilterManager;
  services: ExploreServices;
  editApp: string;
}

export class ExploreEmbeddable
  extends Embeddable<ExploreInput, ExploreOutput>
  implements IEmbeddable<ExploreInput, ExploreOutput> {
  private abortController?: AbortController;
  private readonly savedExplore: SavedExplore;
  private inspectorAdaptors: Adapters;
  private searchProps?: SearchProps;
  private filtersSearchSource?: ISearchSource;
  private subscription: Subscription;
  private autoRefreshFetchSubscription?: Subscription;
  public readonly type = EXPLORE_EMBEDDABLE_TYPE;
  private panelTitle: string = '';
  private filterManager: FilterManager;
  private services: ExploreServices;
  private prevState = {
    filters: undefined as Filter[] | undefined,
    query: undefined as Query | undefined,
    timeRange: undefined as TimeRange | undefined,
  };
  private node?: HTMLElement;

  constructor(
    {
      savedExplore,
      editUrl,
      editPath,
      indexPatterns,
      editable,
      filterManager,
      services,
      editApp,
    }: ExploreEmbeddableConfig,
    initialInput: ExploreInput,
    private readonly executeTriggerActions: UiActionsStart['executeTriggerActions'],
    parent?: Container
  ) {
    super(
      initialInput,
      {
        defaultTitle: savedExplore.title,
        editUrl,
        editPath,
        editApp,
        indexPatterns,
        editable,
      },
      parent
    );
    this.services = services;
    this.filterManager = filterManager;
    this.savedExplore = savedExplore;
    this.inspectorAdaptors = {
      requests: new RequestAdapter(),
    };
    this.initializeSearchProps();

    this.subscription = merge(this.getOutput$(), this.getInput$()).subscribe(() => {
      this.panelTitle = this.output.title || '';
      if (this.searchProps) {
        this.updateHandler(this.searchProps);
      }
    });
    this.autoRefreshFetchSubscription = getServices()
      .timefilter.getAutoRefreshFetch$()
      .subscribe(() => {
        if (this.searchProps) {
          this.updateHandler(this.searchProps, true);
        }
      });
  }

  private initializeSearchProps() {
    const { searchSource } = this.savedExplore;
    const indexPattern = searchSource.getField('index');
    const searchProps: SearchProps = {
      inspectorAdapters: this.inspectorAdaptors,
      rows: [],
      description: this.savedExplore.description,
      services: this.services,
      indexPattern,
      isLoading: false,
      displayTimeColumn: this.services.uiSettings.get(DOC_HIDE_TIME_COLUMN_SETTING, false),
      title: this.savedExplore.title,
    };
    const timeRangeSearchSource = searchSource.create();
    timeRangeSearchSource.setField('filter', () => {
      if (!this.searchProps || !this.input.timeRange) return;
      return getTime(indexPattern, this.input.timeRange);
    });
    this.filtersSearchSource = searchSource.create();
    this.filtersSearchSource.setParent(timeRangeSearchSource);
    searchSource.setParent(this.filtersSearchSource);
    const query = this.savedExplore.searchSource.getField('query');
    const uiState = JSON.parse(this.savedExplore.uiState || '{}');
    const activeTab = uiState.activeTab;
    if (query) {
      // If the active tab is logs, we need to prepare the query for the logs tab
      if (activeTab === 'logs') {
        query.query = defaultPrepareQueryString(query);
      } else {
        query.query = prepareQueryForLanguage(query).query;
      }
    }
    searchSource.setFields({
      index: indexPattern,
      query,
      highlightAll: true,
      version: true,
    });

    searchProps.onSort = (newSort) => {
      this.updateInput({ sort: newSort });
    };

    searchProps.onAddColumn = (columnName: string) => {
      if (!searchProps.columns) {
        return;
      }
      const updatedColumns = buildColumns(
        columnActions.addColumn(searchProps.columns, { column: columnName })
      );
      this.updateInput({ columns: updatedColumns });
    };

    searchProps.onRemoveColumn = (columnName: string) => {
      if (!searchProps.columns) {
        return;
      }
      const updatedColumns = columnActions.removeColumn(searchProps.columns, columnName);
      const updatedSort =
        searchProps.sort && searchProps.sort.length
          ? searchProps.sort.filter((s) => s[0] !== columnName)
          : [];
      this.updateInput({ sort: updatedSort, columns: updatedColumns });
    };

    searchProps.onMoveColumn = (columnName, newIndex: number) => {
      if (!searchProps.columns) {
        return;
      }
      const oldIndex = searchProps.columns.indexOf(columnName);
      const updatedColumns = columnActions.reorderColumn(searchProps.columns, oldIndex, newIndex);
      this.updateInput({ columns: updatedColumns });
    };

    searchProps.onSetColumns = (columnNames: string[]) => {
      const columns = buildColumns(columnNames);
      this.updateInput({ columns });
    };

    searchProps.onFilter = async (field, value, operator) => {
      let filters = opensearchFilters.generateFilters(
        this.filterManager,
        field,
        value,
        operator,
        indexPattern?.id!
      );
      filters = filters.map((filter) => ({
        ...filter,
        $state: { store: opensearchFilters.FilterStateStore.APP_STATE },
      }));
      await this.executeTriggerActions(APPLY_FILTER_TRIGGER, {
        embeddable: this,
        filters,
      });
    };

    searchProps.onExpressionEvent = async (e: ExpressionRendererEvent) => {
      if (e.name === 'applyFilter') {
        await this.executeTriggerActions(APPLY_FILTER_TRIGGER, {
          embeddable: this,
          ...e.data,
        });
      }
    };

    this.updateHandler(searchProps);
  }

  private async updateHandler(searchProps: SearchProps, force = false) {
    const { filters, query, timeRange } = this.input;
    const needFetch =
      force ||
      !opensearchFilters.onlyDisabledFiltersChanged(filters, this.prevState.filters) ||
      !isEqual(query, this.prevState.query) ||
      !isEqual(timeRange, this.prevState.timeRange);

    // If there is column or sort data on the panel, that means the original columns or sort settings have
    // been overridden in a dashboard.
    searchProps.columns = this.input.columns || this.savedExplore.columns;
    searchProps.sort = this.input.sort || this.savedExplore.sort;
    searchProps.sharedItemTitle = this.panelTitle;

    if (needFetch) {
      this.prevState = { filters, query, timeRange };
      this.searchProps = searchProps;
      try {
        await this.fetch();
      } catch (error: any) {
        this.updateOutput({
          loading: false,
          error: {
            name: error?.body?.error,
            message: error?.body?.message,
          },
        });
        throw error;
      }
    } else if (searchProps) {
      this.searchProps = searchProps;
    }
    if (this.node && this.searchProps) {
      this.renderComponent(this.node, this.searchProps);
    }
  }

  public reload() {
    if (this.searchProps) {
      this.updateHandler(this.searchProps, true);
    }
  }

  private fetch = async () => {
    if (!this.searchProps) return;
    const { searchSource } = this.savedExplore;
    if (this.abortController) this.abortController.abort();
    this.abortController = new AbortController();
    searchSource.setField('size', getServices().uiSettings.get(SAMPLE_SIZE_SETTING));

    this.inspectorAdaptors.requests.reset();
    const title = i18n.translate('explore.embeddable.inspectorRequestDataTitle', {
      defaultMessage: 'Data',
    });
    const description = i18n.translate('explore.embeddable.inspectorRequestDescription', {
      defaultMessage: 'This request queries OpenSearch to fetch the data for the explore.',
    });
    const inspectorRequest = this.inspectorAdaptors.requests.start(title, { description });
    inspectorRequest.stats(getRequestInspectorStats(searchSource));
    searchSource.getSearchRequestBody().then((body: Record<string, unknown>) => {
      inspectorRequest.json(body);
    });
    this.updateOutput({ loading: true, error: undefined });
    this.searchProps.isLoading = true;
    const query = searchSource.getField('query');
    const languageConfig = this.services.data.query.queryString
      .getLanguageService()
      .getLanguage(query!.language);
    const resp = await searchSource.fetch({
      abortSignal: this.abortController.signal,
      withLongNumeralsSupport: await getServices().uiSettings.get(
        UI_SETTINGS.DATA_WITH_LONG_NUMERALS
      ),
      ...(languageConfig &&
        languageConfig.fields?.formatter && {
          formatter: languageConfig.fields.formatter,
        }),
    });
    const rows = resp.hits.hits;
    const fieldSchema = searchSource.getDataFrame()?.schema;
    const visualizationData = normalizeResultRows(rows, fieldSchema ?? []);

    // TODO: Confirm if tab is in visualization but visualization is null, what to display?
    // const displayVis = rows?.length > 0 && visualizationData && visualizationData.ruleId;
    const visualization = JSON.parse(this.savedExplore.visualization || '{}');
    const uiState = JSON.parse(this.savedExplore.uiState || '{}');
    const selectedChartType = visualization.chartType ?? 'line';
    this.searchProps.chartType = selectedChartType;
    this.searchProps.activeTab = uiState.activeTab;
    this.searchProps.styleOptions = visualization.params;
    if (uiState.activeTab !== 'logs' && visualizationData) {
      const { numericalColumns, categoricalColumns, dateColumns } = visualizationData;
      const allColumns = [
        ...(numericalColumns ?? []),
        ...(categoricalColumns ?? []),
        ...(dateColumns ?? []),
      ];

      // Check if there's data to visualize
      if (visualizationData.transformedData && visualizationData.transformedData.length > 0) {
        if (selectedChartType === 'table') {
          this.searchProps.tableData = {
            columns: allColumns,
            rows: visualizationData.transformedData ?? [],
          };
        } else {
          const axesMapping = convertStringsToMappings(visualization.axesMapping, allColumns);
          const matchedRule = visualizationRegistry.findRuleByAxesMapping(
            visualization.axesMapping,
            allColumns
          );
          if (!matchedRule || !matchedRule.toSpec) {
            throw new Error(
              `Cannot load saved visualization "${this.panelTitle}" with id ${this.savedExplore.id}`
            );
          }
          const searchContext = {
            query: this.input.query,
            filters: this.input.filters,
            timeRange: this.input.timeRange,
          };
          this.searchProps.searchContext = searchContext;
          const styleOptions = visualization.params;

          const styles = adaptLegacyData({
            type: selectedChartType,
            styles: styleOptions,
            axesMapping: visualization.axesMapping,
          })?.styles;

<<<<<<< HEAD
=======
          this.searchProps.styleOptions = styles;

>>>>>>> 0ff9af49
          const spec = matchedRule.toSpec(
            visualizationData.transformedData,
            numericalColumns,
            categoricalColumns,
            dateColumns,
            styles || styleOptions,
            selectedChartType,
            axesMapping
          );
          const exp = toExpression(searchContext, spec);
          this.searchProps.expression = exp;
        }
      }
    }
    this.updateOutput({ loading: false, error: undefined });
    inspectorRequest.stats(getResponseInspectorStats(resp, searchSource)).ok({ json: resp });
    this.searchProps.rows = rows;
    // NOTE: PPL response is not the same as OpenSearch response, resp.hits.total here is 0.
    this.searchProps.hits = resp.hits.hits.length;
    this.searchProps.isLoading = false;
  };

  private renderComponent(node: HTMLElement, searchProps: SearchProps) {
    if (!this.searchProps) return;
    const MemorizedExploreEmbeddableComponent = React.memo(ExploreEmbeddableComponent);
    ReactDOM.render(<MemorizedExploreEmbeddableComponent searchProps={searchProps} />, node);
  }

  public destroy() {
    super.destroy();
    if (this.subscription) {
      this.subscription.unsubscribe();
    }

    if (this.autoRefreshFetchSubscription) {
      this.autoRefreshFetchSubscription.unsubscribe();
    }

    if (this.abortController) {
      this.abortController.abort();
    }
    if (this.searchProps) {
      delete this.searchProps;
    }
    if (this.node) {
      ReactDOM.unmountComponentAtNode(this.node);
    }
  }

  onContainerError = (error: ExpressionRenderError) => {
    if (this.abortController) {
      this.abortController.abort();
    }
    this.renderComplete.dispatchError();
    this.updateOutput({ loading: false, error });
  };

  public render(node: HTMLElement) {
    if (!this.searchProps) {
      throw new Error('Search scope not defined');
    }
    if (this.node) {
      ReactDOM.unmountComponentAtNode(this.node);
    }
    this.node = node;
    this.node.style.height = '100%';
  }

  public getInspectorAdapters() {
    return this.inspectorAdaptors;
  }
}<|MERGE_RESOLUTION|>--- conflicted
+++ resolved
@@ -409,12 +409,8 @@
             styles: styleOptions,
             axesMapping: visualization.axesMapping,
           })?.styles;
-
-<<<<<<< HEAD
-=======
           this.searchProps.styleOptions = styles;
 
->>>>>>> 0ff9af49
           const spec = matchedRule.toSpec(
             visualizationData.transformedData,
             numericalColumns,
