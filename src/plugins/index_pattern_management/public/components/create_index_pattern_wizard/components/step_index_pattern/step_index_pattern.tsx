/*
 * SPDX-License-Identifier: Apache-2.0
 *
 * The OpenSearch Contributors require contributions made to
 * this file be licensed under the Apache-2.0 license or a
 * compatible open source license.
 *
 * Any modifications Copyright OpenSearch Contributors. See
 * GitHub history for details.
 */

/*
 * Licensed to Elasticsearch B.V. under one or more contributor
 * license agreements. See the NOTICE file distributed with
 * this work for additional information regarding copyright
 * ownership. Elasticsearch B.V. licenses this file to you under
 * the Apache License, Version 2.0 (the "License"); you may
 * not use this file except in compliance with the License.
 * You may obtain a copy of the License at
 *
 *    http://www.apache.org/licenses/LICENSE-2.0
 *
 * Unless required by applicable law or agreed to in writing,
 * software distributed under the License is distributed on an
 * "AS IS" BASIS, WITHOUT WARRANTIES OR CONDITIONS OF ANY
 * KIND, either express or implied.  See the License for the
 * specific language governing permissions and limitations
 * under the License.
 */

import React, { Component, ReactElement } from 'react';
import {
  EuiSpacer,
  EuiCallOut,
  EuiSwitchEvent,
  EuiFlexGroup,
  EuiFlexItem,
  EuiButtonEmpty,
} from '@elastic/eui';
import { i18n } from '@osd/i18n';
import { FormattedMessage } from '@osd/i18n/react';
import { debounce } from 'lodash';
import { indexPatterns, IndexPatternAttributes, UI_SETTINGS } from '../../../../../../data/public';
import {
  getIndices,
  containsIllegalCharacters,
  getMatchedIndices,
  canAppendWildcard,
  ensureMinimumTime,
} from '../../lib';
import { LoadingIndices } from './components/loading_indices';
import { StatusMessage } from './components/status_message';
import { IndicesList } from './components/indices_list';
import { Header } from './components/header';
import { context as contextType } from '../../../../../../opensearch_dashboards_react/public';
import { IndexPatternCreationConfig } from '../../../../../../../plugins/index_pattern_management/public';
import { MatchedItem, StepInfo } from '../../types';
import { DataSourceRef, IndexPatternManagmentContextValue } from '../../../../types';
import { validateDataSourceReference } from '../../../../../../../plugins/data/common';

interface StepIndexPatternProps {
  allIndices: MatchedItem[];
  indexPatternCreationType: IndexPatternCreationConfig;
  goToPreviousStep: () => void;
  goToNextStep: (query: string, timestampField?: string) => void;
  initialQuery?: string;
  showSystemIndices: boolean;
  dataSourceRef?: DataSourceRef;
  stepInfo: StepInfo;
  catchAndWarn: (
    asyncFn: Promise<MatchedItem[]>,
    errorValue: [] | string[],
    errorMsg: ReactElement
  ) => Promise<unknown>;
}

interface StepIndexPatternState {
  partialMatchedIndices: MatchedItem[];
  exactMatchedIndices: MatchedItem[];
  isLoadingIndices: boolean;
  existingIndexPatterns: string[];
  indexPatternExists: boolean;
  query: string;
  appendedWildcard: boolean;
  showingIndexPatternQueryErrors: boolean;
  indexPatternName: string;
  isIncludingSystemIndices: boolean;
}

export const canPreselectTimeField = (indices: MatchedItem[]) => {
  const preselectStatus = indices.reduce(
    (
      { canPreselect, timeFieldName }: { canPreselect: boolean; timeFieldName?: string },
      matchedItem
    ) => {
      const dataStreamItem = matchedItem.item;
      const dataStreamTimestampField = dataStreamItem.timestamp_field;
      const isDataStream = !!dataStreamItem.timestamp_field;
      const timestampFieldMatches =
        timeFieldName === undefined || timeFieldName === dataStreamTimestampField;

      return {
        canPreselect: canPreselect && isDataStream && timestampFieldMatches,
        timeFieldName: dataStreamTimestampField || timeFieldName,
      };
    },
    {
      canPreselect: true,
      timeFieldName: undefined,
    }
  );

  return preselectStatus.canPreselect ? preselectStatus.timeFieldName : undefined;
};

export class StepIndexPattern extends Component<StepIndexPatternProps, StepIndexPatternState> {
  static contextType = contextType;

  public readonly context!: IndexPatternManagmentContextValue;

  state = {
    partialMatchedIndices: [],
    exactMatchedIndices: [],
    isLoadingIndices: false,
    existingIndexPatterns: [],
    indexPatternExists: false,
    query: '',
    appendedWildcard: false,
    showingIndexPatternQueryErrors: false,
    indexPatternName: '',
    isIncludingSystemIndices: false,
  };

  ILLEGAL_CHARACTERS = [...indexPatterns.ILLEGAL_CHARACTERS];

  dataSourceEnabled: boolean;

  constructor(props: StepIndexPatternProps, context: IndexPatternManagmentContextValue) {
    super(props, context);
    const { indexPatternCreationType, initialQuery } = this.props;

    this.state.query =
      initialQuery || context.services.uiSettings.get(UI_SETTINGS.INDEXPATTERN_PLACEHOLDER);
    this.state.indexPatternName = indexPatternCreationType.getIndexPatternName();
<<<<<<< HEAD
    this.dataSrouceEnabled = context.services.dataSourceEnabled;
    this.fetchIndices = debounce(this.fetchIndices.bind(this), 700) as any;
=======
    this.dataSourceEnabled = context.services.dataSourceEnabled;
>>>>>>> 0557ab13
  }

  lastQuery = '';

  async UNSAFE_componentWillMount() {
    this.fetchExistingIndexPatterns();
    if (this.state.query) {
      this.lastQuery = this.state.query;
      this.fetchIndices();
    }
  }

  fetchExistingIndexPatterns = async () => {
    const { savedObjects } = await this.context.services.savedObjects.client.find<
      IndexPatternAttributes
    >({
      type: 'index-pattern',
      fields: ['title'],
      perPage: 10000,
    });

    const existingIndexPatterns = savedObjects.map((obj) =>
      obj && obj.attributes && validateDataSourceReference(obj, this.props.dataSourceRef?.id)
        ? obj.attributes.title
        : ''
    ) as string[];

    this.setState({ existingIndexPatterns });
  };

  fetchIndices = async () => {
    const { indexPatternCreationType, dataSourceRef, catchAndWarn } = this.props;
    const dataSourceId = dataSourceRef?.id;
    const { existingIndexPatterns, query } = this.state;
    const { http } = this.context.services;
    const getIndexTags = (indexName: string) => indexPatternCreationType.getIndexTags(indexName);
    const searchClient = this.context.services.data.search.search;
    const showAllIndices = this.state.isIncludingSystemIndices;

    if ((existingIndexPatterns as string[]).includes(query)) {
      this.setState({ indexPatternExists: true });
      return;
    }

    this.setState({ isLoadingIndices: true, indexPatternExists: false });

    const indicesFailMsg = (
      <FormattedMessage
        id="indexPatternManagement.createIndexPattern.loadIndicesFailMsg"
        defaultMessage="Failed to load indices"
      />
    );

    if (query.endsWith('*')) {
      const exactMatchedIndices = await ensureMinimumTime(
        catchAndWarn(
          getIndices({
            http,
            getIndexTags,
            pattern: query,
            showAllIndices,
            searchClient,
            dataSourceId,
          }),
          [],
          indicesFailMsg
        )
      );
      // If the search changed, discard this state
      if (query !== this.lastQuery) {
        return;
      }
      this.setState({ exactMatchedIndices, isLoadingIndices: false });
      return;
    }

    const [partialMatchedIndices, exactMatchedIndices] = await ensureMinimumTime([
      catchAndWarn(
        getIndices({
          http,
          getIndexTags,
          pattern: `${query}*`,
          showAllIndices,
          searchClient,
          dataSourceId,
        }),
        [],
        indicesFailMsg
      ),
      catchAndWarn(
        getIndices({
          http,
          getIndexTags,
          pattern: query,
          showAllIndices,
          searchClient,
          dataSourceId,
        }),
        [],
        indicesFailMsg
      ),
    ]);

    // If the search changed, discard this state
    if (query !== this.lastQuery) {
      return;
    }

    this.setState({
      partialMatchedIndices,
      exactMatchedIndices,
      isLoadingIndices: false,
    });
  };

  onQueryChanged = (e: React.ChangeEvent<HTMLInputElement>) => {
    const { appendedWildcard } = this.state;
    const { target } = e;

    let query = target.value;
    if (query.length === 1 && canAppendWildcard(query)) {
      query += '*';
      this.setState({ appendedWildcard: true });
      setTimeout(() => target.setSelectionRange(1, 1));
    } else {
      if (query === '*' && appendedWildcard) {
        query = '';
        this.setState({ appendedWildcard: false });
      }
    }

    this.lastQuery = query;
    this.setState({ query, showingIndexPatternQueryErrors: !!query.length });
    this.fetchIndices();
  };

  renderLoadingState() {
    const { isLoadingIndices } = this.state;

    if (!isLoadingIndices) {
      return null;
    }

    return (
      <>
        <EuiSpacer />
        <LoadingIndices data-test-subj="createIndexPatternStep1Loading" />
        <EuiSpacer />
      </>
    );
  }

  renderGoToPrevious() {
    const { goToPreviousStep } = this.props;

    return (
      <EuiFlexGroup justifyContent="flexEnd">
        <EuiFlexItem grow={false}>
          <EuiButtonEmpty iconType="arrowLeft" onClick={goToPreviousStep}>
            <FormattedMessage
              id="indexPatternManagement.createIndexPattern.stepIndexPattern.backButton"
              defaultMessage="Back"
            />
          </EuiButtonEmpty>
        </EuiFlexItem>
      </EuiFlexGroup>
    );
  }

  renderStatusMessage(matchedIndices: {
    allIndices: MatchedItem[];
    exactMatchedIndices: MatchedItem[];
    partialMatchedIndices: MatchedItem[];
  }) {
    const { indexPatternCreationType } = this.props;
    const { query, isLoadingIndices, indexPatternExists, isIncludingSystemIndices } = this.state;

    if (isLoadingIndices || indexPatternExists) {
      return null;
    }

    return (
      <StatusMessage
        matchedIndices={matchedIndices}
        showSystemIndices={indexPatternCreationType.getShowSystemIndices()}
        isIncludingSystemIndices={isIncludingSystemIndices}
        query={query}
      />
    );
  }

  renderList({
    visibleIndices,
    allIndices,
  }: {
    visibleIndices: MatchedItem[];
    allIndices: MatchedItem[];
  }) {
    const { query, isLoadingIndices, indexPatternExists } = this.state;

    if (isLoadingIndices || indexPatternExists) {
      return null;
    }

    const indicesToList = query.length ? visibleIndices : allIndices;
    return (
      <IndicesList
        data-test-subj="createIndexPatternStep1IndicesList"
        query={query}
        indices={indicesToList}
      />
    );
  }

  renderIndexPatternExists() {
    const { indexPatternExists, query } = this.state;

    if (!indexPatternExists) {
      return null;
    }

    return (
      <EuiCallOut
        title={
          <FormattedMessage
            id="indexPatternManagement.createIndexPattern.step.warningHeader"
            defaultMessage="There's already an index pattern called {query}"
            values={{ query }}
          />
        }
        iconType="help"
        color="warning"
      />
    );
  }

  renderHeader({ exactMatchedIndices: indices }: { exactMatchedIndices: MatchedItem[] }) {
    const { goToNextStep, indexPatternCreationType, stepInfo, dataSourceRef } = this.props;
    const {
      query,
      showingIndexPatternQueryErrors,
      indexPatternExists,
      indexPatternName,
      isIncludingSystemIndices,
    } = this.state;

    let containsErrors = false;
    const errors = [];
    const characterList = this.ILLEGAL_CHARACTERS.slice(0, this.ILLEGAL_CHARACTERS.length - 1).join(
      ', '
    );

    const checkIndices = indexPatternCreationType.checkIndicesForErrors(indices);

    if (!query || !query.length || query === '.' || query === '..') {
      // This is an error scenario but do not report an error
      containsErrors = true;
    } else if (containsIllegalCharacters(query, indexPatterns.ILLEGAL_CHARACTERS)) {
      const errorMessage = i18n.translate(
        'indexPatternManagement.createIndexPattern.step.invalidCharactersErrorMessage',
        {
          defaultMessage:
            'A {indexPatternName} cannot contain spaces or the characters: {characterList}',
          values: { characterList, indexPatternName },
        }
      );

      errors.push(errorMessage);
      containsErrors = true;
    } else if (checkIndices) {
      errors.push(...(checkIndices as string[]));
      containsErrors = true;
    }

    const isInputInvalid = showingIndexPatternQueryErrors && containsErrors && errors.length > 0;
    const isNextStepDisabled = containsErrors || indices.length === 0 || indexPatternExists;

    return (
      <Header
        data-test-subj="createIndexPatternStep1Header"
        isInputInvalid={isInputInvalid}
        errors={errors}
        characterList={characterList}
        query={query}
        onQueryChanged={this.onQueryChanged}
        goToNextStep={() => goToNextStep(query, canPreselectTimeField(indices))}
        isNextStepDisabled={isNextStepDisabled}
        onChangeIncludingSystemIndices={this.onChangeIncludingSystemIndices}
        isIncludingSystemIndices={isIncludingSystemIndices}
        showSystemIndices={this.props.showSystemIndices}
        stepInfo={stepInfo}
        dataSourceRef={dataSourceRef}
      />
    );
  }

  onChangeIncludingSystemIndices = (event: EuiSwitchEvent) => {
    this.setState({ isIncludingSystemIndices: event.target.checked }, () => this.fetchIndices());
  };

  render() {
    const { allIndices } = this.props;
    const { partialMatchedIndices, exactMatchedIndices, isIncludingSystemIndices } = this.state;

    const matchedIndices = getMatchedIndices(
      allIndices,
      partialMatchedIndices,
      exactMatchedIndices,
      isIncludingSystemIndices
    );

    return (
      <>
        {this.renderHeader(matchedIndices)}
        <EuiSpacer />
        {this.renderLoadingState()}
        {this.renderIndexPatternExists()}
        {this.renderStatusMessage(matchedIndices)}
        <EuiSpacer />
        {this.renderList(matchedIndices)}
        {this.dataSourceEnabled && this.renderGoToPrevious()}
      </>
    );
  }
}<|MERGE_RESOLUTION|>--- conflicted
+++ resolved
@@ -142,12 +142,8 @@
     this.state.query =
       initialQuery || context.services.uiSettings.get(UI_SETTINGS.INDEXPATTERN_PLACEHOLDER);
     this.state.indexPatternName = indexPatternCreationType.getIndexPatternName();
-<<<<<<< HEAD
     this.dataSrouceEnabled = context.services.dataSourceEnabled;
     this.fetchIndices = debounce(this.fetchIndices.bind(this), 700) as any;
-=======
-    this.dataSourceEnabled = context.services.dataSourceEnabled;
->>>>>>> 0557ab13
   }
 
   lastQuery = '';
