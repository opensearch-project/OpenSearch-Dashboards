/*
 * SPDX-License-Identifier: Apache-2.0
 *
 * The OpenSearch Contributors require contributions made to
 * this file be licensed under the Apache-2.0 license or a
 * compatible open source license.
 *
 * Any modifications Copyright OpenSearch Contributors. See
 * GitHub history for details.
 */

/*
 * Licensed to Elasticsearch B.V. under one or more contributor
 * license agreements. See the NOTICE file distributed with
 * this work for additional information regarding copyright
 * ownership. Elasticsearch B.V. licenses this file to you under
 * the Apache License, Version 2.0 (the "License"); you may
 * not use this file except in compliance with the License.
 * You may obtain a copy of the License at
 *
 *    http://www.apache.org/licenses/LICENSE-2.0
 *
 * Unless required by applicable law or agreed to in writing,
 * software distributed under the License is distributed on an
 * "AS IS" BASIS, WITHOUT WARRANTIES OR CONDITIONS OF ANY
 * KIND, either express or implied.  See the License for the
 * specific language governing permissions and limitations
 * under the License.
 */

import { i18n } from '@osd/i18n';
import {
  PluginInitializerContext,
  CoreSetup,
  CoreStart,
  Plugin,
  AppMountParameters,
  ChromeBreadcrumb,
  ScopedHistory,
} from 'src/core/public';
import { DataPublicPluginStart } from 'src/plugins/data/public';
import { DataSourcePluginSetup, DataSourcePluginStart } from 'src/plugins/data_source/public';
import { UrlForwardingSetup } from '../../url_forwarding/public';
import {
  IndexPatternManagementService,
  IndexPatternManagementServiceSetup,
  IndexPatternManagementServiceStart,
} from './service';

import { ManagementAppMountParams } from '../../management/public';
import { DEFAULT_APP_CATEGORIES } from '../../../core/public';
import { reactRouterNavigate } from '../../opensearch_dashboards_react/public';

export interface IndexPatternManagementSetupDependencies {
  urlForwarding: UrlForwardingSetup;
  dataSource?: DataSourcePluginSetup;
}

export interface IndexPatternManagementStartDependencies {
  data: DataPublicPluginStart;
  dataSource?: DataSourcePluginStart;
}

export type IndexPatternManagementSetup = IndexPatternManagementServiceSetup;

export type IndexPatternManagementStart = IndexPatternManagementServiceStart;

const sectionsHeader = i18n.translate('indexPatternManagement.indexPattern.sectionsHeader', {
  defaultMessage: 'Index patterns',
});

const IPM_APP_ID = 'indexPatterns';

export class IndexPatternManagementPlugin
  implements
    Plugin<
      IndexPatternManagementSetup,
      IndexPatternManagementStart,
      IndexPatternManagementSetupDependencies,
      IndexPatternManagementStartDependencies
    > {
  private readonly indexPatternManagementService = new IndexPatternManagementService();

  constructor(initializerContext: PluginInitializerContext) {}

  public setup(
    core: CoreSetup<IndexPatternManagementStartDependencies, IndexPatternManagementStart>,
<<<<<<< HEAD
    { urlForwarding }: IndexPatternManagementSetupDependencies
  ) {
    const newAppPath = IPM_APP_ID;
=======
    dependencies: IndexPatternManagementSetupDependencies
  ) {
    const { urlForwarding, management, dataSource } = dependencies;

    const opensearchDashboardsSection = management.sections.section.opensearchDashboards;

    if (!opensearchDashboardsSection) {
      throw new Error('`opensearchDashboards` management section not found.');
    }

    const newAppPath = `management/opensearch-dashboards/${IPM_APP_ID}`;
>>>>>>> eff7cb55
    const legacyPatternsPath = 'management/opensearch-dashboards/index_patterns';

    urlForwarding.forwardApp(
      'management/opensearch-dashboards/index_pattern',
      newAppPath,
      (path) => '/create'
    );
    urlForwarding.forwardApp(legacyPatternsPath, newAppPath, (path) => {
      const pathInApp = path.substr(legacyPatternsPath.length + 1);
      return pathInApp && `/patterns${pathInApp}`;
    });

    // register it under Library
    core.application.register({
      id: IPM_APP_ID,
      title: sectionsHeader,
      order: 8100,
      category: DEFAULT_APP_CATEGORIES.opensearchDashboards,
      mount: async (params: AppMountParameters) => {
        const { mountManagementSection } = await import('./management_app');

<<<<<<< HEAD
        const [coreStart] = await core.getStartServices();

        const setBreadcrumbsScope = (
          crumbs: ChromeBreadcrumb[] = [],
          appHistory?: ScopedHistory
        ) => {
          const wrapBreadcrumb = (item: ChromeBreadcrumb, scopedHistory: ScopedHistory) => ({
            ...item,
            ...(item.href ? reactRouterNavigate(scopedHistory, item.href) : {}),
          });

          coreStart.chrome.setBreadcrumbs([
            ...crumbs.map((item) => wrapBreadcrumb(item, appHistory || params.history)),
          ]);
        };

        const managementParams: ManagementAppMountParams = {
          element: params.element,
          history: params.history,
          setBreadcrumbs: setBreadcrumbsScope,
          basePath: params.appBasePath,
        };

        return mountManagementSection(core.getStartServices, managementParams, () =>
          this.indexPatternManagementService.environmentService.getEnvironment().ml()
=======
        return mountManagementSection(
          core.getStartServices,
          params,
          () => this.indexPatternManagementService.environmentService.getEnvironment().ml(),
          dataSource
>>>>>>> eff7cb55
        );
      },
    });

    return this.indexPatternManagementService.setup({ httpClient: core.http });
  }

  public start(core: CoreStart, plugins: IndexPatternManagementStartDependencies) {
    return this.indexPatternManagementService.start();
  }

  public stop() {
    this.indexPatternManagementService.stop();
  }
}<|MERGE_RESOLUTION|>--- conflicted
+++ resolved
@@ -85,23 +85,11 @@
 
   public setup(
     core: CoreSetup<IndexPatternManagementStartDependencies, IndexPatternManagementStart>,
-<<<<<<< HEAD
-    { urlForwarding }: IndexPatternManagementSetupDependencies
+    dependencies: IndexPatternManagementSetupDependencies
   ) {
     const newAppPath = IPM_APP_ID;
-=======
-    dependencies: IndexPatternManagementSetupDependencies
-  ) {
-    const { urlForwarding, management, dataSource } = dependencies;
+    const { urlForwarding, dataSource } = dependencies;
 
-    const opensearchDashboardsSection = management.sections.section.opensearchDashboards;
-
-    if (!opensearchDashboardsSection) {
-      throw new Error('`opensearchDashboards` management section not found.');
-    }
-
-    const newAppPath = `management/opensearch-dashboards/${IPM_APP_ID}`;
->>>>>>> eff7cb55
     const legacyPatternsPath = 'management/opensearch-dashboards/index_patterns';
 
     urlForwarding.forwardApp(
@@ -123,7 +111,6 @@
       mount: async (params: AppMountParameters) => {
         const { mountManagementSection } = await import('./management_app');
 
-<<<<<<< HEAD
         const [coreStart] = await core.getStartServices();
 
         const setBreadcrumbsScope = (
@@ -147,15 +134,11 @@
           basePath: params.appBasePath,
         };
 
-        return mountManagementSection(core.getStartServices, managementParams, () =>
-          this.indexPatternManagementService.environmentService.getEnvironment().ml()
-=======
         return mountManagementSection(
           core.getStartServices,
-          params,
+          managementParams,
           () => this.indexPatternManagementService.environmentService.getEnvironment().ml(),
           dataSource
->>>>>>> eff7cb55
         );
       },
     });
