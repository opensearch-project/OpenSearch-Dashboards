/*
 * Copyright OpenSearch Contributors
 * SPDX-License-Identifier: Apache-2.0
 */

import {
  AppMountParameters,
  CoreSetup,
  CoreStart,
  DEFAULT_APP_CATEGORIES,
  Plugin,
  StartServicesAccessor,
} from '../../../core/public';

import { PLUGIN_NAME } from '../common';

import { ManagementSetup } from '../../management/public';
import { IndexPatternManagementSetup } from '../../index_pattern_management/public';
import { DataSourceColumn } from './components/data_source_column/data_source_column';
<<<<<<< HEAD
import { DataSourceManagementStartDependencies } from './types';
=======
import {
  AuthenticationMethod,
  IAuthenticationMethodRegistery,
  AuthenticationMethodRegistery,
} from './auth_registry';
>>>>>>> eff7cb55

export interface DataSourceManagementSetupDependencies {
  management: ManagementSetup;
  indexPatternManagement: IndexPatternManagementSetup;
}

export interface DataSourceManagementPluginSetup {
  registerAuthenticationMethod: (authMethodValues: AuthenticationMethod) => void;
}

export interface DataSourceManagementPluginStart {
  getAuthenticationMethodRegistery: () => IAuthenticationMethodRegistery;
}

const DSM_APP_ID = 'dataSources';

export class DataSourceManagementPlugin
<<<<<<< HEAD
  implements Plugin<void, void, DataSourceManagementSetupDependencies> {
  public setup(core: CoreSetup, { indexPatternManagement }: DataSourceManagementSetupDependencies) {
=======
  implements
    Plugin<
      DataSourceManagementPluginSetup,
      DataSourceManagementPluginStart,
      DataSourceManagementSetupDependencies
    > {
  private started = false;
  private authMethodsRegistry = new AuthenticationMethodRegistery();

  public setup(
    core: CoreSetup<DataSourceManagementPluginStart>,
    { management, indexPatternManagement }: DataSourceManagementSetupDependencies
  ) {
    const opensearchDashboardsSection = management.sections.section.opensearchDashboards;

    if (!opensearchDashboardsSection) {
      throw new Error('`opensearchDashboards` management section not found.');
    }

>>>>>>> eff7cb55
    const savedObjectPromise = core
      .getStartServices()
      .then(([coreStart]) => coreStart.savedObjects);
    const httpPromise = core.getStartServices().then(([coreStart]) => coreStart.http);
    const column = new DataSourceColumn(savedObjectPromise, httpPromise);
    indexPatternManagement.columns.register(column);

    core.application.register({
      id: DSM_APP_ID,
      title: PLUGIN_NAME,
      order: 1,
      category: DEFAULT_APP_CATEGORIES.opensearchDashboards,
      mount: async (params: AppMountParameters) => {
        const { mountDataSourcesManagementSection } = await import('./management_app');

        return mountDataSourcesManagementSection(
          core.getStartServices as StartServicesAccessor<DataSourceManagementStartDependencies>,
          params
        );
      },
    });

    const registerAuthenticationMethod = (authMethod: AuthenticationMethod) => {
      if (this.started) {
        throw new Error(
          'cannot call `registerAuthenticationMethod` after data source management startup.'
        );
      }
      this.authMethodsRegistry.registerAuthenticationMethod(authMethod);
    };

    return { registerAuthenticationMethod };
  }

  public start(core: CoreStart) {
    this.started = true;
    return {
      getAuthenticationMethodRegistery: () => this.authMethodsRegistry,
    };
  }

  public stop() {}
}<|MERGE_RESOLUTION|>--- conflicted
+++ resolved
@@ -17,15 +17,12 @@
 import { ManagementSetup } from '../../management/public';
 import { IndexPatternManagementSetup } from '../../index_pattern_management/public';
 import { DataSourceColumn } from './components/data_source_column/data_source_column';
-<<<<<<< HEAD
 import { DataSourceManagementStartDependencies } from './types';
-=======
 import {
   AuthenticationMethod,
   IAuthenticationMethodRegistery,
   AuthenticationMethodRegistery,
 } from './auth_registry';
->>>>>>> eff7cb55
 
 export interface DataSourceManagementSetupDependencies {
   management: ManagementSetup;
@@ -43,10 +40,6 @@
 const DSM_APP_ID = 'dataSources';
 
 export class DataSourceManagementPlugin
-<<<<<<< HEAD
-  implements Plugin<void, void, DataSourceManagementSetupDependencies> {
-  public setup(core: CoreSetup, { indexPatternManagement }: DataSourceManagementSetupDependencies) {
-=======
   implements
     Plugin<
       DataSourceManagementPluginSetup,
@@ -58,15 +51,8 @@
 
   public setup(
     core: CoreSetup<DataSourceManagementPluginStart>,
-    { management, indexPatternManagement }: DataSourceManagementSetupDependencies
+    { indexPatternManagement }: DataSourceManagementSetupDependencies
   ) {
-    const opensearchDashboardsSection = management.sections.section.opensearchDashboards;
-
-    if (!opensearchDashboardsSection) {
-      throw new Error('`opensearchDashboards` management section not found.');
-    }
-
->>>>>>> eff7cb55
     const savedObjectPromise = core
       .getStartServices()
       .then(([coreStart]) => coreStart.savedObjects);
