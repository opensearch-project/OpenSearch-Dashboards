--- conflicted
+++ resolved
@@ -16,14 +16,8 @@
   EuiPanel,
   EuiSpacer,
   EuiTabbedContent,
-<<<<<<< HEAD
-  EuiIcon,
-  EuiCard,
-  EuiAccordion,
+  EuiText,
   EuiTitle,
-=======
-  EuiText,
->>>>>>> 47ae28bb
 } from '@elastic/eui';
 import { escapeRegExp } from 'lodash';
 import {
@@ -35,7 +29,6 @@
 } from 'opensearch-dashboards/public';
 import React, { useEffect, useMemo, useState } from 'react';
 import { useLocation, useParams } from 'react-router-dom';
-<<<<<<< HEAD
 import { escapeRegExp } from 'lodash';
 import s3Svg from '../../direct_query_data_sources_components/icons/s3_logo.svg';
 import prometheusSvg from '../../direct_query_data_sources_components/icons/prometheus_logo.svg';
@@ -45,8 +38,6 @@
 import { InactiveDataConnectionCallout } from './utils/inactive_data_connection_callout';
 import { AccessControlTab } from './access_control_tab';
 import { getManageDirectQueryDataSourceBreadcrumbs } from '../../breadcrumbs';
-=======
->>>>>>> 47ae28bb
 import {
   useLoadAccelerationsToCache,
   useLoadDatabasesToCache,
