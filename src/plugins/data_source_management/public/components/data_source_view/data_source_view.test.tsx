--- conflicted
+++ resolved
@@ -115,9 +115,6 @@
     );
     expect(component).toMatchSnapshot();
     expect(toasts.addWarning).toBeCalledTimes(1);
-<<<<<<< HEAD
-    expect(toasts.addWarning).toBeCalledWith(`Failed to fetch data source`);
-=======
     expect(utils.getDataSourceById).toBeCalledTimes(1);
   });
 
@@ -138,6 +135,5 @@
     const button = await container.findByTestId('dataSourceViewContextMenuHeaderLink');
     button.click();
     expect(container).toMatchSnapshot();
->>>>>>> ce857061
   });
 });