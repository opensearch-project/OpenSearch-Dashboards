/*
 * Copyright OpenSearch Contributors
 * SPDX-License-Identifier: Apache-2.0
 */

import React from 'react';
import { i18n } from '@osd/i18n';
import { EuiPopover, EuiButtonEmpty, EuiButtonIcon, EuiContextMenu } from '@elastic/eui';
import { SavedObjectsClientContract, ToastsStart } from 'opensearch-dashboards/public';
<<<<<<< HEAD
import { DataSourceBaseState, DataSourceOption } from '../data_source_menu/types';
import { getDataSourceById, handleDataSourceFetchError } from '../utils';
import { MenuPanelItem } from '../../types';
import { DataSourceErrorMenu } from '../data_source_error_menu';
=======
import { IUiSettingsClient } from 'src/core/public';
import { DataSourceOption } from '../data_source_menu/types';
import {
  getDataSourceById,
  handleDataSourceFetchError,
  handleNoAvailableDataSourceError,
} from '../utils';
import { MenuPanelItem } from '../../types';
import { LocalCluster } from '../constants';
>>>>>>> ce857061

interface DataSourceViewProps {
  fullWidth: boolean;
  selectedOption: DataSourceOption[];
  hideLocalCluster: boolean;
  savedObjectsClient?: SavedObjectsClientContract;
  notifications?: ToastsStart;
  uiSettings?: IUiSettingsClient;
  dataSourceFilter?: (dataSource: any) => boolean;
  onSelectedDataSources?: (dataSources: DataSourceOption[]) => void;
}

interface DataSourceViewState extends DataSourceBaseState {
  selectedOption: DataSourceOption[];
  isPopoverOpen: boolean;
}

export class DataSourceView extends React.Component<DataSourceViewProps, DataSourceViewState> {
  private _isMounted: boolean = false;

  constructor(props: DataSourceViewProps) {
    super(props);

    this.state = {
      isPopoverOpen: false,
      selectedOption: this.props.selectedOption ? this.props.selectedOption : [],
      showError: false,
    };
  }

  componentWillUnmount() {
    this._isMounted = false;
  }
  async componentDidMount() {
    this._isMounted = true;

    const selectedOption = this.props.selectedOption;
    const option = selectedOption[0];
    const optionId = option.id;

    if (optionId === '' && !this.props.hideLocalCluster) {
      this.setState({
        selectedOption: [LocalCluster],
      });
      if (this.props.onSelectedDataSources) {
        this.props.onSelectedDataSources([LocalCluster]);
      }
      return;
    }

    if (
      (optionId === '' && this.props.hideLocalCluster) ||
      (this.props.dataSourceFilter &&
        this.props.selectedOption.filter(this.props.dataSourceFilter).length === 0)
    ) {
      this.setState({
        selectedOption: [],
      });
      if (this.props.onSelectedDataSources) {
        this.props.onSelectedDataSources([]);
      }
      handleNoAvailableDataSourceError(this.props.notifications!);
      return;
    }

    if (!option.label) {
      try {
<<<<<<< HEAD
        const title = (await getDataSourceById(optionId, this.props.savedObjectsClient!)).title;
        if (!title) {
          throw new Error('Failed to get title for data source');
        } else {
          if (!this._isMounted) return;
          this.setState({
            selectedOption: [{ id: optionId, label: title }],
          });
        }
      } catch (error) {
        handleDataSourceFetchError(this.onError.bind(this), this.props.notifications!);
=======
        const selectedDataSource = await getDataSourceById(
          optionId,
          this.props.savedObjectsClient!
        );
        if (!this._isMounted) return;
        this.setState({
          selectedOption: [{ id: optionId, label: selectedDataSource.title }],
        });
        if (this.props.onSelectedDataSources) {
          this.props.onSelectedDataSources([{ id: optionId, label: selectedDataSource.title }]);
        }
      } catch (error) {
        this.setState({
          selectedOption: [],
        });
        if (this.props.onSelectedDataSources) {
          this.props.onSelectedDataSources([]);
        }
        handleDataSourceFetchError(this.props.notifications!);
>>>>>>> ce857061
      }
    } else if (this.props.onSelectedDataSources) {
      this.props.onSelectedDataSources([option]);
    }
  }

  onError() {
    this.setState({ showError: true });
  }

  onClick() {
    this.setState({ ...this.state, isPopoverOpen: !this.state.isPopoverOpen });
  }

  closePopover() {
    this.setState({ ...this.state, isPopoverOpen: false });
  }

  getPanels() {
    let items: MenuPanelItem[] = [];
    if (this.state.selectedOption) {
      items = this.state.selectedOption.map((option) => {
        return {
          name: option.label,
          disabled: true,
        };
      });
    }

    const panels = [
      {
        id: 0,
        title: 'Selected data source',
        items,
      },
    ];

    return { panels };
  }

  render() {
    if (this.state.showError) {
      return <DataSourceErrorMenu />;
    }
    const { panels } = this.getPanels();

    const button = (
      <EuiButtonIcon
        iconType="iInCircle"
        display="empty"
        aria-label="Next"
        onClick={this.onClick.bind(this)}
      />
    );
    return (
      <>
        <EuiButtonEmpty
          className="euiHeaderLink"
          data-test-subj="dataSourceViewContextMenuHeaderLink"
          aria-label={i18n.translate('dataSourceView.dataSourceOptionsButtonAriaLabel', {
            defaultMessage: 'dataSourceViewMenuButton',
          })}
          iconType="database"
          iconSide="left"
          size="s"
          disabled={true}
        >
          {this.state.selectedOption && this.state.selectedOption.length > 0
            ? this.state.selectedOption[0].label
            : ''}
        </EuiButtonEmpty>
        <EuiPopover
          id={'dataSourceViewContextMenuPopover'}
          button={button}
          isOpen={this.state.isPopoverOpen}
          closePopover={this.closePopover.bind(this)}
          panelPaddingSize="none"
          anchorPosition="downLeft"
        >
          <EuiContextMenu initialPanelId={0} panels={panels} />
        </EuiPopover>
      </>
    );
  }
}<|MERGE_RESOLUTION|>--- conflicted
+++ resolved
@@ -7,22 +7,16 @@
 import { i18n } from '@osd/i18n';
 import { EuiPopover, EuiButtonEmpty, EuiButtonIcon, EuiContextMenu } from '@elastic/eui';
 import { SavedObjectsClientContract, ToastsStart } from 'opensearch-dashboards/public';
-<<<<<<< HEAD
 import { DataSourceBaseState, DataSourceOption } from '../data_source_menu/types';
-import { getDataSourceById, handleDataSourceFetchError } from '../utils';
 import { MenuPanelItem } from '../../types';
 import { DataSourceErrorMenu } from '../data_source_error_menu';
-=======
 import { IUiSettingsClient } from 'src/core/public';
-import { DataSourceOption } from '../data_source_menu/types';
 import {
   getDataSourceById,
   handleDataSourceFetchError,
   handleNoAvailableDataSourceError,
 } from '../utils';
-import { MenuPanelItem } from '../../types';
 import { LocalCluster } from '../constants';
->>>>>>> ce857061
 
 interface DataSourceViewProps {
   fullWidth: boolean;
@@ -90,19 +84,6 @@
 
     if (!option.label) {
       try {
-<<<<<<< HEAD
-        const title = (await getDataSourceById(optionId, this.props.savedObjectsClient!)).title;
-        if (!title) {
-          throw new Error('Failed to get title for data source');
-        } else {
-          if (!this._isMounted) return;
-          this.setState({
-            selectedOption: [{ id: optionId, label: title }],
-          });
-        }
-      } catch (error) {
-        handleDataSourceFetchError(this.onError.bind(this), this.props.notifications!);
-=======
         const selectedDataSource = await getDataSourceById(
           optionId,
           this.props.savedObjectsClient!
@@ -115,14 +96,7 @@
           this.props.onSelectedDataSources([{ id: optionId, label: selectedDataSource.title }]);
         }
       } catch (error) {
-        this.setState({
-          selectedOption: [],
-        });
-        if (this.props.onSelectedDataSources) {
-          this.props.onSelectedDataSources([]);
-        }
-        handleDataSourceFetchError(this.props.notifications!);
->>>>>>> ce857061
+        handleDataSourceFetchError(this.onError.bind(this), this.props.notifications!);
       }
     } else if (this.props.onSelectedDataSources) {
       this.props.onSelectedDataSources([option]);
