--- conflicted
+++ resolved
@@ -27,11 +27,7 @@
   defaultOption?: DataSourceOption[];
   placeholderText?: string;
   removePrepend?: boolean;
-<<<<<<< HEAD
-  dataSourceFilter?: (dataSource: any) => boolean;
-=======
   dataSourceFilter?: (dataSource: SavedObject<DataSourceAttributes>) => boolean;
->>>>>>> 7e316d1e
   compressed?: boolean;
 }
 
@@ -78,11 +74,7 @@
     getDataSourcesWithFields(this.props.savedObjectsClient, ['id', 'title', 'auth.type'])
       .then((fetchedDataSources) => {
         if (fetchedDataSources?.length) {
-<<<<<<< HEAD
-          let filteredDataSources = [];
-=======
           let filteredDataSources = fetchedDataSources;
->>>>>>> 7e316d1e
           if (this.props.dataSourceFilter) {
             filteredDataSources = fetchedDataSources.filter((ds) =>
               this.props.dataSourceFilter!(ds)
