/*
 * Copyright OpenSearch Contributors
 * SPDX-License-Identifier: Apache-2.0
 */

import React from 'react';
import { i18n } from '@osd/i18n';
import {
  EuiPopover,
  EuiContextMenuPanel,
  EuiPanel,
  EuiButtonEmpty,
  EuiSelectable,
  EuiSpacer,
  EuiHorizontalRule,
} from '@elastic/eui';
import {
  ApplicationStart,
  IUiSettingsClient,
  SavedObjectsClientContract,
  ToastsStart,
} from 'opensearch-dashboards/public';
import {
<<<<<<< HEAD
  getDataSourcesWithFields,
  getDefaultDataSource,
  getFilteredDataSources,
  handleDataSourceFetchError,
=======
  dataSourceOptionGroupLabel,
  getDataSourcesWithFields,
  getDefaultDataSource,
  getFilteredDataSources,
>>>>>>> a1c8b8c4
} from '../utils';
import { LocalCluster } from '../data_source_selector/data_source_selector';
import { SavedObject } from '../../../../../core/public';
import { DataSourceAttributes } from '../../types';
import {
  DataSourceBaseState,
  DataSourceGroupLabelOption,
  DataSourceOption,
} from '../data_source_menu/types';
import { DataSourceErrorMenu } from '../data_source_error_menu';
import { DataSourceItem } from '../data_source_item';
import './data_source_selectable.scss';
import { DataSourceDropDownHeader } from '../drop_down_header';

interface DataSourceSelectableProps {
  savedObjectsClient: SavedObjectsClientContract;
  notifications: ToastsStart;
  onSelectedDataSources: (dataSources: DataSourceOption[]) => void;
  disabled: boolean;
  hideLocalCluster: boolean;
  fullWidth: boolean;
  application?: ApplicationStart;
  selectedOption?: DataSourceOption[];
  dataSourceFilter?: (dataSource: SavedObject<DataSourceAttributes>) => boolean;
  uiSettings?: IUiSettingsClient;
}

interface DataSourceSelectableState extends DataSourceBaseState {
  dataSourceOptions: DataSourceOption[];
  isPopoverOpen: boolean;
  selectedOption?: DataSourceOption[];
  defaultDataSource: string | null;
}

export const opensearchClusterGroupLabel: DataSourceGroupLabelOption = {
  id: 'opensearchClusterGroupLabel',
  label: 'OpenSearch cluster',
  isGroupLabel: true,
};

export class DataSourceSelectable extends React.Component<
  DataSourceSelectableProps,
  DataSourceSelectableState
> {
  private _isMounted: boolean = false;

  constructor(props: DataSourceSelectableProps) {
    super(props);

    this.state = {
      dataSourceOptions: [],
      isPopoverOpen: false,
      selectedOption: [],
      defaultDataSource: null,
      showError: false,
    };

    this.onChange.bind(this);
  }

  componentWillUnmount() {
    this._isMounted = false;
  }

  onClick() {
    this.setState({ ...this.state, isPopoverOpen: !this.state.isPopoverOpen });
  }

  closePopover() {
    this.setState({ ...this.state, isPopoverOpen: false });
  }

  // Update the checked status of the selected data source.
  getUpdatedDataSourceOptions(
    selectedDataSourceId: string,
    dataSourceOptions: DataSourceOption[]
  ): DataSourceOption[] {
    return dataSourceOptions.map((option) => ({
      ...option,
      ...(option.id === selectedDataSourceId && { checked: 'on' }),
    }));
  }

  handleSelectedOption(dataSourceOptions: DataSourceOption[], defaultDataSource: string | null) {
    const [{ id }] = this.props.selectedOption!;
    const dsOption = dataSourceOptions.find((ds) => ds.id === id);
    if (!dsOption) {
      this.props.notifications.addWarning(
        i18n.translate('dataSource.fetchDataSourceError', {
          defaultMessage: `Data source with id: ${id} is not available`,
        })
      );
      this.setState({
        ...this.state,
        dataSourceOptions,
        selectedOption: [],
        defaultDataSource,
      });
      this.props.onSelectedDataSources([]);
      return;
    }
    const updatedDataSourceOptions: DataSourceOption[] = this.getUpdatedDataSourceOptions(
      id,
      dataSourceOptions
    );
    this.setState({
      ...this.state,
      dataSourceOptions: updatedDataSourceOptions,
      selectedOption: [{ id, label: dsOption.label }],
      defaultDataSource,
    });
    this.props.onSelectedDataSources([{ id, label: dsOption.label }]);
  }

  handleDefaultDataSource(dataSourceOptions: DataSourceOption[], defaultDataSource: string | null) {
    const selectedDataSource = getDefaultDataSource(
      dataSourceOptions,
      LocalCluster,
      defaultDataSource,
      this.props.hideLocalCluster
    );

    // no active option, show warning
    if (selectedDataSource.length === 0) {
      this.props.notifications.addWarning('No connected data source available.');
      this.props.onSelectedDataSources([]);
      return;
    }

    const updatedDataSourceOptions: DataSourceOption[] = this.getUpdatedDataSourceOptions(
      selectedDataSource[0].id,
      dataSourceOptions
    );

    this.setState({
      ...this.state,
      selectedOption: selectedDataSource,
      dataSourceOptions: updatedDataSourceOptions,
      defaultDataSource,
    });

    this.props.onSelectedDataSources(selectedDataSource);
  }

  async componentDidMount() {
    this._isMounted = true;

    try {
      const fetchedDataSources = await getDataSourcesWithFields(this.props.savedObjectsClient, [
        'id',
        'title',
        'auth.type',
      ]);

      const dataSourceOptions: DataSourceOption[] = getFilteredDataSources(
        fetchedDataSources,
        this.props.dataSourceFilter
      );

      if (!this.props.hideLocalCluster) {
        dataSourceOptions.unshift(LocalCluster);
      }

      const defaultDataSource = this.props.uiSettings?.get('defaultDataSource', null) ?? null;

      if (this.props.selectedOption?.length) {
        this.handleSelectedOption(dataSourceOptions, defaultDataSource);
        return;
      }

      // handle default data source if there is no valid active option
      this.handleDefaultDataSource(dataSourceOptions, defaultDataSource);
    } catch (error) {
      handleDataSourceFetchError(
        this.onError.bind(this),
        this.props.notifications,
        this.props.onSelectedDataSources
      );
    }
  }

  onError() {
    this.setState({ showError: true });
  }

  onChange(options: DataSourceOption[]) {
    if (!this._isMounted) return;
    const optionsWithoutGroupLabel = options.filter(
      (option) => !option.hasOwnProperty('isGroupLabel')
    );
    const selectedDataSource = options.find(({ checked }) => checked);

    this.setState({ dataSourceOptions: optionsWithoutGroupLabel });

    if (selectedDataSource) {
      this.setState({
        selectedOption: [selectedDataSource],
      });

      this.props.onSelectedDataSources([
        { id: selectedDataSource.id!, label: selectedDataSource.label },
      ]);
    }
  }

  getOptionsWithGroupLabel = (dataSourceOptions: DataSourceOption[]): DataSourceOption[] => {
    let optionsWithGroupLabel: DataSourceOption[] = [];
    if (dataSourceOptions.length === 0) {
      optionsWithGroupLabel = [];
    } else {
      optionsWithGroupLabel = [dataSourceOptionGroupLabel.opensearchCluster, ...dataSourceOptions];
    }
    return optionsWithGroupLabel;
  };

  render() {
    if (this.state.showError) {
      return <DataSourceErrorMenu />;
    }
    const button = (
      <>
        <EuiButtonEmpty
          className="euiHeaderLink"
          onClick={this.onClick.bind(this)}
          data-test-subj="dataSourceSelectableContextMenuHeaderLink"
          aria-label={i18n.translate('dataSourceSelectable.dataSourceOptionsButtonAriaLabel', {
            defaultMessage: 'dataSourceMenuButton',
          })}
          iconType="database"
          iconSide="left"
          size="s"
          disabled={this.props.disabled || false}
        >
          {this.state.selectedOption &&
            this.state.selectedOption.length > 0 &&
            this.state.selectedOption[0]?.label}
        </EuiButtonEmpty>
      </>
    );

    return (
      <EuiPopover
        initialFocus={'.euiSelectableSearch'}
        id={'dataSourceSelectableContextMenuPopover'}
        button={button}
        isOpen={this.state.isPopoverOpen}
        closePopover={this.closePopover.bind(this)}
        panelPaddingSize="none"
        anchorPosition="downLeft"
        data-test-subj={'dataSourceSelectableContextMenuPopover'}
      >
        <EuiContextMenuPanel>
          <EuiPanel className={'dataSourceSelectableOuiPanel'} color="transparent" paddingSize="s">
            <DataSourceDropDownHeader
              totalDataSourceCount={this.state.dataSourceOptions.length}
              application={this.props.application}
            />
            <EuiHorizontalRule margin="none" />
            <EuiSpacer size="s" />
            <EuiSelectable
              aria-label="Search"
              searchable
              searchProps={{
                placeholder: 'Search',
                compressed: true,
              }}
              options={this.getOptionsWithGroupLabel(this.state.dataSourceOptions)}
              onChange={(newOptions) => this.onChange(newOptions)}
              singleSelection={true}
              data-test-subj={'dataSourceSelectable'}
              renderOption={(option) => (
                <DataSourceItem
                  option={option}
                  defaultDataSource={this.state.defaultDataSource}
                  className={'dataSourceSelectable'}
                />
              )}
            >
              {(list, search) => (
                <>
                  {search}
                  {list}
                </>
              )}
            </EuiSelectable>
          </EuiPanel>
        </EuiContextMenuPanel>
      </EuiPopover>
    );
  }
}<|MERGE_RESOLUTION|>--- conflicted
+++ resolved
@@ -21,17 +21,11 @@
   ToastsStart,
 } from 'opensearch-dashboards/public';
 import {
-<<<<<<< HEAD
+  dataSourceOptionGroupLabel,
   getDataSourcesWithFields,
   getDefaultDataSource,
   getFilteredDataSources,
   handleDataSourceFetchError,
-=======
-  dataSourceOptionGroupLabel,
-  getDataSourcesWithFields,
-  getDefaultDataSource,
-  getFilteredDataSources,
->>>>>>> a1c8b8c4
 } from '../utils';
 import { LocalCluster } from '../data_source_selector/data_source_selector';
 import { SavedObject } from '../../../../../core/public';
