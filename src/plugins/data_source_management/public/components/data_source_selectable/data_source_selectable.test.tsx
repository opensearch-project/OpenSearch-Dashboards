/*
 * Copyright OpenSearch Contributors
 * SPDX-License-Identifier: Apache-2.0
 */

import { ShallowWrapper, shallow, mount } from 'enzyme';
import { SavedObjectsClientContract } from '../../../../../core/public';
import { notificationServiceMock } from '../../../../../core/public/mocks';
import React from 'react';
import { DataSourceSelectable } from './data_source_selectable';
import { AuthType } from '../../types';
import { getDataSourcesWithFieldsResponse, mockResponseForSavedObjectsCalls } from '../../mocks';
import { render } from '@testing-library/react';
import * as utils from '../utils';
import { EuiSelectable } from '@elastic/eui';
import { dataSourceOptionGroupLabel } from '../utils';

describe('DataSourceSelectable', () => {
  let component: ShallowWrapper<any, Readonly<{}>, React.Component<{}, {}, any>>;

  let client: SavedObjectsClientContract;
  const { toasts } = notificationServiceMock.createStartContract();
  const nextTick = () => new Promise((res) => process.nextTick(res));

  beforeEach(() => {
    client = {
      find: jest.fn().mockResolvedValue([]),
    } as any;
    mockResponseForSavedObjectsCalls(client, 'find', getDataSourcesWithFieldsResponse);
  });

  it('should render normally with local cluster not hidden', () => {
    component = shallow(
      <DataSourceSelectable
        savedObjectsClient={client}
        notifications={toasts}
        onSelectedDataSources={jest.fn()}
        disabled={false}
        hideLocalCluster={false}
        fullWidth={false}
      />
    );
    expect(component).toMatchSnapshot();
    expect(client.find).toBeCalledWith({
      fields: ['id', 'title', 'auth.type'],
      perPage: 10000,
      type: 'data-source',
    });
    expect(toasts.addWarning).toBeCalledTimes(0);
  });

  it('should render normally with local cluster is hidden', () => {
    component = shallow(
      <DataSourceSelectable
        savedObjectsClient={client}
        notifications={toasts}
        onSelectedDataSources={jest.fn()}
        disabled={false}
        hideLocalCluster={true}
        fullWidth={false}
      />
    );
    expect(component).toMatchSnapshot();
    expect(client.find).toBeCalledWith({
      fields: ['id', 'title', 'auth.type'],
      perPage: 10000,
      type: 'data-source',
    });
    expect(toasts.addWarning).toBeCalledTimes(0);
  });

  it('should filter options if configured', async () => {
    component = shallow(
      <DataSourceSelectable
        savedObjectsClient={client}
        notifications={toasts}
        onSelectedDataSources={jest.fn()}
        disabled={false}
        hideLocalCluster={false}
        fullWidth={false}
        dataSourceFilter={(ds) => ds.attributes.auth.type !== AuthType.NoAuth}
      />
    );
    component.instance().componentDidMount!();
    await nextTick();
    expect(component).toMatchSnapshot();
    expect(toasts.addWarning).toBeCalledTimes(0);
  });

  it('should show popover when click on button', async () => {
    const onSelectedDataSource = jest.fn();
    const container = render(
      <DataSourceSelectable
        savedObjectsClient={client}
        notifications={toasts}
        onSelectedDataSources={onSelectedDataSource}
        disabled={false}
        hideLocalCluster={false}
        fullWidth={false}
        dataSourceFilter={(ds) => ds.attributes.auth.type !== AuthType.NoAuth}
      />
    );

    await nextTick();

    const button = await container.findByTestId('dataSourceSelectableContextMenuHeaderLink');
    button.click();

    expect(container.getByTestId('dataSourceSelectableContextMenuPopover')).toBeVisible();
    expect(container).toMatchSnapshot();
  });

  it('should callback if changed state', async () => {
    const onSelectedDataSource = jest.fn();
    spyOn(utils, 'getDefaultDataSource').and.returnValue([{ id: 'test2', label: 'test2' }]);
    const container = mount(
      <DataSourceSelectable
        savedObjectsClient={client}
        notifications={toasts}
        onSelectedDataSources={onSelectedDataSource}
        disabled={false}
        hideLocalCluster={false}
        fullWidth={false}
        dataSourceFilter={(ds) => ds.attributes.auth.type !== AuthType.NoAuth}
      />
    );
    await nextTick();

    const containerInstance = container.instance();

    containerInstance.onChange([{ id: 'test2', label: 'test2' }]);
    expect(onSelectedDataSource).toBeCalledTimes(1);
    expect(containerInstance.state).toEqual({
      dataSourceOptions: [
        {
          id: 'test2',
          label: 'test2',
        },
      ],
      defaultDataSource: null,
      isPopoverOpen: false,
      showEmptyState: false,
      selectedOption: [
        {
          id: 'test2',
          label: 'test2',
        },
      ],
      showError: false,
    });

    containerInstance.onChange([{ id: 'test2', label: 'test2', checked: 'on' }]);
    expect(containerInstance.state).toEqual({
      dataSourceOptions: [
        {
          checked: 'on',
          id: 'test2',
          label: 'test2',
        },
      ],
      defaultDataSource: null,
      isPopoverOpen: false,
      showEmptyState: false,
      selectedOption: [
        {
          checked: 'on',
          id: 'test2',
          label: 'test2',
        },
      ],
      showError: false,
    });

    expect(onSelectedDataSource).toBeCalledWith([{ id: 'test2', label: 'test2' }]);
    expect(onSelectedDataSource).toHaveBeenCalled();
    expect(utils.getDefaultDataSource).toHaveBeenCalled();
  });

  it('should display selected option label normally', async () => {
    const onSelectedDataSource = jest.fn();
    const container = render(
      <DataSourceSelectable
        savedObjectsClient={client}
        notifications={toasts}
        onSelectedDataSources={onSelectedDataSource}
        disabled={false}
        hideLocalCluster={false}
        fullWidth={false}
        selectedOption={[{ id: 'test2', label: 'test2' }]}
        dataSourceFilter={(ds) => ds.attributes.auth.type !== AuthType.NoAuth}
      />
    );

    await nextTick();
    const button = await container.findByTestId('dataSourceSelectableContextMenuHeaderLink');
    expect(button).toHaveTextContent('test2');
  });

  it('should render normally even only provide dataSourceId', async () => {
    const onSelectedDataSource = jest.fn();
    const container = render(
      <DataSourceSelectable
        savedObjectsClient={client}
        notifications={toasts}
        onSelectedDataSources={onSelectedDataSource}
        disabled={false}
        hideLocalCluster={false}
        fullWidth={false}
        selectedOption={[{ id: 'test2' }]}
        dataSourceFilter={(ds) => ds.attributes.auth.type !== AuthType.NoAuth}
      />
    );
    await nextTick();
    const button = await container.findByTestId('dataSourceSelectableContextMenuHeaderLink');
    expect(button).toHaveTextContent('test2');
  });

  it('should render warning if provide undefined dataSourceId', async () => {
    const onSelectedDataSource = jest.fn();
    const container = render(
      <DataSourceSelectable
        savedObjectsClient={client}
        notifications={toasts}
        onSelectedDataSources={onSelectedDataSource}
        disabled={false}
        hideLocalCluster={false}
        fullWidth={false}
        selectedOption={[{ id: undefined }]}
        dataSourceFilter={(ds) => ds.attributes.auth.type !== AuthType.NoAuth}
      />
    );
    await nextTick();
    const button = await container.findByTestId('dataSourceSelectableContextMenuHeaderLink');
    expect(button).toHaveTextContent('');
    expect(toasts.addWarning).toBeCalledWith('Data source with id: undefined is not available');
  });

  it('should render warning if provide empty object', async () => {
    const onSelectedDataSource = jest.fn();
    const container = render(
      <DataSourceSelectable
        savedObjectsClient={client}
        notifications={toasts}
        onSelectedDataSources={onSelectedDataSource}
        disabled={false}
        hideLocalCluster={false}
        fullWidth={false}
        selectedOption={[{}]}
        dataSourceFilter={(ds) => ds.attributes.auth.type !== AuthType.NoAuth}
      />
    );
    await nextTick();
    const button = await container.findByTestId('dataSourceSelectableContextMenuHeaderLink');
    expect(button).toHaveTextContent('');
    expect(toasts.addWarning).toBeCalledWith('Data source with id: undefined is not available');
  });
  it('should warning if only provide label', async () => {
    const onSelectedDataSource = jest.fn();
    const container = render(
      <DataSourceSelectable
        savedObjectsClient={client}
        notifications={toasts}
        onSelectedDataSources={onSelectedDataSource}
        disabled={false}
        hideLocalCluster={false}
        fullWidth={false}
        selectedOption={[{ label: 'test-label' }]}
        dataSourceFilter={(ds) => ds.attributes.auth.type !== AuthType.NoAuth}
      />
    );
    await nextTick();
    expect(toasts.addWarning).toBeCalledWith('Data source with id: undefined is not available');
  });
  it('should warning if only provide empty label', async () => {
    const onSelectedDataSource = jest.fn();
    const container = render(
      <DataSourceSelectable
        savedObjectsClient={client}
        notifications={toasts}
        onSelectedDataSources={onSelectedDataSource}
        disabled={false}
        hideLocalCluster={false}
        fullWidth={false}
        selectedOption={[{ label: '' }]}
        dataSourceFilter={(ds) => ds.attributes.auth.type !== AuthType.NoAuth}
      />
    );
    await nextTick();
    expect(toasts.addWarning).toBeCalledWith('Data source with id: undefined is not available');
  });

  it('should warning if only provide empty array', async () => {
    const onSelectedDataSource = jest.fn();
    const container = render(
      <DataSourceSelectable
        savedObjectsClient={client}
        notifications={toasts}
        onSelectedDataSources={onSelectedDataSource}
        disabled={false}
        hideLocalCluster={true}
        fullWidth={false}
        selectedOption={[]}
      />
    );
    await nextTick();
    expect(toasts.addWarning).toBeCalledWith('Data source with id: undefined is not available');
  });

  it('should render the selected option when pass in the valid dataSourceId', async () => {
    const onSelectedDataSource = jest.fn();
    const container = mount(
      <DataSourceSelectable
        savedObjectsClient={client}
        notifications={toasts}
        onSelectedDataSources={onSelectedDataSource}
        disabled={false}
        hideLocalCluster={true}
        fullWidth={false}
        selectedOption={[{ id: 'test2' }]}
      />
    );
    await nextTick();
    const containerInstance = container.instance();
    expect(containerInstance.state).toEqual({
      dataSourceOptions: [
        {
          id: 'test1',
          label: 'test1',
        },
        {
          checked: 'on',
          id: 'test2',
          label: 'test2',
        },
        {
          id: 'test3',
          label: 'test3',
        },
      ],
      defaultDataSource: null,
      isPopoverOpen: false,
      showEmptyState: false,
      selectedOption: [
        {
          id: 'test2',
          label: 'test2',
        },
      ],
      showError: false,
    });
  });

  it('should render nothing when no default option or activeOption', async () => {
    const onSelectedDataSource = jest.fn();
    spyOn(utils, 'getDefaultDataSource').and.returnValue(undefined);
    const container = mount(
      <DataSourceSelectable
        savedObjectsClient={client}
        notifications={toasts}
        onSelectedDataSources={onSelectedDataSource}
        disabled={false}
        hideLocalCluster={false}
        fullWidth={false}
        dataSourceFilter={(ds) => ds.attributes.auth.type !== AuthType.NoAuth}
      />
    );
    await nextTick();

    const containerInstance = container.instance();

    expect(onSelectedDataSource).toBeCalledWith([]);
    expect(containerInstance.state).toEqual({
      dataSourceOptions: [],
      defaultDataSource: null,
      isPopoverOpen: false,
      selectedOption: [],
<<<<<<< HEAD
      showEmptyState: false,
=======
      showError: true,
>>>>>>> be0f9d55
    });

    containerInstance.onChange([{ id: 'test2', label: 'test2', checked: 'on' }]);
    expect(containerInstance.state).toEqual({
      dataSourceOptions: [
        {
          checked: 'on',
          id: 'test2',
          label: 'test2',
        },
      ],
      defaultDataSource: null,
      isPopoverOpen: false,
      showEmptyState: false,
      selectedOption: [
        {
          checked: 'on',
          id: 'test2',
          label: 'test2',
        },
      ],
      showError: true,
    });

    expect(onSelectedDataSource).toBeCalledWith([{ id: 'test2', label: 'test2' }]);
    expect(onSelectedDataSource).toHaveBeenCalled();
  });

  it('should render opensearch cluster group label at the top of options, when there are options availiable', async () => {
    const onSelectedDataSource = jest.fn();
    component = shallow(
      <DataSourceSelectable
        savedObjectsClient={client}
        notifications={toasts}
        onSelectedDataSources={onSelectedDataSource}
        disabled={false}
        hideLocalCluster={false}
        fullWidth={false}
      />
    );

    component.instance().componentDidMount!();
    await nextTick();
    const optionsProp = component.find(EuiSelectable).prop('options');
    expect(optionsProp[0]).toEqual(dataSourceOptionGroupLabel.opensearchCluster);
  });

  it('should not render opensearch cluster group label, when there is no option availiable', async () => {
    const onSelectedDataSource = jest.fn();
    spyOn(utils, 'getDefaultDataSource').and.returnValue([]);
    component = shallow(
      <DataSourceSelectable
        savedObjectsClient={client}
        notifications={toasts}
        onSelectedDataSources={onSelectedDataSource}
        disabled={false}
        hideLocalCluster={false}
        fullWidth={false}
      />
    );

    component.instance().componentDidMount!();
    await nextTick();
    const optionsProp = component.find(EuiSelectable).prop('options');
    expect(optionsProp).toEqual([]);
  });

  it('should render group lablel normally after onChange', async () => {
    const onSelectedDataSource = jest.fn();
    component = shallow(
      <DataSourceSelectable
        savedObjectsClient={client}
        notifications={toasts}
        onSelectedDataSources={onSelectedDataSource}
        disabled={false}
        hideLocalCluster={true}
        fullWidth={false}
        selectedOption={[{ id: 'test1', label: 'test1' }]}
      />
    );
    const componentInstance = component.instance();

    componentInstance.componentDidMount!();
    await nextTick();
    const optionsPropBefore = component.find(EuiSelectable).prop('options');
    expect(optionsPropBefore).toEqual([
      dataSourceOptionGroupLabel.opensearchCluster,
      {
        id: 'test1',
        label: 'test1',
        checked: 'on',
      },
      {
        id: 'test2',
        label: 'test2',
      },
      {
        id: 'test3',
        label: 'test3',
      },
    ]);
    componentInstance.onChange([
      dataSourceOptionGroupLabel.opensearchCluster,
      { id: 'test2', label: 'test2', checked: 'on' },
    ]);
    await nextTick();
    const optionsPropAfter = component.find(EuiSelectable).prop('options');
    expect(optionsPropAfter).toEqual([
      dataSourceOptionGroupLabel.opensearchCluster,
      { id: 'test2', label: 'test2', checked: 'on' },
    ]);
  });
});<|MERGE_RESOLUTION|>--- conflicted
+++ resolved
@@ -374,11 +374,8 @@
       defaultDataSource: null,
       isPopoverOpen: false,
       selectedOption: [],
-<<<<<<< HEAD
       showEmptyState: false,
-=======
       showError: true,
->>>>>>> be0f9d55
     });
 
     containerInstance.onChange([{ id: 'test2', label: 'test2', checked: 'on' }]);
