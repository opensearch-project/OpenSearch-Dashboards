/*
 * Copyright OpenSearch Contributors
 * SPDX-License-Identifier: Apache-2.0
 */

import {
  createSingleDataSource,
  deleteDataSourceById,
  deleteMultipleDataSources,
  getDataSourceById,
  getDataSources,
  isValidUrl,
  testConnection,
  updateDataSourceById,
} from './utils';
import { coreMock } from '../../../../core/public/mocks';
import {
  getDataSourceByIdWithCredential,
  getDataSourceByIdWithoutCredential,
  getDataSourcesResponse,
  getMappedDataSources,
  mockDataSourceAttributesWithAuth,
  mockErrorResponseForSavedObjectsCalls,
  mockResponseForSavedObjectsCalls,
} from '../mocks';
import { AuthType } from '../types';
import { HttpStart } from 'opensearch-dashboards/public';

const { savedObjects } = coreMock.createStart();

describe('DataSourceManagement: Utils.ts', () => {
  describe('Get data source', () => {
    test('Success: getting data sources', async () => {
      mockResponseForSavedObjectsCalls(savedObjects.client, 'find', getDataSourcesResponse);
      const fetchDataSources = await getDataSources(savedObjects.client);
      expect(fetchDataSources.length).toBe(getDataSourcesResponse.savedObjects.length);
    });
    test('Success but no data sources found: getting data sources', async () => {
      mockResponseForSavedObjectsCalls(savedObjects.client, 'find', {});
      const fetchDataSources = await getDataSources(savedObjects.client);
      expect(fetchDataSources.length).toBe(0);
    });
    test('failure: getting data sources', async () => {
      try {
        mockErrorResponseForSavedObjectsCalls(savedObjects.client, 'find');
        await getDataSources(savedObjects.client);
      } catch (e) {
        expect(e).toBeTruthy();
      }
    });
  });

  describe('Get data source by ID', () => {
    test('Success: getting data source by ID with credential', async () => {
      mockResponseForSavedObjectsCalls(savedObjects.client, 'get', getDataSourceByIdWithCredential);
      const dsById = await getDataSourceById('alpha-test', savedObjects.client);
      expect(dsById.title).toBe('alpha-test');
      expect(dsById.auth.type).toBe(AuthType.UsernamePasswordType);
    });
    test('Success: getting data source by ID without credential', async () => {
      mockResponseForSavedObjectsCalls(
        savedObjects.client,
        'get',
        getDataSourceByIdWithoutCredential
      );
      const dsById = await getDataSourceById('alpha-test', savedObjects.client);
      expect(dsById.title).toBe('alpha-test');
      expect(dsById.auth.type).toBe(AuthType.NoAuth);
    });
    test('Success but no data: getting data source by ID without credential', async () => {
      mockResponseForSavedObjectsCalls(savedObjects.client, 'get', {});
      const dsById = await getDataSourceById('alpha-test', savedObjects.client);
      expect(dsById?.description).toBe('');
    });
    test('failure: getting data source by ID', async () => {
      try {
        mockErrorResponseForSavedObjectsCalls(savedObjects.client, 'get');
        await getDataSourceById('alpha-test', savedObjects.client);
      } catch (e) {
        expect(e).toBeTruthy();
      }
    });
  });

  describe('Create data source', () => {
    test('Success: creating data source', async () => {
      mockResponseForSavedObjectsCalls(savedObjects.client, 'create', {});
      const createDs = await createSingleDataSource(
        savedObjects.client,
        mockDataSourceAttributesWithAuth
      );
      expect(createDs).toBeTruthy();
    });
    test('failure: creating data source', async () => {
      try {
        mockErrorResponseForSavedObjectsCalls(savedObjects.client, 'create');
        await createSingleDataSource(savedObjects.client, mockDataSourceAttributesWithAuth);
      } catch (e) {
        expect(e).toBeTruthy();
      }
    });
  });

  describe('Update data source by id', () => {
    test('Success: updating data source', async () => {
      mockResponseForSavedObjectsCalls(savedObjects.client, 'update', {});
      const createDs = await updateDataSourceById(
        savedObjects.client,
        'ds-1234',
        mockDataSourceAttributesWithAuth
      );
      expect(createDs).toBeTruthy();
    });
    test('failure: updating data sources', async () => {
      try {
        mockErrorResponseForSavedObjectsCalls(savedObjects.client, 'update');
        await updateDataSourceById(
          savedObjects.client,
          'ds-1234',
          mockDataSourceAttributesWithAuth
        );
      } catch (e) {
        expect(e).toBeTruthy();
      }
    });
  });

  describe('Delete data source by id', () => {
    test('Success: deleting data source', async () => {
      mockResponseForSavedObjectsCalls(savedObjects.client, 'delete', {});
      const createDs = await deleteDataSourceById('ds-1234', savedObjects.client);
      expect(createDs).toBeTruthy();
    });
    test('failure: deleting data sources', async () => {
      try {
        mockErrorResponseForSavedObjectsCalls(savedObjects.client, 'delete');
        await deleteDataSourceById('ds-1234', savedObjects.client);
      } catch (e) {
        expect(e).toBeTruthy();
      }
    });
  });

  describe('Test connection to the endpoint of the data source - success', () => {
    let http: jest.Mocked<HttpStart>;
    const mockSuccess = jest.fn().mockResolvedValue({ body: { success: true } });
    const mockError = jest.fn().mockRejectedValue(null);
    beforeEach(() => {
      http = coreMock.createStart().http;
      http.post.mockResolvedValue(mockSuccess);
    });
    test('Success:  Test Connection to the endpoint while creating a new data source', async () => {
      await testConnection(http, getDataSourceByIdWithoutCredential.attributes);
      expect(http.post.mock.calls).toMatchInlineSnapshot(`
        Array [
          Array [
            "/internal/data-source-management/validate",
            Object {
<<<<<<< HEAD
              "body": "{\\"dataSourceAttr\\":{\\"endpoint\\":\\"https://test.com\\",\\"auth\\":{\\"type\\":\\"no_auth\\",\\"credentials\\":null}}}",
=======
              "body": "{\\"dataSourceAttr\\":{\\"endpoint\\":\\"https://test.com\\",\\"auth\\":{\\"type\\":\\"no_auth\\"}}}",
>>>>>>> c35dadb0
            },
          ],
        ]
      `);
    });

    test('Success: Test Connection to the endpoint while existing data source is updated', async () => {
      await testConnection(http, getDataSourceByIdWithoutCredential.attributes, 'test1234');
      expect(http.post.mock.calls).toMatchInlineSnapshot(`
        Array [
          Array [
            "/internal/data-source-management/validate",
            Object {
<<<<<<< HEAD
              "body": "{\\"id\\":\\"test1234\\",\\"dataSourceAttr\\":{\\"endpoint\\":\\"https://test.com\\",\\"auth\\":{\\"type\\":\\"no_auth\\",\\"credentials\\":null}}}",
=======
              "body": "{\\"id\\":\\"test1234\\",\\"dataSourceAttr\\":{\\"endpoint\\":\\"https://test.com\\",\\"auth\\":{\\"type\\":\\"no_auth\\"}}}",
>>>>>>> c35dadb0
            },
          ],
        ]
      `);
    });
    test('failure:  Test Connection to the endpoint while creating/updating a data source', async () => {
      try {
        http.post.mockRejectedValue(mockError);
        await testConnection(http, getDataSourceByIdWithoutCredential.attributes, 'test1234');
      } catch (e) {
        expect(e).toBeTruthy();
      }
    });
  });

  describe('Delete multiple data sources by id', () => {
    test('Success: deleting multiple data source', async () => {
      try {
        mockResponseForSavedObjectsCalls(savedObjects.client, 'delete', {});
        await deleteMultipleDataSources(savedObjects.client, getMappedDataSources);
        expect(true).toBe(true); // This will be executed if multiple delete call is successful.
      } catch (e) {
        // this block should not execute as the test case name suggests
        expect(e).toBeFalsy();
      }
    });
    test('failure: deleting multiple data sources', async () => {
      try {
        mockErrorResponseForSavedObjectsCalls(savedObjects.client, 'delete');
        await deleteMultipleDataSources(savedObjects.client, getMappedDataSources);
      } catch (e) {
        expect(e).toBeTruthy();
      }
    });
  });

  test('check if url is valid', () => {
    /* False cases */
    expect(isValidUrl('')).toBeFalsy();
    expect(isValidUrl('test')).toBeFalsy();

    /* True cases */
    expect(isValidUrl('https://test.com')).toBeTruthy();
    expect(isValidUrl('http://test.com')).toBeTruthy();

    /* True cases: port number scenario*/
    expect(isValidUrl('http://192.168.1.1:1234/')).toBeTruthy();
  });
});<|MERGE_RESOLUTION|>--- conflicted
+++ resolved
@@ -156,11 +156,7 @@
           Array [
             "/internal/data-source-management/validate",
             Object {
-<<<<<<< HEAD
-              "body": "{\\"dataSourceAttr\\":{\\"endpoint\\":\\"https://test.com\\",\\"auth\\":{\\"type\\":\\"no_auth\\",\\"credentials\\":null}}}",
-=======
               "body": "{\\"dataSourceAttr\\":{\\"endpoint\\":\\"https://test.com\\",\\"auth\\":{\\"type\\":\\"no_auth\\"}}}",
->>>>>>> c35dadb0
             },
           ],
         ]
@@ -174,11 +170,7 @@
           Array [
             "/internal/data-source-management/validate",
             Object {
-<<<<<<< HEAD
-              "body": "{\\"id\\":\\"test1234\\",\\"dataSourceAttr\\":{\\"endpoint\\":\\"https://test.com\\",\\"auth\\":{\\"type\\":\\"no_auth\\",\\"credentials\\":null}}}",
-=======
               "body": "{\\"id\\":\\"test1234\\",\\"dataSourceAttr\\":{\\"endpoint\\":\\"https://test.com\\",\\"auth\\":{\\"type\\":\\"no_auth\\"}}}",
->>>>>>> c35dadb0
             },
           ],
         ]
