--- conflicted
+++ resolved
@@ -40,11 +40,7 @@
   savedObjectsClient: SavedObjectsClientContract,
   fields: string[]
 ): Promise<Array<SavedObject<DataSourceAttributes>>> {
-<<<<<<< HEAD
-  const response = await savedObjectsClient.find({
-=======
   const response = await savedObjectsClient.find<DataSourceAttributes>({
->>>>>>> 7e316d1e
     type: 'data-source',
     fields,
     perPage: 10000,
