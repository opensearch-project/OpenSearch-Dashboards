/*
 * Copyright OpenSearch Contributors
 * SPDX-License-Identifier: Apache-2.0
 */
import { i18n } from '@osd/i18n';
import {
  HttpStart,
  SavedObjectsClientContract,
  SavedObject,
  IUiSettingsClient,
  ToastsStart,
  ApplicationStart,
} from 'src/core/public';
<<<<<<< HEAD
=======
import { i18n } from '@osd/i18n';
import { deepFreeze } from '@osd/std';
>>>>>>> a1c8b8c4
import {
  DataSourceAttributes,
  DataSourceTableItem,
  defaultAuthType,
  noAuthCredentialAuthMethod,
} from '../types';
import { AuthenticationMethodRegistry } from '../auth_registry';
import { DataSourceOption } from './data_source_menu/types';
import { DataSourceGroupLabelOption } from './data_source_menu/types';
import { createGetterSetter } from '../../../opensearch_dashboards_utils/public';

export async function getDataSources(savedObjectsClient: SavedObjectsClientContract) {
  return savedObjectsClient
    .find({
      type: 'data-source',
      fields: ['id', 'description', 'title'],
      perPage: 10000,
    })
    .then(
      (response) =>
        response?.savedObjects?.map?.((source) => {
          const id = source.id;
          const title = source.get('title');
          const description = source.get('description');

          return {
            id,
            title,
            description,
            sort: `${title}`,
          };
        }) || []
    );
}

export async function getDataSourcesWithFields(
  savedObjectsClient: SavedObjectsClientContract,
  fields: string[]
): Promise<Array<SavedObject<DataSourceAttributes>>> {
  const response = await savedObjectsClient.find<DataSourceAttributes>({
    type: 'data-source',
    fields,
    perPage: 10000,
  });

  return response?.savedObjects;
}

export async function handleSetDefaultDatasource(
  savedObjectsClient: SavedObjectsClientContract,
  uiSettings: IUiSettingsClient
) {
  if (uiSettings.get('defaultDataSource', null) === null) {
    return await setFirstDataSourceAsDefault(savedObjectsClient, uiSettings, false);
  }
}

export async function setFirstDataSourceAsDefault(
  savedObjectsClient: SavedObjectsClientContract,
  uiSettings: IUiSettingsClient,
  exists: boolean
) {
  if (exists) {
    uiSettings.remove('defaultDataSource');
  }
  const listOfDataSources: DataSourceTableItem[] = await getDataSources(savedObjectsClient);
  if (Array.isArray(listOfDataSources) && listOfDataSources.length >= 1) {
    const datasourceId = listOfDataSources[0].id;
    return await uiSettings.set('defaultDataSource', datasourceId);
  }
}

export function handleNoAvailableDataSourceError(notifications: ToastsStart) {
  notifications.addWarning(
    i18n.translate('dataSource.noAvailableDataSourceError', {
      defaultMessage: `Data source is not available`,
    })
  );
}

export function getFilteredDataSources(
  dataSources: Array<SavedObject<DataSourceAttributes>>,
  filter = (ds: SavedObject<DataSourceAttributes>) => true
): DataSourceOption[] {
  return dataSources
    .filter((ds) => filter!(ds))
    .map((ds) => ({
      id: ds.id,
      label: ds.attributes?.title || '',
    }))
    .sort((a, b) => a.label.toLowerCase().localeCompare(b.label.toLowerCase()));
}

export function getDefaultDataSource(
  dataSourcesOptions: DataSourceOption[],
  LocalCluster: DataSourceOption,
  defaultDataSourceId: string | null,
  hideLocalCluster?: boolean
) {
  const defaultDataSourceAfterCheck = dataSourcesOptions.find(
    (dataSource) => dataSource.id === defaultDataSourceId
  );
  if (defaultDataSourceAfterCheck) {
    return [
      {
        id: defaultDataSourceAfterCheck.id,
        label: defaultDataSourceAfterCheck.label,
      },
    ];
  }

  if (!hideLocalCluster) {
    return [LocalCluster];
  }

  if (dataSourcesOptions.length > 0) {
    return [
      {
        id: dataSourcesOptions[0].id,
        label: dataSourcesOptions[0].label,
      },
    ];
  }
  return [];
}

export async function getDataSourceById(
  id: string,
  savedObjectsClient: SavedObjectsClientContract
) {
  const response = await savedObjectsClient.get('data-source', id);

  if (!response || response.error) {
    throw new Error('Unable to find data source');
  }

  const attributes: any = response?.attributes || {};
  return {
    id: response.id,
    title: attributes.title,
    endpoint: attributes.endpoint,
    description: attributes.description || '',
    auth: attributes.auth,
  };
}

export async function createSingleDataSource(
  savedObjectsClient: SavedObjectsClientContract,
  attributes: DataSourceAttributes
) {
  return savedObjectsClient.create('data-source', attributes);
}

export async function updateDataSourceById(
  savedObjectsClient: SavedObjectsClientContract,
  id: string,
  attributes: DataSourceAttributes
) {
  return savedObjectsClient.update('data-source', id, attributes);
}

export async function deleteDataSourceById(
  id: string,
  savedObjectsClient: SavedObjectsClientContract
) {
  return savedObjectsClient.delete('data-source', id);
}

export async function deleteMultipleDataSources(
  savedObjectsClient: SavedObjectsClientContract,
  selectedDataSources: DataSourceTableItem[]
) {
  await Promise.all(
    selectedDataSources.map(async (selectedDataSource) => {
      await deleteDataSourceById(selectedDataSource.id, savedObjectsClient);
    })
  );
}

export async function testConnection(
  http: HttpStart,
  { endpoint, auth: { type, credentials } }: DataSourceAttributes,
  dataSourceID?: string
) {
  const query: any = {
    id: dataSourceID,
    dataSourceAttr: {
      endpoint,
      auth: {
        type,
        credentials,
      },
    },
  };

  await http.post(`/internal/data-source-management/validate`, {
    body: JSON.stringify(query),
  });
}

export async function fetchDataSourceMetaData(
  http: HttpStart,
  { endpoint, auth: { type, credentials } }: DataSourceAttributes,
  dataSourceID?: string
) {
  const query: any = {
    id: dataSourceID,
    dataSourceAttr: {
      endpoint,
      auth: {
        type,
        credentials,
      },
    },
  };

  return await http.post(`/internal/data-source-management/fetchDataSourceMetaData`, {
    body: JSON.stringify(query),
  });
}

export const isValidUrl = (endpoint: string) => {
  try {
    const url = new URL(endpoint);
    return Boolean(url) && (url.protocol === 'http:' || url.protocol === 'https:');
  } catch (e) {
    return false;
  }
};

export const getDefaultAuthMethod = (
  authenticationMethodRegistry: AuthenticationMethodRegistry
) => {
  const registeredAuthMethods = authenticationMethodRegistry.getAllAuthenticationMethods();

  const defaultAuthMethod =
    registeredAuthMethods.length > 0
      ? authenticationMethodRegistry.getAuthenticationMethod(registeredAuthMethods[0].name)
      : noAuthCredentialAuthMethod;

  const initialSelectedAuthMethod =
    authenticationMethodRegistry.getAuthenticationMethod(defaultAuthType) ?? defaultAuthMethod;

  return initialSelectedAuthMethod;
};

export const extractRegisteredAuthTypeCredentials = (
  currentCredentialState: { [key: string]: string },
  authType: string,
  authenticationMethodRegistry: AuthenticationMethodRegistry
) => {
  const registeredCredentials = {} as { [key: string]: string };
  const registeredCredentialField =
    authenticationMethodRegistry.getAuthenticationMethod(authType)?.credentialFormField ?? {};

  Object.keys(registeredCredentialField).forEach((credentialField) => {
    registeredCredentials[credentialField] =
      currentCredentialState[credentialField] ?? registeredCredentialField[credentialField];
  });

  return registeredCredentials;
};

<<<<<<< HEAD
export const handleDataSourceFetchError = (
  changeState: (state: { showError: boolean }) => void,
  notifications: ToastsStart,
  callback?: (ds: DataSourceOption[]) => void
) => {
  changeState({ showError: true });
  if (callback) callback([]);
  notifications.addWarning(
    i18n.translate('dataSource.fetchDataSourceError', {
      defaultMessage: 'Failed to fetch data source',
    })
  );
};
=======
interface DataSourceOptionGroupLabel {
  [key: string]: DataSourceGroupLabelOption;
}

export const dataSourceOptionGroupLabel = deepFreeze<Readonly<DataSourceOptionGroupLabel>>({
  opensearchCluster: {
    id: 'opensearchClusterGroupLabel',
    label: 'OpenSearch cluster',
    isGroupLabel: true,
  },
  // TODO: add other group labels if needed
});

export const [getApplication, setApplication] = createGetterSetter<ApplicationStart>('Application');
>>>>>>> a1c8b8c4
<|MERGE_RESOLUTION|>--- conflicted
+++ resolved
@@ -11,11 +11,7 @@
   ToastsStart,
   ApplicationStart,
 } from 'src/core/public';
-<<<<<<< HEAD
-=======
-import { i18n } from '@osd/i18n';
 import { deepFreeze } from '@osd/std';
->>>>>>> a1c8b8c4
 import {
   DataSourceAttributes,
   DataSourceTableItem,
@@ -279,7 +275,6 @@
   return registeredCredentials;
 };
 
-<<<<<<< HEAD
 export const handleDataSourceFetchError = (
   changeState: (state: { showError: boolean }) => void,
   notifications: ToastsStart,
@@ -293,7 +288,7 @@
     })
   );
 };
-=======
+
 interface DataSourceOptionGroupLabel {
   [key: string]: DataSourceGroupLabelOption;
 }
@@ -307,5 +302,4 @@
   // TODO: add other group labels if needed
 });
 
-export const [getApplication, setApplication] = createGetterSetter<ApplicationStart>('Application');
->>>>>>> a1c8b8c4
+export const [getApplication, setApplication] = createGetterSetter<ApplicationStart>('Application');