--- conflicted
+++ resolved
@@ -255,19 +255,12 @@
 
   const setDefaultDataSource = async () => {
     try {
-<<<<<<< HEAD
       const restDataSourceIds = dataSources
         .filter((dataSource) => !selectedDataSources.includes(dataSource))
         .map((item) => item.id);
       if (restDataSourceIds.length === 0) uiSettings.remove('defaultDataSource');
       if (!restDataSourceIds.includes(uiSettings.get('defaultDataSource'))) {
         uiSettings.set('defaultDataSource', restDataSourceIds[0]);
-=======
-      for (const dataSource of selectedDataSources) {
-        if (getDefaultDataSourceId(uiSettings) === dataSource.id) {
-          await setFirstDataSourceAsDefault(savedObjects.client, uiSettings, true);
-        }
->>>>>>> ddd73771
       }
     } catch (e) {
       handleDisplayToastMessage({
