/*
 * Copyright OpenSearch Contributors
 * SPDX-License-Identifier: Apache-2.0
 */

import React from 'react';
import { SavedObjectsClientContract, ToastsStart } from 'opensearch-dashboards/public';
import { IUiSettingsClient } from 'src/core/public';
import { DataSourceFilterGroup, SelectedDataSourceOption } from './data_source_filter_group';
<<<<<<< HEAD
import { getDataSourcesWithFields } from '../utils';
import { DataSourceBaseState } from '../data_source_menu/types';
import { NoDataSource } from '../no_data_source';
=======
import { getDataSourcesWithFields, handleDataSourceFetchError } from '../utils';
import { DataSourceBaseState } from '../data_source_menu/types';
import { DataSourceErrorMenu } from '../data_source_error_menu';
>>>>>>> be0f9d55

export interface DataSourceMultiSeletableProps {
  savedObjectsClient: SavedObjectsClientContract;
  notifications: ToastsStart;
  onSelectedDataSources: (dataSources: SelectedDataSourceOption[]) => void;
  hideLocalCluster: boolean;
  fullWidth: boolean;
  uiSettings?: IUiSettingsClient;
}

interface DataSourceMultiSeletableState extends DataSourceBaseState {
  dataSourceOptions: SelectedDataSourceOption[];
  selectedOptions: SelectedDataSourceOption[];
  defaultDataSource: string | null;
}

export class DataSourceMultiSelectable extends React.Component<
  DataSourceMultiSeletableProps,
  DataSourceMultiSeletableState
> {
  private _isMounted: boolean = false;

  constructor(props: DataSourceMultiSeletableProps) {
    super(props);

    this.state = {
      dataSourceOptions: [],
      selectedOptions: [],
      defaultDataSource: null,
<<<<<<< HEAD
      showEmptyState: false,
=======
      showError: false,
>>>>>>> be0f9d55
    };
  }

  componentWillUnmount() {
    this._isMounted = false;
  }

  async componentDidMount() {
    this._isMounted = true;
    try {
      const defaultDataSource = this.props.uiSettings?.get('defaultDataSource', null) ?? null;
      let selectedOptions: SelectedDataSourceOption[] = [];
      const fetchedDataSources = await getDataSourcesWithFields(this.props.savedObjectsClient, [
        'id',
        'title',
        'auth.type',
      ]);

      if (fetchedDataSources?.length) {
        selectedOptions = fetchedDataSources.map((dataSource) => ({
          id: dataSource.id,
          label: dataSource.attributes?.title || '',
          checked: 'on',
          visible: true,
        }));
      }

      if (!this.props.hideLocalCluster) {
        selectedOptions.unshift({
          id: '',
          label: 'Local cluster',
          checked: 'on',
          visible: true,
        });
      }

      if (!this._isMounted) return;

      this.setState({
        ...this.state,
        selectedOptions,
        defaultDataSource,
        showEmptyState: (fetchedDataSources?.length === 0 && this.props.hideLocalCluster) || false,
      });

      this.props.onSelectedDataSources(selectedOptions);
    } catch (error) {
      handleDataSourceFetchError(
        this.onError.bind(this),
        this.props.notifications,
        this.props.onSelectedDataSources
      );
    }
  }

  onError() {
    this.setState({ showError: true });
  }

  onChange(selectedOptions: SelectedDataSourceOption[]) {
    if (!this._isMounted) return;
    this.setState({
      selectedOptions,
    });
    this.props.onSelectedDataSources(selectedOptions.filter((option) => option.checked === 'on'));
  }

  render() {
<<<<<<< HEAD
    if (this.state.showEmptyState) {
      return <NoDataSource />;
=======
    if (this.state.showError) {
      return <DataSourceErrorMenu />;
>>>>>>> be0f9d55
    }
    return (
      <DataSourceFilterGroup
        selectedOptions={this.state.selectedOptions}
        setSelectedOptions={this.onChange.bind(this)}
        defaultDataSource={this.state.defaultDataSource}
      />
    );
  }
}<|MERGE_RESOLUTION|>--- conflicted
+++ resolved
@@ -7,15 +7,11 @@
 import { SavedObjectsClientContract, ToastsStart } from 'opensearch-dashboards/public';
 import { IUiSettingsClient } from 'src/core/public';
 import { DataSourceFilterGroup, SelectedDataSourceOption } from './data_source_filter_group';
-<<<<<<< HEAD
-import { getDataSourcesWithFields } from '../utils';
-import { DataSourceBaseState } from '../data_source_menu/types';
 import { NoDataSource } from '../no_data_source';
-=======
 import { getDataSourcesWithFields, handleDataSourceFetchError } from '../utils';
 import { DataSourceBaseState } from '../data_source_menu/types';
 import { DataSourceErrorMenu } from '../data_source_error_menu';
->>>>>>> be0f9d55
+
 
 export interface DataSourceMultiSeletableProps {
   savedObjectsClient: SavedObjectsClientContract;
@@ -45,11 +41,8 @@
       dataSourceOptions: [],
       selectedOptions: [],
       defaultDataSource: null,
-<<<<<<< HEAD
       showEmptyState: false,
-=======
       showError: false,
->>>>>>> be0f9d55
     };
   }
 
@@ -118,13 +111,10 @@
   }
 
   render() {
-<<<<<<< HEAD
     if (this.state.showEmptyState) {
       return <NoDataSource />;
-=======
     if (this.state.showError) {
       return <DataSourceErrorMenu />;
->>>>>>> be0f9d55
     }
     return (
       <DataSourceFilterGroup
