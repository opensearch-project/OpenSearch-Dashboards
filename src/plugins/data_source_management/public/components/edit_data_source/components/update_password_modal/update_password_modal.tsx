--- conflicted
+++ resolved
@@ -97,19 +97,14 @@
 
           <EuiForm data-test-subj="data-source-update-password">
             {/* Username */}
-<<<<<<< HEAD
-            <EuiFormRow label={USERNAME}>
-              <EuiText size="s" data-test-subj="data-source-update-password-username">
-                {username}
-              </EuiText>
-=======
             <EuiFormRow
               label={i18n.translate('dataSourcesManagement.editDataSource.username', {
                 defaultMessage: 'Username',
               })}
             >
-              <EuiText size="s">{username}</EuiText>
->>>>>>> 9a55e0c4
+              <EuiText size="s" data-test-subj="data-source-update-password-username">
+                {username}
+              </EuiText>
             </EuiFormRow>
             {/* updated Password */}
             <EuiFormRow
@@ -120,17 +115,13 @@
             >
               <EuiFieldPassword
                 name="updatedPassword"
-<<<<<<< HEAD
                 data-test-subj="updateStoredPasswordUpdatedPasswordField"
-                placeholder={NEW_PASSWORD_TEXT}
-=======
                 placeholder={i18n.translate(
                   'dataSourcesManagement.editDataSource.newPasswordPlaceHolder',
                   {
                     defaultMessage: 'Updated password',
                   }
                 )}
->>>>>>> 9a55e0c4
                 type={'dual'}
                 value={newPassword}
                 isInvalid={!isNewPasswordValid}
@@ -148,17 +139,13 @@
             >
               <EuiFieldPassword
                 name="confirmUpdatedPassword"
-<<<<<<< HEAD
                 data-test-subj="updateStoredPasswordConfirmUpdatedPasswordField"
-                placeholder={CONFIRM_NEW_PASSWORD_TEXT}
-=======
                 placeholder={i18n.translate(
                   'dataSourcesManagement.editDataSource.confirmNewPasswordPlaceHolder',
                   {
                     defaultMessage: 'Confirm Updated password',
                   }
                 )}
->>>>>>> 9a55e0c4
                 type={'dual'}
                 value={confirmNewPassword}
                 isInvalid={!!isConfirmNewPasswordValid.length}
@@ -170,21 +157,16 @@
         </EuiModalBody>
 
         <EuiModalFooter>
-<<<<<<< HEAD
           <EuiButtonEmpty
             data-test-subj="updateStoredPasswordCancelBtn"
             onClick={closeUpdatePasswordModal}
           >
-            {CANCEL_TEXT}
-=======
-          <EuiButtonEmpty onClick={closeUpdatePasswordModal}>
             {
               <FormattedMessage
                 id="dataSourcesManagement.editDataSource.cancel"
                 defaultMessage="Cancel"
               />
             }
->>>>>>> 9a55e0c4
           </EuiButtonEmpty>
           <EuiButton
             type="submit"
