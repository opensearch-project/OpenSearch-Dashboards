/*
 * Copyright OpenSearch Contributors
 * SPDX-License-Identifier: Apache-2.0
 */

import React, { useCallback, useMemo, useRef } from 'react';
import { orderBy } from 'lodash';
import { EuiDataGridProps, EuiDataGrid, EuiDataGridSorting } from '@elastic/eui';

import { IInterpreterRenderHandlers } from 'src/plugins/expressions';
import { Table } from '../table_vis_response_handler';
import { TableVisConfig, ColumnWidth, SortColumn } from '../types';
import { getDataGridColumns } from './table_vis_grid_columns';
import { usePagination } from '../utils';
import { convertToFormattedData } from '../utils/convert_to_formatted_data';
import { TableVisControl } from './table_vis_control';

interface TableVisComponentProps {
  title?: string;
  table: Table;
  visConfig: TableVisConfig;
  handlers: IInterpreterRenderHandlers;
}

export const TableVisComponent = ({
  title,
  table,
  visConfig,
  handlers,
}: TableVisComponentProps) => {
  const { formattedRows: rows, formattedColumns: columns } = convertToFormattedData(
    table,
    visConfig
  );

  const pagination = usePagination(visConfig, rows.length);

  // store current state
  const currentColState = useRef<{
    columnsWidth: ColumnWidth[];
  }>({
    columnsWidth: handlers.uiState.get('vis.columnsWidth') || [],
  });

  const sortedRows = useMemo(() => {
    const sort = handlers.uiState.get('vis.sortColumn');
    return sort && sort.colIndex !== null && sort.direction
      ? orderBy(rows, columns[sort.colIndex]?.id, sort.direction)
      : rows;
  }, [columns, rows, handlers.uiState]);

  const renderCellValue = useMemo(() => {
    return (({ rowIndex, columnId }) => {
      const rawContent = sortedRows[rowIndex][columnId];
      const colIndex = columns.findIndex((col) => col.id === columnId);
      const column = columns[colIndex];
      // use formatter to format raw content
      // this can format date and percentage data
      const formattedContent = column.formatter.convert(rawContent, 'text');
      return sortedRows.hasOwnProperty(rowIndex) ? formattedContent || null : null;
    }) as EuiDataGridProps['renderCellValue'];
  }, [sortedRows, columns]);

  const dataGridColumns = getDataGridColumns(
    sortedRows,
    columns,
    table,
    handlers,
    currentColState.current.columnsWidth
  );

  const sortedColumns = useMemo(() => {
    const sort: SortColumn = handlers.uiState.get('vis.sortColumn') || {};
    return sort && sort.colIndex !== null && sort.direction
      ? [{ id: dataGridColumns[sort.colIndex]?.id, direction: sort.direction }]
      : [];
  }, [handlers.uiState, dataGridColumns]);

  const onSort = useCallback(
    (sortingCols: EuiDataGridSorting['columns']) => {
      const nextSortValue = sortingCols[sortingCols.length - 1];
      const nextSort = {
        colIndex: dataGridColumns.findIndex((col) => col.id === nextSortValue?.id),
        direction: nextSortValue.direction,
      };
      handlers.uiState.set('vis.sortColumn', nextSort);
      handlers.uiState?.emit('reload');
      return nextSort;
    },
    [dataGridColumns, handlers.uiState]
  );

  const onColumnResize: EuiDataGridProps['onColumnResize'] = useCallback(
    ({ columnId, width }) => {
      const prevState: ColumnWidth[] = currentColState.current.columnsWidth;
      const nextColIndex = columns.findIndex((col) => col.id === columnId);
      const prevColIndex = prevState.findIndex((col) => col.colIndex === nextColIndex);
      const nextState = [...prevState];
      const updatedColWidth = { colIndex: nextColIndex, width };

      // if updated column index is not found, then add it to nextState
      // else reset it in nextState
      if (prevColIndex < 0) nextState.push(updatedColWidth);
      else nextState[prevColIndex] = updatedColWidth;

      // update uiState
      currentColState.current.columnsWidth = nextState;
      handlers.uiState.set('vis.columnsWidth', nextState);
    },
    [columns, currentColState, handlers.uiState]
  );

<<<<<<< HEAD
  const ariaLabel = title || visConfig.title || 'tableVis';
=======
  const footerCellValue = visConfig.showTotal
    ? // @ts-expect-error
    ({ columnId }) => {
      const colIndex = columns.findIndex((col) => col.id === columnId);
      return columns[colIndex]?.formattedTotal || null;
    }
    : undefined;
>>>>>>> 177e76fb

  return (
    <EuiDataGrid
      aria-label={ariaLabel}
      columns={dataGridColumns}
      columnVisibility={{
        visibleColumns: columns.map(({ id }) => id),
        setVisibleColumns: () => { },
      }}
      rowCount={rows.length}
      renderCellValue={renderCellValue}
      sorting={{ columns: sortedColumns, onSort }}
      onColumnResize={onColumnResize}
      pagination={pagination}
<<<<<<< HEAD
=======
      gridStyle={{
        border: 'horizontal',
        header: 'underline',
      }}
      minSizeForControls={1}
      renderFooterCellValue={footerCellValue}
>>>>>>> 177e76fb
      toolbarVisibility={{
        showColumnSelector: false,
        showSortSelector: false,
        showFullScreenSelector: false,
        showStyleSelector: false,
<<<<<<< HEAD
        additionalControls: (
          <TableVisControl filename={visConfig.title} rows={sortedRows} columns={columns} />
        ),
=======
>>>>>>> 177e76fb
      }}
    />
  );
};<|MERGE_RESOLUTION|>--- conflicted
+++ resolved
@@ -110,9 +110,8 @@
     [columns, currentColState, handlers.uiState]
   );
 
-<<<<<<< HEAD
   const ariaLabel = title || visConfig.title || 'tableVis';
-=======
+
   const footerCellValue = visConfig.showTotal
     ? // @ts-expect-error
     ({ columnId }) => {
@@ -120,7 +119,6 @@
       return columns[colIndex]?.formattedTotal || null;
     }
     : undefined;
->>>>>>> 177e76fb
 
   return (
     <EuiDataGrid
@@ -135,26 +133,20 @@
       sorting={{ columns: sortedColumns, onSort }}
       onColumnResize={onColumnResize}
       pagination={pagination}
-<<<<<<< HEAD
-=======
       gridStyle={{
         border: 'horizontal',
         header: 'underline',
       }}
       minSizeForControls={1}
       renderFooterCellValue={footerCellValue}
->>>>>>> 177e76fb
       toolbarVisibility={{
         showColumnSelector: false,
         showSortSelector: false,
         showFullScreenSelector: false,
         showStyleSelector: false,
-<<<<<<< HEAD
         additionalControls: (
           <TableVisControl filename={visConfig.title} rows={sortedRows} columns={columns} />
         ),
-=======
->>>>>>> 177e76fb
       }}
     />
   );
