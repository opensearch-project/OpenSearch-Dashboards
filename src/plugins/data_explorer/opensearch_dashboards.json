{
  "id": "dataExplorer",
  "version": "1.0.0",
  "opensearchDashboardsVersion": "opensearchDashboards",
  "server": true,
  "ui": true,
<<<<<<< HEAD
  "requiredPlugins": ["data", "navigation", "embeddable", "expressions"],
=======
  "requiredPlugins": ["data", "navigation"],
>>>>>>> 146cc36b
  "optionalPlugins": [],
  "requiredBundles": ["opensearchDashboardsReact","opensearchDashboardsUtils"]
}<|MERGE_RESOLUTION|>--- conflicted
+++ resolved
@@ -4,11 +4,15 @@
   "opensearchDashboardsVersion": "opensearchDashboards",
   "server": true,
   "ui": true,
-<<<<<<< HEAD
-  "requiredPlugins": ["data", "navigation", "embeddable", "expressions"],
-=======
-  "requiredPlugins": ["data", "navigation"],
->>>>>>> 146cc36b
+  "requiredPlugins": [
+    "data",
+    "navigation",
+    "embeddable",
+    "expressions"
+  ],
   "optionalPlugins": [],
-  "requiredBundles": ["opensearchDashboardsReact","opensearchDashboardsUtils"]
+  "requiredBundles": [
+    "opensearchDashboardsReact",
+    "opensearchDashboardsUtils"
+  ]
 }