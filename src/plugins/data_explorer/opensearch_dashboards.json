{
  "id": "dataExplorer",
  "version": "1.0.0",
  "opensearchDashboardsVersion": "opensearchDashboards",
  "server": true,
  "ui": true,
<<<<<<< HEAD
  "requiredPlugins": ["data", "navigation", "embeddable", "expressions"],
  "optionalPlugins": [],
  "requiredBundles": ["opensearchDashboardsReact","opensearchDashboardsUtils"]
=======
  "requiredPlugins": [
    "data",
    "navigation",
    "embeddable",
    "expressions"
  ],
  "optionalPlugins": [],
  "requiredBundles": [
    "opensearchDashboardsReact",
    "opensearchDashboardsUtils"
  ]
>>>>>>> 521f306b
}<|MERGE_RESOLUTION|>--- conflicted
+++ resolved
@@ -4,11 +4,6 @@
   "opensearchDashboardsVersion": "opensearchDashboards",
   "server": true,
   "ui": true,
-<<<<<<< HEAD
-  "requiredPlugins": ["data", "navigation", "embeddable", "expressions"],
-  "optionalPlugins": [],
-  "requiredBundles": ["opensearchDashboardsReact","opensearchDashboardsUtils"]
-=======
   "requiredPlugins": [
     "data",
     "navigation",
@@ -20,5 +15,4 @@
     "opensearchDashboardsReact",
     "opensearchDashboardsUtils"
   ]
->>>>>>> 521f306b
 }