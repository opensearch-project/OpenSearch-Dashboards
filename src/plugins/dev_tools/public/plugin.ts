/*
 * SPDX-License-Identifier: Apache-2.0
 *
 * The OpenSearch Contributors require contributions made to
 * this file be licensed under the Apache-2.0 license or a
 * compatible open source license.
 *
 * Any modifications Copyright OpenSearch Contributors. See
 * GitHub history for details.
 */

/*
 * Licensed to Elasticsearch B.V. under one or more contributor
 * license agreements. See the NOTICE file distributed with
 * this work for additional information regarding copyright
 * ownership. Elasticsearch B.V. licenses this file to you under
 * the Apache License, Version 2.0 (the "License"); you may
 * not use this file except in compliance with the License.
 * You may obtain a copy of the License at
 *
 *    http://www.apache.org/licenses/LICENSE-2.0
 *
 * Unless required by applicable law or agreed to in writing,
 * software distributed under the License is distributed on an
 * "AS IS" BASIS, WITHOUT WARRANTIES OR CONDITIONS OF ANY
 * KIND, either express or implied.  See the License for the
 * specific language governing permissions and limitations
 * under the License.
 */

import { BehaviorSubject } from 'rxjs';
import { Plugin, CoreSetup, AppMountParameters } from 'src/core/public';
import { AppUpdater } from 'opensearch-dashboards/public';
import { i18n } from '@osd/i18n';
import { sortBy } from 'lodash';

import { DataSourcePluginSetup } from 'src/plugins/data_source/public';
import { AppNavLinkStatus, DEFAULT_APP_CATEGORIES } from '../../../core/public';
import { UrlForwardingSetup } from '../../url_forwarding/public';
import { CreateDevToolArgs, DevToolApp, createDevToolApp } from './dev_tool';

import './index.scss';
import { ManagementOverViewPluginSetup } from '../../management_overview/public';

export interface DevToolsSetupDependencies {
  dataSource?: DataSourcePluginSetup;
  urlForwarding: UrlForwardingSetup;
  managementOverview?: ManagementOverViewPluginSetup;
}

export interface DevToolsSetup {
  /**
   * Register a developer tool. It will be available
   * in the dev tools app under a separate tab.
   *
   * Registering dev tools works almost similar to registering
   * applications in the core application service,
   * but they will be rendered with a frame containing tabs
   * to switch between the tools.
   * @param devTool The dev tools descriptor
   */
  register: (devTool: CreateDevToolArgs) => DevToolApp;
}

export class DevToolsPlugin implements Plugin<DevToolsSetup> {
  private readonly devTools = new Map<string, DevToolApp>();
  private appStateUpdater = new BehaviorSubject<AppUpdater>(() => ({}));

  private getSortedDevTools(): readonly DevToolApp[] {
    return sortBy([...this.devTools.values()], 'order');
  }

  private title = i18n.translate('devTools.devToolsTitle', {
    defaultMessage: 'Dev Tools',
  });

  public setup(coreSetup: CoreSetup, deps: DevToolsSetupDependencies) {
    const { application: applicationSetup, getStartServices } = coreSetup;
    const { urlForwarding, managementOverview } = deps;

    applicationSetup.register({
      id: 'dev_tools',
      title: this.title,
      updater$: this.appStateUpdater,
<<<<<<< HEAD
      icon: '/plugins/home/public/assets/logos/opensearch_mark_default.svg',
=======
      icon: '/ui/logos/opensearch_mark.svg',
>>>>>>> d7c55778
      /* the order of dev tools, it shows as last item of management section */
      order: 9070,
      category: DEFAULT_APP_CATEGORIES.management,
      mount: async (params: AppMountParameters) => {
        const { element, history } = params;
        element.classList.add('devAppWrapper');

        const [core] = await getStartServices();

        const { renderApp } = await import('./application');
        return renderApp(core, element, history, this.getSortedDevTools(), deps);
      },
    });

    managementOverview?.register({
      id: 'dev_tools',
      title: this.title,
      description: i18n.translate('devTools.devToolsDescription', {
        defaultMessage:
          'Use the console to set up and troubleshoot your OpenSearch environment with the REST API.',
      }),
      order: 9070,
    });

    urlForwarding.forwardApp('dev_tools', 'dev_tools');

    return {
      register: (devToolArgs: CreateDevToolArgs) => {
        if (this.devTools.has(devToolArgs.id)) {
          throw new Error(
            `Dev tool with id [${devToolArgs.id}] has already been registered. Use a unique id.`
          );
        }

        const devTool = createDevToolApp(devToolArgs);
        this.devTools.set(devTool.id, devTool);
        return devTool;
      },
    };
  }

  public start() {
    if (this.getSortedDevTools().length === 0) {
      this.appStateUpdater.next(() => ({ navLinkStatus: AppNavLinkStatus.hidden }));
    }
  }

  public stop() {}
}<|MERGE_RESOLUTION|>--- conflicted
+++ resolved
@@ -82,11 +82,7 @@
       id: 'dev_tools',
       title: this.title,
       updater$: this.appStateUpdater,
-<<<<<<< HEAD
-      icon: '/plugins/home/public/assets/logos/opensearch_mark_default.svg',
-=======
       icon: '/ui/logos/opensearch_mark.svg',
->>>>>>> d7c55778
       /* the order of dev tools, it shows as last item of management section */
       order: 9070,
       category: DEFAULT_APP_CATEGORIES.management,
