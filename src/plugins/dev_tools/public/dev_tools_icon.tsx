/*
 * Copyright OpenSearch Contributors
 * SPDX-License-Identifier: Apache-2.0
 */

<<<<<<< HEAD
import React, { useRef, useCallback, useState, useEffect } from 'react';
import {
  EuiButtonIcon,
  EuiFlexGroup,
  EuiFlexItem,
  EuiOverlayMask,
  EuiPanel,
  EuiSmallButton,
  EuiSpacer,
  EuiText,
} from '@elastic/eui';
=======
import React from 'react';
import { EuiButtonIcon, EuiToolTip } from '@elastic/eui';
>>>>>>> f7142302
import { i18n } from '@osd/i18n';
import { CoreStart } from 'opensearch-dashboards/public';
import { MemoryRouter } from 'react-router-dom';
import { MainApp } from './application';
import { DevToolApp } from './dev_tool';
import { DevToolsSetupDependencies } from './plugin';
import './dev_tools_icon.scss';

export function DevToolsIcon({
  core,
  devTools,
  deps,
  title,
}: {
  core: CoreStart;
  devTools: readonly DevToolApp[];
  deps: DevToolsSetupDependencies;
  title: string;
}) {
  const [modalVisible, setModalVisible] = useState(false);
  const elementRef = useRef<HTMLDivElement | null>(null);
  const setMountPoint = useCallback((renderFn) => {
    renderFn(elementRef.current);
    return () => {};
  }, []);

  useEffect(() => {
    if (modalVisible) {
      document.body.classList.add('noScrollByDevTools');
    } else {
      document.body.classList.remove('noScrollByDevTools');
    }

    return () => {
      document.body.classList.remove('noScrollByDevTools');
    };
  }, [modalVisible]);

  return (
<<<<<<< HEAD
    <>
      <EuiButtonIcon
        aria-label="go-to-dev-tools"
        iconType="consoleApp"
        data-test-subj="openDevToolsModal"
        onClick={() => {
          setModalVisible(true);
        }}
      />
      {modalVisible ? (
        /**
         * We can not use OuiModal component here because OuiModal uses OuiOverlayMask as its parent node
         * but overlay mask has a default padding bottom that prevent the modal from covering the whole page.
         */
        <EuiOverlayMask className="devToolsOverlayMask" headerZindexLocation="below">
          <div style={{ width: '100vw', height: '100vh', maxWidth: '100vw' }}>
            <EuiButtonIcon
              iconType="cross"
              onClick={() => setModalVisible(false)}
              className="euiModal__closeIcon"
              color="text"
              aria-label="close modal"
            />
            <EuiPanel
              className="eui-fullHeight"
              paddingSize="none"
              hasBorder={false}
              hasShadow={false}
            >
              <EuiFlexGroup direction="column" className="eui-fullHeight devToolsModalContent">
                <EuiFlexItem grow={false}>
                  <EuiSpacer />
                  <EuiFlexGroup justifyContent="spaceBetween">
                    <EuiFlexItem grow={1}>
                      <EuiText size="s">
                        <h2>{title}</h2>
                      </EuiText>
                    </EuiFlexItem>
                    <EuiFlexItem grow={false}>
                      <div ref={(element) => (elementRef.current = element)} />
                    </EuiFlexItem>
                  </EuiFlexGroup>
                </EuiFlexItem>
                <EuiFlexItem className="devAppWrapper">
                  <MainApp
                    devTools={devTools}
                    savedObjects={core.savedObjects}
                    notifications={core.notifications}
                    dataSourceEnabled={!!deps.dataSource}
                    dataSourceManagement={deps.dataSourceManagement}
                    useUpdatedUX
                    setMenuMountPoint={setMountPoint}
                    RouterComponent={MemoryRouter}
                  />
                  <EuiSpacer size="s" />
                  <EuiSmallButton
                    iconType="cross"
                    iconGap="s"
                    fullWidth={false}
                    onClick={() => setModalVisible(false)}
                    className="devToolsCloseButton"
                    minWidth="unset"
                  >
                    {i18n.translate('dev_tools.modal.close.label', {
                      defaultMessage: 'Close',
                    })}
                  </EuiSmallButton>
                </EuiFlexItem>
              </EuiFlexGroup>
            </EuiPanel>
          </div>
        </EuiOverlayMask>
      ) : null}
    </>
=======
    <EuiToolTip
      content={i18n.translate('devTools.icon.nav.title', {
        defaultMessage: 'Developer tools',
      })}
    >
      <EuiButtonIcon
        aria-label="go-to-dev-tools"
        iconType="consoleApp"
        onClick={() => {
          core.application.navigateToApp(appId);
        }}
      />
    </EuiToolTip>
>>>>>>> f7142302
  );
}<|MERGE_RESOLUTION|>--- conflicted
+++ resolved
@@ -3,7 +3,6 @@
  * SPDX-License-Identifier: Apache-2.0
  */
 
-<<<<<<< HEAD
 import React, { useRef, useCallback, useState, useEffect } from 'react';
 import {
   EuiButtonIcon,
@@ -14,11 +13,8 @@
   EuiSmallButton,
   EuiSpacer,
   EuiText,
+  EuiToolTip,
 } from '@elastic/eui';
-=======
-import React from 'react';
-import { EuiButtonIcon, EuiToolTip } from '@elastic/eui';
->>>>>>> f7142302
 import { i18n } from '@osd/i18n';
 import { CoreStart } from 'opensearch-dashboards/public';
 import { MemoryRouter } from 'react-router-dom';
@@ -58,16 +54,21 @@
   }, [modalVisible]);
 
   return (
-<<<<<<< HEAD
     <>
-      <EuiButtonIcon
-        aria-label="go-to-dev-tools"
-        iconType="consoleApp"
-        data-test-subj="openDevToolsModal"
-        onClick={() => {
-          setModalVisible(true);
-        }}
-      />
+      <EuiToolTip
+        content={i18n.translate('devTools.icon.nav.title', {
+          defaultMessage: 'Developer tools',
+        })}
+      >
+        <EuiButtonIcon
+          aria-label="go-to-dev-tools"
+          iconType="consoleApp"
+          data-test-subj="openDevToolsModal"
+          onClick={() => {
+            setModalVisible(true);
+          }}
+        />
+      </EuiToolTip>
       {modalVisible ? (
         /**
          * We can not use OuiModal component here because OuiModal uses OuiOverlayMask as its parent node
@@ -133,20 +134,5 @@
         </EuiOverlayMask>
       ) : null}
     </>
-=======
-    <EuiToolTip
-      content={i18n.translate('devTools.icon.nav.title', {
-        defaultMessage: 'Developer tools',
-      })}
-    >
-      <EuiButtonIcon
-        aria-label="go-to-dev-tools"
-        iconType="consoleApp"
-        onClick={() => {
-          core.application.navigateToApp(appId);
-        }}
-      />
-    </EuiToolTip>
->>>>>>> f7142302
   );
 }