--- conflicted
+++ resolved
@@ -63,7 +63,7 @@
 } from './services';
 import { registerServices } from './register_services';
 import { bootstrap } from './ui_actions_bootstrap';
-import { DEFAULT_NAV_GROUPS, DEFAULT_APP_CATEGORIES } from '../../../core/public';
+import { DEFAULT_NAV_GROUPS } from '../../../core/public';
 import { RecentWork } from './management_section/recent_work';
 import { HOME_CONTENT_AREAS } from '../../../plugins/home/public';
 import { getScopedBreadcrumbs } from '../../opensearch_dashboards_react/public';
@@ -195,49 +195,6 @@
       },
     ]);
 
-<<<<<<< HEAD
-=======
-    core.chrome.navGroup.addNavLinksToGroup(DEFAULT_NAV_GROUPS.observability, [
-      {
-        id: 'objects',
-        category: DEFAULT_APP_CATEGORIES.manage,
-        order: 300,
-      },
-    ]);
-
-    core.chrome.navGroup.addNavLinksToGroup(DEFAULT_NAV_GROUPS.search, [
-      {
-        id: 'objects',
-        category: DEFAULT_APP_CATEGORIES.manage,
-        order: 300,
-      },
-    ]);
-
-    core.chrome.navGroup.addNavLinksToGroup(DEFAULT_NAV_GROUPS['security-analytics'], [
-      {
-        id: 'objects',
-        category: DEFAULT_APP_CATEGORIES.manage,
-        order: 300,
-      },
-    ]);
-
-    core.chrome.navGroup.addNavLinksToGroup(DEFAULT_NAV_GROUPS.essentials, [
-      {
-        id: 'objects',
-        category: DEFAULT_APP_CATEGORIES.manage,
-        order: 300,
-      },
-    ]);
-
-    core.chrome.navGroup.addNavLinksToGroup(DEFAULT_NAV_GROUPS.all, [
-      {
-        id: 'objects',
-        category: DEFAULT_APP_CATEGORIES.manage,
-        order: 300,
-      },
-    ]);
-
->>>>>>> 1bf63e36
     // sets up the context mappings and registers any triggers/actions for the plugin
     bootstrap(uiActions);
 
