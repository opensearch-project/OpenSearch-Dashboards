--- conflicted
+++ resolved
@@ -49,12 +49,9 @@
   columnRegistry,
   namespaceRegistry,
   setBreadcrumbs,
-<<<<<<< HEAD
   title,
-=======
   dataSourceEnabled,
   hideLocalCluster,
->>>>>>> eff7cb55
 }: {
   coreStart: CoreStart;
   dataStart: DataPublicPluginStart;
@@ -64,12 +61,9 @@
   columnRegistry: SavedObjectsManagementColumnServiceStart;
   namespaceRegistry: SavedObjectsManagementNamespaceServiceStart;
   setBreadcrumbs: (crumbs: ChromeBreadcrumb[]) => void;
-<<<<<<< HEAD
   title: string;
-=======
   dataSourceEnabled: boolean;
   hideLocalCluster: boolean;
->>>>>>> eff7cb55
 }) => {
   const capabilities = coreStart.application.capabilities;
   const itemsPerPage = coreStart.uiSettings.get<number>('savedObjects:perPage', 50);
@@ -113,12 +107,9 @@
         const { inAppUrl } = savedObject.meta;
         return inAppUrl ? Boolean(get(capabilities, inAppUrl.uiCapabilitiesPath)) : false;
       }}
-<<<<<<< HEAD
       title={title}
-=======
       dataSourceEnabled={dataSourceEnabled}
       hideLocalCluster={hideLocalCluster}
->>>>>>> eff7cb55
     />
   );
 };
