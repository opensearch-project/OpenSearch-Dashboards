/*
 * SPDX-License-Identifier: Apache-2.0
 *
 * The OpenSearch Contributors require contributions made to
 * this file be licensed under the Apache-2.0 license or a
 * compatible open source license.
 *
 * Any modifications Copyright OpenSearch Contributors. See
 * GitHub history for details.
 */

/*
 * Licensed to Elasticsearch B.V. under one or more contributor
 * license agreements. See the NOTICE file distributed with
 * this work for additional information regarding copyright
 * ownership. Elasticsearch B.V. licenses this file to you under
 * the Apache License, Version 2.0 (the "License"); you may
 * not use this file except in compliance with the License.
 * You may obtain a copy of the License at
 *
 *    http://www.apache.org/licenses/LICENSE-2.0
 *
 * Unless required by applicable law or agreed to in writing,
 * software distributed under the License is distributed on an
 * "AS IS" BASIS, WITHOUT WARRANTIES OR CONDITIONS OF ANY
 * KIND, either express or implied.  See the License for the
 * specific language governing permissions and limitations
 * under the License.
 */

import { IBasePath, WorkspaceAttribute } from 'src/core/public';
import React, { PureComponent, Fragment } from 'react';
import moment from 'moment';
import {
  EuiSearchBar,
  EuiBasicTable,
  EuiSmallButton,
  EuiIcon,
  EuiLink,
  EuiSpacer,
  EuiToolTip,
  EuiFormErrorText,
  EuiPopover,
  EuiCompressedSwitch,
  EuiCompressedFormRow,
  EuiText,
  EuiTableFieldDataColumnType,
  EuiTableActionsColumnType,
  EuiSearchBarProps,
} from '@elastic/eui';
import { i18n } from '@osd/i18n';
import { FormattedMessage } from '@osd/i18n/react';
import { getDefaultTitle, getSavedObjectLabel } from '../../../lib';
import { SavedObjectWithMetadata } from '../../../types';
import {
  SavedObjectsManagementActionServiceStart,
  SavedObjectsManagementAction,
  SavedObjectsManagementColumnServiceStart,
} from '../../../services';
import { formatUrlWithWorkspaceId } from '../../../../../../core/public/utils';

export interface TableProps {
  basePath: IBasePath;
  actionRegistry: SavedObjectsManagementActionServiceStart;
  columnRegistry: SavedObjectsManagementColumnServiceStart;
  namespaceRegistry: SavedObjectsManagementNamespaceServiceStart;
  selectedSavedObjects: SavedObjectWithMetadata[];
  selectionConfig: {
    onSelectionChange: (selection: SavedObjectWithMetadata[]) => void;
  };
  filters: EuiSearchBarProps['filters'];
  canDelete: boolean;
  onDelete: () => void;
  onDuplicate: () => void;
  onDuplicateSingle: (object: SavedObjectWithMetadata) => void;
  onActionRefresh: (object: SavedObjectWithMetadata) => void;
  onExport: (includeReferencesDeep: boolean) => void;
  goInspectObject: (obj: SavedObjectWithMetadata) => void;
  pageIndex: number;
  pageSize: number;
  items: SavedObjectWithMetadata[];
  itemId: string | (() => string);
  totalItemCount: number;
  onQueryChange: (query: any, filterFields: string[]) => void;
  onTableChange: (table: any) => void;
  isSearching: boolean;
  onShowRelationships: (object: SavedObjectWithMetadata) => void;
  canGoInApp: (obj: SavedObjectWithMetadata) => boolean;
  dateFormat: string;
  availableWorkspaces?: WorkspaceAttribute[];
  currentWorkspaceId?: string;
  showDuplicate: boolean;
}

interface TableState {
  isSearchTextValid: boolean;
  parseErrorMessage: any;
  isExportPopoverOpen: boolean;
  isIncludeReferencesDeepChecked: boolean;
  activeAction?: SavedObjectsManagementAction;
  isColumnDataLoaded: boolean;
}

export class Table extends PureComponent<TableProps, TableState> {
  state: TableState = {
    isSearchTextValid: true,
    parseErrorMessage: null,
    isExportPopoverOpen: false,
    isIncludeReferencesDeepChecked: true,
    activeAction: undefined,
    isColumnDataLoaded: false,
  };

  constructor(props: TableProps) {
    super(props);
  }

  componentDidMount() {
    this.loadColumnData();
  }

  loadColumnData = async () => {
    await Promise.all(this.props.columnRegistry.getAll().map((column) => column.loadData()));
    this.setState({ isColumnDataLoaded: true });
  };

  onChange = ({ query, error }: any) => {
    if (error) {
      this.setState({
        isSearchTextValid: false,
        parseErrorMessage: error.message,
      });
      return;
    }

    this.setState({
      isSearchTextValid: true,
      parseErrorMessage: null,
    });
    this.props.onQueryChange({ query });
  };

  closeExportPopover = () => {
    this.setState({ isExportPopoverOpen: false });
  };

  toggleExportPopoverVisibility = () => {
    this.setState((state) => ({
      isExportPopoverOpen: !state.isExportPopoverOpen,
    }));
  };

  toggleIsIncludeReferencesDeepChecked = () => {
    this.setState((state) => ({
      isIncludeReferencesDeepChecked: !state.isIncludeReferencesDeepChecked,
    }));
  };

  onExportClick = () => {
    const { onExport } = this.props;
    const { isIncludeReferencesDeepChecked } = this.state;
    onExport(isIncludeReferencesDeepChecked);
    this.setState({ isExportPopoverOpen: false });
  };

  render() {
    const {
      pageIndex,
      pageSize,
      itemId,
      items,
      totalItemCount,
      isSearching,
      filters,
      selectionConfig: selection,
      onDelete,
      onDuplicate,
      onDuplicateSingle,
      onActionRefresh,
      selectedSavedObjects,
      onTableChange,
      goInspectObject,
      onShowRelationships,
      basePath,
      actionRegistry,
      columnRegistry,
      namespaceRegistry,
      dateFormat,
      availableWorkspaces,
      currentWorkspaceId,
      showDuplicate,
    } = this.props;

    const visibleWsIds = availableWorkspaces?.map((ws) => ws.id) || [];

    const pagination = {
      pageIndex,
      pageSize,
      totalItemCount,
      pageSizeOptions: [5, 10, 20, 50],
    };

    const columns = [
      {
        field: 'type',
        name: i18n.translate('savedObjectsManagement.objectsTable.table.columnTypeName', {
          defaultMessage: 'Type',
        }),
        width: '50px',
        align: 'center',
        description: i18n.translate(
          'savedObjectsManagement.objectsTable.table.columnTypeDescription',
          { defaultMessage: 'Type of the saved object' }
        ),
        sortable: false,
        'data-test-subj': 'savedObjectsTableRowType',
        render: (type: string, object: SavedObjectWithMetadata) => {
          return (
            <EuiToolTip position="top" content={getSavedObjectLabel(type)}>
              <EuiIcon
                aria-label={getSavedObjectLabel(type)}
                type={object.meta.icon || 'apps'}
                size="s"
                data-test-subj="objectType"
              />
            </EuiToolTip>
          );
        },
      } as EuiTableFieldDataColumnType<SavedObjectWithMetadata<any>>,
      {
        field: 'meta.title',
        name: i18n.translate('savedObjectsManagement.objectsTable.table.columnTitleName', {
          defaultMessage: 'Title',
        }),
        description: i18n.translate(
          'savedObjectsManagement.objectsTable.table.columnTitleDescription',
          { defaultMessage: 'Title of the saved object' }
        ),
        dataType: 'string',
        sortable: false,
        'data-test-subj': 'savedObjectsTableRowTitle',
        render: (title: string, object: SavedObjectWithMetadata) => {
          const { path = '' } = object.meta.inAppUrl || {};
          const canGoInApp = this.props.canGoInApp(object);
          if (!canGoInApp) {
            return <EuiText size="s">{title || getDefaultTitle(object)}</EuiText>;
          }
          let inAppUrl = basePath.prepend(path);
          if (object.workspaces?.length) {
            if (currentWorkspaceId) {
              inAppUrl = formatUrlWithWorkspaceId(path, currentWorkspaceId, basePath);
            } else {
              // find first workspace user have permission
              const workspaceId = object.workspaces.find((wsId) => visibleWsIds.includes(wsId));
              if (workspaceId) {
                inAppUrl = formatUrlWithWorkspaceId(path, workspaceId, basePath);
              }
            }
          }
          return <EuiLink href={inAppUrl}>{title || getDefaultTitle(object)}</EuiLink>;
        },
      } as EuiTableFieldDataColumnType<SavedObjectWithMetadata<any>>,
      {
        field: `updated_at`,
        name: i18n.translate('savedObjectsManagement.objectsTable.table.columnUpdatedAtName', {
          defaultMessage: 'Last updated',
        }),
        dataType: 'date',
        sortable: true,
        description: i18n.translate(
          'savedObjectsManagement.objectsTable.table.columnUpdatedAtDescription',
          { defaultMessage: 'Last update of the saved object' }
        ),
        'data-test-subj': 'updated-at',
        render: (updatedAt: string) => updatedAt && moment(updatedAt).format(dateFormat),
      } as EuiTableFieldDataColumnType<SavedObjectWithMetadata<any>>,
      ...columnRegistry.getAll().map((column) => {
        return {
          ...column.euiColumn,
          sortable: false,
          'data-test-subj': `savedObjectsTableColumn-${column.id}`,
        };
      }),
      {
        name: i18n.translate('savedObjectsManagement.objectsTable.table.columnActionsName', {
          defaultMessage: 'Actions',
        }),
        width: '80px',
        actions: [
          {
            name: i18n.translate(
              'savedObjectsManagement.objectsTable.table.columnActions.inspectActionName',
              { defaultMessage: 'Inspect' }
            ),
            description: i18n.translate(
              'savedObjectsManagement.objectsTable.table.columnActions.inspectActionDescription',
              { defaultMessage: 'Inspect this saved object' }
            ),
            type: 'icon',
            icon: 'inspect',
            onClick: (object) => goInspectObject(object),
            available: (object) => !!object.meta.editUrl,
            'data-test-subj': 'savedObjectsTableAction-inspect',
          },
          {
            name: i18n.translate(
              'savedObjectsManagement.objectsTable.table.columnActions.viewRelationshipsActionName',
              { defaultMessage: 'Relationships' }
            ),
            description: i18n.translate(
              'savedObjectsManagement.objectsTable.table.columnActions.viewRelationshipsActionDescription',
              {
                defaultMessage:
                  'View the relationships this saved object has to other saved objects',
              }
            ),
            type: 'icon',
            icon: 'kqlSelector',
            onClick: (object) => onShowRelationships(object),
            'data-test-subj': 'savedObjectsTableAction-relationships',
          },
          ...(showDuplicate
            ? [
                {
                  name: i18n.translate(
                    'savedObjectsManagement.objectsTable.table.columnActions.duplicateActionName',
                    { defaultMessage: 'Copy to...' }
                  ),
                  description: i18n.translate(
                    'savedObjectsManagement.objectsTable.table.columnActions.duplicateActionDescription',
                    { defaultMessage: 'Copy this saved object' }
                  ),
                  type: 'icon',
                  icon: 'copy',
                  onClick: (object: SavedObjectWithMetadata) => onDuplicateSingle(object),
                  available: (object: SavedObjectWithMetadata) => object.type !== 'config',
                  'data-test-subj': 'savedObjectsTableAction-duplicate',
                },
              ]
            : []),
          ...actionRegistry.getAll().map((action) => {
            return {
              ...action.euiAction,
              'data-test-subj': `savedObjectsTableAction-${action.id}`,
              onClick: (object: SavedObjectWithMetadata) => {
                this.setState({
                  activeAction: action,
                });

                action.registerOnFinishCallback(() => {
                  this.setState({
                    activeAction: undefined,
                  });
                  const { refreshOnFinish = () => false } = action;
                  if (refreshOnFinish()) {
                    onActionRefresh(object);
                  }
                });

                if (action.euiAction.onClick) {
                  action.euiAction.onClick(object as any);
                }
              },
            };
          }),
        ],
      } as EuiTableActionsColumnType<SavedObjectWithMetadata>,
    ];

    let queryParseError;
    if (!this.state.isSearchTextValid) {
      const parseErrorMsg = i18n.translate(
        'savedObjectsManagement.objectsTable.searchBar.unableToParseQueryErrorMessage',
        { defaultMessage: 'Unable to parse query' }
      );
      queryParseError = (
        <EuiFormErrorText>{`${parseErrorMsg}. ${this.state.parseErrorMessage}`}</EuiFormErrorText>
      );
    }

    const button = (
      <EuiSmallButton
        iconType="arrowDown"
        iconSide="right"
        onClick={this.toggleExportPopoverVisibility}
        isDisabled={selectedSavedObjects.length === 0}
      >
        <FormattedMessage
          id="savedObjectsManagement.objectsTable.table.exportPopoverButtonLabel"
          defaultMessage="Export"
        />
      </EuiSmallButton>
    );

    const activeActionContents = this.state.activeAction?.render() ?? null;

    const duplicateButton = (
      <EuiButton
        key="duplicateSO"
        iconType="copy"
        onClick={onDuplicate}
        isDisabled={selectedSavedObjects.length === 0}
        data-test-subj="savedObjectsManagementDuplicate"
      >
        <FormattedMessage
          id="savedObjectsManagement.objectsTable.table.duplicateSOButtonLabel"
          defaultMessage="Copy to..."
        />
      </EuiButton>
    );

    return (
      <Fragment>
        {activeActionContents}
        <EuiSearchBar
          box={{ 'data-test-subj': 'savedObjectSearchBar' }}
          filters={filters}
          onChange={this.onChange}
          toolsRight={[
<<<<<<< HEAD
            <>{showDuplicate && duplicateButton}</>,
            <EuiButton
=======
            <EuiSmallButton
>>>>>>> 9348bd42
              key="deleteSO"
              iconType="trash"
              color="danger"
              onClick={onDelete}
              isDisabled={selectedSavedObjects.length === 0 || !this.props.canDelete}
              title={
                this.props.canDelete
                  ? undefined
                  : i18n.translate('savedObjectsManagement.objectsTable.table.deleteButtonTitle', {
                      defaultMessage: 'Unable to delete saved objects',
                    })
              }
              data-test-subj="savedObjectsManagementDelete"
            >
              <FormattedMessage
                id="savedObjectsManagement.objectsTable.table.deleteButtonLabel"
                defaultMessage="Delete"
              />
            </EuiSmallButton>,
            <EuiPopover
              key="exportSOOptions"
              button={button}
              isOpen={this.state.isExportPopoverOpen}
              closePopover={this.closeExportPopover}
            >
              <EuiCompressedFormRow
                label={
                  <FormattedMessage
                    id="savedObjectsManagement.objectsTable.exportObjectsConfirmModal.exportOptionsLabel"
                    defaultMessage="Options"
                  />
                }
              >
                <EuiCompressedSwitch
                  name="includeReferencesDeep"
                  label={
                    <FormattedMessage
                      id="savedObjectsManagement.objectsTable.exportObjectsConfirmModal.includeReferencesDeepLabel"
                      defaultMessage="Include related objects"
                    />
                  }
                  checked={this.state.isIncludeReferencesDeepChecked}
                  onChange={this.toggleIsIncludeReferencesDeepChecked}
                />
              </EuiCompressedFormRow>
              <EuiCompressedFormRow>
                <EuiSmallButton
                  key="exportSO"
                  iconType="exportAction"
                  onClick={this.onExportClick}
                  fill
                >
                  <FormattedMessage
                    id="savedObjectsManagement.objectsTable.table.exportButtonLabel"
                    defaultMessage="Export"
                  />
                </EuiSmallButton>
              </EuiCompressedFormRow>
            </EuiPopover>,
          ]}
        />
        {queryParseError}
        <EuiSpacer size="s" />
        <div data-test-subj="savedObjectsTable">
          <EuiBasicTable
            loading={isSearching}
            itemId={itemId}
            items={items}
            columns={columns as any}
            pagination={pagination}
            selection={selection}
            onChange={onTableChange}
            rowProps={(item) => ({
              'data-test-subj': `savedObjectsTableRow row-${item.id}`,
            })}
          />
        </div>
      </Fragment>
    );
  }
}<|MERGE_RESOLUTION|>--- conflicted
+++ resolved
@@ -395,7 +395,7 @@
     const activeActionContents = this.state.activeAction?.render() ?? null;
 
     const duplicateButton = (
-      <EuiButton
+      <EuiSmallButton
         key="duplicateSO"
         iconType="copy"
         onClick={onDuplicate}
@@ -406,7 +406,7 @@
           id="savedObjectsManagement.objectsTable.table.duplicateSOButtonLabel"
           defaultMessage="Copy to..."
         />
-      </EuiButton>
+      </EuiSmallButton>
     );
 
     return (
@@ -417,12 +417,8 @@
           filters={filters}
           onChange={this.onChange}
           toolsRight={[
-<<<<<<< HEAD
             <>{showDuplicate && duplicateButton}</>,
-            <EuiButton
-=======
             <EuiSmallButton
->>>>>>> 9348bd42
               key="deleteSO"
               iconType="trash"
               color="danger"
