/*
 * SPDX-License-Identifier: Apache-2.0
 *
 * The OpenSearch Contributors require contributions made to
 * this file be licensed under the Apache-2.0 license or a
 * compatible open source license.
 *
 * Any modifications Copyright OpenSearch Contributors. See
 * GitHub history for details.
 */

/*
 * Licensed to Elasticsearch B.V. under one or more contributor
 * license agreements. See the NOTICE file distributed with
 * this work for additional information regarding copyright
 * ownership. Elasticsearch B.V. licenses this file to you under
 * the Apache License, Version 2.0 (the "License"); you may
 * not use this file except in compliance with the License.
 * You may obtain a copy of the License at
 *
 *    http://www.apache.org/licenses/LICENSE-2.0
 *
 * Unless required by applicable law or agreed to in writing,
 * software distributed under the License is distributed on an
 * "AS IS" BASIS, WITHOUT WARRANTIES OR CONDITIONS OF ANY
 * KIND, either express or implied.  See the License for the
 * specific language governing permissions and limitations
 * under the License.
 */

import React, { Component, Fragment, ReactNode } from 'react';
import { take, get as getField } from 'lodash';
import {
  EuiFlyout,
  EuiFlyoutBody,
  EuiFlyoutFooter,
  EuiFlyoutHeader,
  EuiButtonEmpty,
  EuiButton,
  EuiText,
  EuiTitle,
  EuiForm,
  EuiFormRow,
  EuiFilePicker,
  EuiInMemoryTable,
  EuiSelect,
  EuiFlexGroup,
  EuiFlexItem,
  EuiLoadingSpinner,
  EuiCallOut,
  EuiSpacer,
  EuiLink,
  EuiFormFieldset,
} from '@elastic/eui';
import { i18n } from '@osd/i18n';
import { FormattedMessage } from '@osd/i18n/react';
import { OverlayStart, HttpStart } from 'src/core/public';
import { ClusterSelector } from '../../../../../data_source_management/public';
import {
  IndexPatternsContract,
  IIndexPattern,
  DataPublicPluginStart,
} from '../../../../../data/public';
import {
  importFile,
  importLegacyFile,
  resolveImportErrors,
  logLegacyImport,
  processImportResponse,
  ProcessedImportResponse,
} from '../../../lib';
import {
  resolveSavedObjects,
  resolveSavedSearches,
  resolveIndexPatternConflicts,
  saveObjects,
} from '../../../lib/resolve_saved_objects';
import { ISavedObjectsManagementServiceRegistry } from '../../../services';
import { FailedImportConflict, RetryDecision } from '../../../lib/resolve_import_errors';
import { OverwriteModal } from './overwrite_modal';
import { ImportModeControl, ImportMode } from './import_mode_control';
import { ImportSummary } from './import_summary';
const CREATE_NEW_COPIES_DEFAULT = true;
const OVERWRITE_ALL_DEFAULT = true;

export interface FlyoutProps {
  serviceRegistry: ISavedObjectsManagementServiceRegistry;
  allowedTypes: string[];
  close: () => void;
  done: () => void;
  newIndexPatternUrl: string;
  indexPatterns: IndexPatternsContract;
  overlays: OverlayStart;
  http: HttpStart;
  search: DataPublicPluginStart['search'];
<<<<<<< HEAD
  workspaces?: string[];
=======
  dataSourceEnabled: boolean;
  hideLocalCluster: boolean;
  savedObjects: SavedObjectsClientContract;
  notifications: NotificationsStart;
>>>>>>> eff7cb55
}

export interface FlyoutState {
  conflictedIndexPatterns?: any[];
  conflictedSavedObjectsLinkedToSavedSearches?: any[];
  conflictedSearchDocs?: any[];
  unmatchedReferences?: ProcessedImportResponse['unmatchedReferences'];
  failedImports?: ProcessedImportResponse['failedImports'];
  successfulImports?: ProcessedImportResponse['successfulImports'];
  conflictingRecord?: ConflictingRecord;
  error?: string;
  file?: File;
  importCount: number;
  indexPatterns?: IIndexPattern[];
  importMode: ImportMode;
  loadingMessage?: string;
  isLegacyFile: boolean;
  status: string;
  selectedDataSourceId: string;
}

interface ConflictingRecord {
  conflict: FailedImportConflict;
  done: (result: [boolean, string | undefined]) => void;
}

const getErrorMessage = (e: any) => {
  const errorMessage =
    e.body?.error && e.body?.message ? `${e.body.error}: ${e.body.message}` : e.message;
  return i18n.translate('savedObjectsManagement.objectsTable.flyout.importFileErrorMessage', {
    defaultMessage: 'The file could not be processed due to error: "{error}"',
    values: {
      error: errorMessage,
    },
  });
};

export class Flyout extends Component<FlyoutProps, FlyoutState> {
  constructor(props: FlyoutProps) {
    super(props);

    this.state = {
      conflictedIndexPatterns: undefined,
      conflictedSavedObjectsLinkedToSavedSearches: undefined,
      conflictedSearchDocs: undefined,
      unmatchedReferences: undefined,
      conflictingRecord: undefined,
      error: undefined,
      file: undefined,
      importCount: 0,
      indexPatterns: undefined,
      importMode: { createNewCopies: CREATE_NEW_COPIES_DEFAULT, overwrite: OVERWRITE_ALL_DEFAULT },
      loadingMessage: undefined,
      isLegacyFile: false,
      status: 'idle',
    };
  }

  componentDidMount() {
    this.fetchIndexPatterns();
  }

  fetchIndexPatterns = async () => {
    const indexPatterns = (await this.props.indexPatterns.getCache())?.map((savedObject) => ({
      id: savedObject.id,
      title: savedObject.attributes.title,
    }));
    this.setState({ indexPatterns } as any);
  };

  changeImportMode = (importMode: FlyoutState['importMode']) => {
    this.setState(() => ({ importMode }));
  };

  setImportFile = (files: FileList | null) => {
    if (!files || !files[0]) {
      this.setState({ file: undefined, isLegacyFile: false });
      return;
    }
    const file = files[0];
    this.setState({
      file,
      isLegacyFile: /\.json$/i.test(file.name) || file.type === 'application/json',
    });
  };

  /**
   * Import
   *
   * Does the initial import of a file, resolveImportErrors then handles errors and retries
   */
  import = async () => {
<<<<<<< HEAD
    const { http, workspaces } = this.props;
    const { file, importMode } = this.state;
=======
    const { http } = this.props;
    const { file, importMode, selectedDataSourceId } = this.state;
>>>>>>> eff7cb55
    this.setState({ status: 'loading', error: undefined });

    // Import the file
    try {
<<<<<<< HEAD
      const response = await importFile(http, file!, {
        ...importMode,
        workspaces,
      });
=======
      const response = await importFile(http, file!, importMode, selectedDataSourceId);
>>>>>>> eff7cb55
      this.setState(processImportResponse(response), () => {
        // Resolve import errors right away if there's no index patterns to match
        // This will ask about overwriting each object, etc
        if (this.state.unmatchedReferences?.length === 0) {
          this.resolveImportErrors();
        }
      });
    } catch (e) {
      this.setState({
        status: 'error',
        error: getErrorMessage(e),
      });
      return;
    }
  };

  /**
   * Get Conflict Resolutions
   *
   * Function iterates through the objects, displays a modal for each asking the user if they wish to overwrite it or not.
   *
   * @param {array} failures List of objects to request the user if they wish to overwrite it
   * @return {Promise<array>} An object with the key being "type:id" and value the resolution chosen by the user
   */
  getConflictResolutions = async (failures: FailedImportConflict[]) => {
    const resolutions: Record<string, RetryDecision> = {};
    for (const conflict of failures) {
      const [overwrite, destinationId] = await new Promise<[boolean, string | undefined]>(
        (done) => {
          this.setState({ conflictingRecord: { conflict, done } });
        }
      );
      if (overwrite) {
        const { type, id } = conflict.obj;
        resolutions[`${type}:${id}`] = {
          retry: true,
          options: { overwrite: true, ...(destinationId && { destinationId }) },
        };
      }
      this.setState({ conflictingRecord: undefined });
    }
    return resolutions;
  };

  /**
   * Resolve Import Errors
   *
   * Function goes through the failedImports and tries to resolve the issues.
   */
  resolveImportErrors = async () => {
    this.setState({
      error: undefined,
      status: 'loading',
      loadingMessage: undefined,
    });
    const { workspaces } = this.props;

    try {
      const updatedState = await resolveImportErrors({
        http: this.props.http,
        state: this.state,
        getConflictResolutions: this.getConflictResolutions,
<<<<<<< HEAD
        workspaces,
=======
        selectedDataSourceId: this.state.selectedDataSourceId,
>>>>>>> eff7cb55
      });
      this.setState(updatedState);
    } catch (e) {
      this.setState({
        status: 'error',
        error: getErrorMessage(e),
      });
    }
  };

  legacyImport = async () => {
    const { serviceRegistry, indexPatterns, overlays, http, allowedTypes } = this.props;
    const { file, importMode } = this.state;

    this.setState({ status: 'loading', error: undefined });

    // Log warning on server, don't wait for response
    logLegacyImport(http);

    let contents;
    try {
      contents = await importLegacyFile(file!);
    } catch (e) {
      this.setState({
        status: 'error',
        error: i18n.translate(
          'savedObjectsManagement.objectsTable.flyout.importLegacyFileErrorMessage',
          { defaultMessage: 'The file could not be processed.' }
        ),
      });
      return;
    }

    if (!Array.isArray(contents)) {
      this.setState({
        status: 'error',
        error: i18n.translate(
          'savedObjectsManagement.objectsTable.flyout.invalidFormatOfImportedFileErrorMessage',
          { defaultMessage: 'Saved objects file format is invalid and cannot be imported.' }
        ),
      });
      return;
    }

    contents = contents
      .filter((content) => allowedTypes.includes(content._type))
      .map((doc) => ({
        ...doc,
        // The server assumes that documents with no migrationVersion are up to date.
        // That assumption enables OpenSearch Dashboards and other API consumers to not have to build
        // up migrationVersion prior to creating new objects. But it means that imports
        // need to set migrationVersion to something other than undefined, so that imported
        // docs are not seen as automatically up-to-date.
        _migrationVersion: doc._migrationVersion || {},
      }));

    const {
      conflictedIndexPatterns,
      conflictedSavedObjectsLinkedToSavedSearches,
      conflictedSearchDocs,
      importedObjectCount,
      failedImports,
    } = await resolveSavedObjects(
      contents,
      importMode.overwrite,
      serviceRegistry.all().map((e) => e.service),
      indexPatterns,
      overlays.openConfirm
    );

    const byId: Record<string, any[]> = {};
    conflictedIndexPatterns
      .map(({ doc, obj }) => {
        return { doc, obj: obj._serialize() };
      })
      .forEach(({ doc, obj }) =>
        obj.references.forEach((ref: Record<string, any>) => {
          byId[ref.id] = byId[ref.id] != null ? byId[ref.id].concat({ doc, obj }) : [{ doc, obj }];
        })
      );
    const unmatchedReferences = Object.entries(byId).reduce(
      (accum, [existingIndexPatternId, list]) => {
        accum.push({
          existingIndexPatternId,
          newIndexPatternId: undefined,
          list: list.map(({ doc }) => ({
            id: existingIndexPatternId,
            type: doc._type,
            title: doc._source.title,
          })),
        });
        return accum;
      },
      [] as any[]
    );

    this.setState({
      conflictedIndexPatterns,
      conflictedSavedObjectsLinkedToSavedSearches,
      conflictedSearchDocs,
      failedImports,
      unmatchedReferences,
      importCount: importedObjectCount,
      status: unmatchedReferences.length === 0 ? 'success' : 'idle',
    });
  };

  public get hasUnmatchedReferences() {
    return this.state.unmatchedReferences && this.state.unmatchedReferences.length > 0;
  }

  public get resolutions() {
    return this.state.unmatchedReferences!.reduce(
      (accum, { existingIndexPatternId, newIndexPatternId }) => {
        if (newIndexPatternId) {
          accum.push({
            oldId: existingIndexPatternId,
            newId: newIndexPatternId,
          });
        }
        return accum;
      },
      [] as Array<{ oldId: string; newId: string }>
    );
  }

  confirmLegacyImport = async () => {
    const {
      conflictedIndexPatterns,
      importMode,
      conflictedSavedObjectsLinkedToSavedSearches,
      conflictedSearchDocs,
      failedImports,
    } = this.state;

    const { serviceRegistry, indexPatterns, search } = this.props;

    this.setState({
      error: undefined,
      status: 'loading',
      loadingMessage: undefined,
    });

    let importCount = this.state.importCount;

    if (this.hasUnmatchedReferences) {
      try {
        const resolutions = this.resolutions;

        // Do not Promise.all these calls as the order matters
        this.setState({
          loadingMessage: i18n.translate(
            'savedObjectsManagement.objectsTable.flyout.confirmLegacyImport.resolvingConflictsLoadingMessage',
            { defaultMessage: 'Resolving conflicts…' }
          ),
        });
        if (resolutions.length) {
          importCount += await resolveIndexPatternConflicts(
            resolutions,
            conflictedIndexPatterns!,
            importMode.overwrite,
            { indexPatterns, search }
          );
        }
        this.setState({
          loadingMessage: i18n.translate(
            'savedObjectsManagement.objectsTable.flyout.confirmLegacyImport.savingConflictsLoadingMessage',
            { defaultMessage: 'Saving conflicts…' }
          ),
        });
        importCount += await saveObjects(
          conflictedSavedObjectsLinkedToSavedSearches!,
          importMode.overwrite
        );
        this.setState({
          loadingMessage: i18n.translate(
            'savedObjectsManagement.objectsTable.flyout.confirmLegacyImport.savedSearchAreLinkedProperlyLoadingMessage',
            { defaultMessage: 'Ensure saved searches are linked properly…' }
          ),
        });
        importCount += await resolveSavedSearches(
          conflictedSearchDocs!,
          serviceRegistry.all().map((e) => e.service),
          indexPatterns,
          importMode.overwrite
        );
        this.setState({
          loadingMessage: i18n.translate(
            'savedObjectsManagement.objectsTable.flyout.confirmLegacyImport.retryingFailedObjectsLoadingMessage',
            { defaultMessage: 'Retrying failed objects…' }
          ),
        });
        importCount += await saveObjects(
          failedImports!.map(({ obj }) => obj) as any[],
          importMode.overwrite
        );
      } catch (e) {
        this.setState({
          status: 'error',
          error: getErrorMessage(e),
          loadingMessage: undefined,
        });
        return;
      }
    }

    this.setState({ status: 'success', importCount });
  };

  onIndexChanged = (id: string, e: any) => {
    const value = e.target.value;
    this.setState((state) => {
      const conflictIndex = state.unmatchedReferences?.findIndex(
        (conflict) => conflict.existingIndexPatternId === id
      );
      if (conflictIndex === undefined || conflictIndex === -1) {
        return state;
      }

      return {
        unmatchedReferences: [
          ...state.unmatchedReferences!.slice(0, conflictIndex),
          {
            ...state.unmatchedReferences![conflictIndex],
            newIndexPatternId: value,
          },
          ...state.unmatchedReferences!.slice(conflictIndex + 1),
        ],
      } as any;
    });
  };

  renderUnmatchedReferences() {
    const { unmatchedReferences } = this.state;

    if (!unmatchedReferences) {
      return null;
    }

    const columns = [
      {
        field: 'existingIndexPatternId',
        name: i18n.translate(
          'savedObjectsManagement.objectsTable.flyout.renderConflicts.columnIdName',
          { defaultMessage: 'ID' }
        ),
        description: i18n.translate(
          'savedObjectsManagement.objectsTable.flyout.renderConflicts.columnIdDescription',
          { defaultMessage: 'ID of the index pattern' }
        ),
        sortable: true,
      },
      {
        field: 'list',
        name: i18n.translate(
          'savedObjectsManagement.objectsTable.flyout.renderConflicts.columnCountName',
          { defaultMessage: 'Count' }
        ),
        description: i18n.translate(
          'savedObjectsManagement.objectsTable.flyout.renderConflicts.columnCountDescription',
          { defaultMessage: 'How many affected objects' }
        ),
        render: (list: any[]) => {
          return <Fragment>{list.length}</Fragment>;
        },
      },
      {
        field: 'list',
        name: i18n.translate(
          'savedObjectsManagement.objectsTable.flyout.renderConflicts.columnSampleOfAffectedObjectsName',
          { defaultMessage: 'Sample of affected objects' }
        ),
        description: i18n.translate(
          'savedObjectsManagement.objectsTable.flyout.renderConflicts.columnSampleOfAffectedObjectsDescription',
          { defaultMessage: 'Sample of affected objects' }
        ),
        render: (list: any[]) => {
          return (
            <ul style={{ listStyle: 'none' }}>
              {take(list, 3).map((obj, key) => (
                <li key={key}>{obj.title}</li>
              ))}
            </ul>
          );
        },
      },
      {
        field: 'existingIndexPatternId',
        name: i18n.translate(
          'savedObjectsManagement.objectsTable.flyout.renderConflicts.columnNewIndexPatternName',
          { defaultMessage: 'New index pattern' }
        ),
        render: (id: string) => {
          const options = this.state.indexPatterns!.map(
            (indexPattern) =>
              ({
                text: indexPattern.title,
                value: indexPattern.id,
                'data-test-subj': `indexPatternOption-${indexPattern.title}`,
              } as { text: string; value: string; 'data-test-subj'?: string })
          );

          options.unshift({
            text: '-- Skip Import --',
            value: '',
          });

          return (
            <EuiSelect
              data-test-subj={`managementChangeIndexSelection-${id}`}
              onChange={(e) => this.onIndexChanged(id, e)}
              options={options}
            />
          );
        },
      },
    ];

    const pagination = {
      pageSizeOptions: [5, 10, 25],
    };

    return (
      <EuiInMemoryTable
        items={unmatchedReferences as any[]}
        columns={columns}
        pagination={pagination}
      />
    );
  }

  renderError() {
    const { error, status } = this.state;

    if (status !== 'error') {
      return null;
    }

    return (
      <Fragment>
        <EuiCallOut
          title={
            <FormattedMessage
              id="savedObjectsManagement.objectsTable.flyout.errorCalloutTitle"
              defaultMessage="Sorry, there was an error"
            />
          }
          color="danger"
        >
          <p data-test-subj="importSavedObjectsErrorText">{error}</p>
        </EuiCallOut>
        <EuiSpacer size="s" />
      </Fragment>
    );
  }

  renderBody() {
    const {
      status,
      loadingMessage,
      importCount,
      failedImports = [],
      successfulImports = [],
      isLegacyFile,
      importMode,
    } = this.state;

    const { dataSourceEnabled } = this.props;

    if (status === 'loading') {
      return (
        <EuiFlexGroup justifyContent="spaceAround">
          <EuiFlexItem grow={false}>
            <EuiLoadingSpinner size="xl" />
            <EuiSpacer size="m" />
            <EuiText>
              <p>{loadingMessage}</p>
            </EuiText>
          </EuiFlexItem>
        </EuiFlexGroup>
      );
    }

    if (isLegacyFile === false && status === 'success') {
      return <ImportSummary failedImports={failedImports} successfulImports={successfulImports} />;
    }

    // Import summary for failed legacy import
    if (failedImports.length && !this.hasUnmatchedReferences) {
      return (
        <EuiCallOut
          data-test-subj="importSavedObjectsFailedWarning"
          title={
            <FormattedMessage
              id="savedObjectsManagement.objectsTable.flyout.importFailedTitle"
              defaultMessage="Import failed"
            />
          }
          color="warning"
          iconType="help"
        >
          <p>
            <FormattedMessage
              id="savedObjectsManagement.objectsTable.flyout.importFailedDescription"
              defaultMessage="Failed to import {failedImportCount} of {totalImportCount} objects. Import failed"
              values={{
                failedImportCount: failedImports.length,
                totalImportCount: importCount + failedImports.length,
              }}
            />
          </p>
          <p>
            {failedImports
              .map(({ error, obj }) => {
                if (error.type === 'missing_references') {
                  return error.references.map((reference) => {
                    return i18n.translate(
                      'savedObjectsManagement.objectsTable.flyout.importFailedMissingReference',
                      {
                        defaultMessage: '{type} [id={id}] could not locate {refType} [id={refId}]',
                        values: {
                          id: obj.id,
                          type: obj.type,
                          refId: reference.id,
                          refType: reference.type,
                        },
                      }
                    );
                  });
                } else if (error.type === 'unsupported_type') {
                  return i18n.translate(
                    'savedObjectsManagement.objectsTable.flyout.importFailedUnsupportedType',
                    {
                      defaultMessage: '{type} [id={id}] unsupported type',
                      values: {
                        id: obj.id,
                        type: obj.type,
                      },
                    }
                  );
                }
                return getField(error, 'body.message', (error as any).message ?? '');
              })
              .join(' ')}
          </p>
        </EuiCallOut>
      );
    }

    // Import summary for completed legacy import
    if (status === 'success') {
      if (importCount === 0) {
        return (
          <EuiCallOut
            data-test-subj="importSavedObjectsSuccessNoneImported"
            title={
              <FormattedMessage
                id="savedObjectsManagement.objectsTable.flyout.importSuccessfulCallout.noObjectsImportedTitle"
                defaultMessage="No objects imported"
              />
            }
            color="primary"
          />
        );
      }

      return (
        <EuiCallOut
          data-test-subj="importSavedObjectsSuccess"
          title={
            <FormattedMessage
              id="savedObjectsManagement.objectsTable.flyout.importSuccessfulTitle"
              defaultMessage="Import successful"
            />
          }
          color="success"
          iconType="check"
        >
          <p>
            <FormattedMessage
              id="savedObjectsManagement.objectsTable.flyout.importSuccessfulDescription"
              defaultMessage="Successfully imported {importCount} objects."
              values={{ importCount }}
            />
          </p>
        </EuiCallOut>
      );
    }

    if (this.hasUnmatchedReferences) {
      return this.renderUnmatchedReferences();
    }

    return (
      <EuiForm>
        <EuiFormRow
          fullWidth
          label={
            <FormattedMessage
              id="savedObjectsManagement.objectsTable.flyout.selectFileToImportFormRowLabel"
              defaultMessage="Select file"
            />
          }
        >
          <EuiFilePicker
            accept=".ndjson, .json"
            fullWidth
            initialPromptText={
              <FormattedMessage
                id="savedObjectsManagement.objectsTable.flyout.importPromptText"
                defaultMessage="Import"
              />
            }
            onChange={this.setImportFile}
          />
        </EuiFormRow>

        {this.renderImportControl(importMode, isLegacyFile, dataSourceEnabled)}
      </EuiForm>
    );
  }

  onSelectedDataSourceChange = (e) => {
    const dataSourceId = e[0] ? e[0].id : undefined;
    this.setState({ selectedDataSourceId: dataSourceId });
  };

  renderImportControl(importMode: ImportMode, isLegacyFile: boolean, dataSourceEnabled: boolean) {
    if (dataSourceEnabled) {
      return this.renderImportControlForDataSource(importMode, isLegacyFile);
    }
    return (
      <EuiFormRow fullWidth>
        <ImportModeControl
          initialValues={importMode}
          isLegacyFile={isLegacyFile}
          updateSelection={(newValues: ImportMode) => this.changeImportMode(newValues)}
          optionLabel={i18n.translate(
            'savedObjectsManagement.objectsTable.importModeControl.importOptionsTitle',
            { defaultMessage: 'Import options' }
          )}
        />
      </EuiFormRow>
    );
  }

  renderImportControlForDataSource(importMode: ImportMode, isLegacyFile: boolean) {
    return (
      <div className="savedObjectImportControlForDataSource">
        <EuiSpacer />
        <EuiFormFieldset
          legend={{
            children: (
              <EuiTitle size="xs">
                <span>Import options</span>
              </EuiTitle>
            ),
          }}
        >
          <ClusterSelector
            savedObjectsClient={this.props.savedObjects}
            notifications={this.props.notifications.toasts}
            onSelectedDataSource={this.onSelectedDataSourceChange}
            disabled={!this.props.dataSourceEnabled}
            hideLocalCluster={this.props.hideLocalCluster}
            fullWidth={true}
          />
        </EuiFormFieldset>
        <EuiSpacer />
        <EuiFormRow fullWidth>
          <ImportModeControl
            initialValues={importMode}
            isLegacyFile={isLegacyFile}
            updateSelection={(newValues: ImportMode) => this.changeImportMode(newValues)}
            optionLabel={i18n.translate(
              'savedObjectsManagement.objectsTable.importModeControl.importOptionsTitle',
              { defaultMessage: 'Conflict management' }
            )}
          />
        </EuiFormRow>
      </div>
    );
  }

  renderFooter() {
    const { isLegacyFile, status, selectedDataSourceId } = this.state;
    const { done, close } = this.props;

    let confirmButton;

    let importButtonDisabled = false;
    if (this.props.dataSourceEnabled && this.props.hideLocalCluster && !selectedDataSourceId) {
      importButtonDisabled = true;
    }

    if (status === 'success') {
      confirmButton = (
        <EuiButton onClick={done} size="s" fill data-test-subj="importSavedObjectsDoneBtn">
          <FormattedMessage
            id="savedObjectsManagement.objectsTable.flyout.importSuccessful.confirmButtonLabel"
            defaultMessage="Done"
          />
        </EuiButton>
      );
    } else if (this.hasUnmatchedReferences) {
      confirmButton = (
        <EuiButton
          onClick={isLegacyFile ? this.confirmLegacyImport : this.resolveImportErrors}
          size="s"
          fill
          isLoading={status === 'loading'}
          data-test-subj="importSavedObjectsConfirmBtn"
        >
          <FormattedMessage
            id="savedObjectsManagement.objectsTable.flyout.importSuccessful.confirmAllChangesButtonLabel"
            defaultMessage="Confirm all changes"
          />
        </EuiButton>
      );
    } else {
      confirmButton = (
        <EuiButton
          onClick={isLegacyFile ? this.legacyImport : this.import}
          size="s"
          fill
          isLoading={status === 'loading'}
          disabled={importButtonDisabled}
          data-test-subj="importSavedObjectsImportBtn"
        >
          <FormattedMessage
            id="savedObjectsManagement.objectsTable.flyout.import.confirmButtonLabel"
            defaultMessage="Import"
          />
        </EuiButton>
      );
    }

    return (
      <EuiFlexGroup justifyContent="spaceBetween">
        <EuiFlexItem grow={false}>
          <EuiButtonEmpty
            onClick={close}
            size="s"
            disabled={status === 'loading' || (isLegacyFile === false && status === 'success')}
            data-test-subj="importSavedObjectsCancelBtn"
          >
            <FormattedMessage
              id="savedObjectsManagement.objectsTable.flyout.import.cancelButtonLabel"
              defaultMessage="Cancel"
            />
          </EuiButtonEmpty>
        </EuiFlexItem>
        <EuiFlexItem grow={false}>{confirmButton}</EuiFlexItem>
      </EuiFlexGroup>
    );
  }

  renderSubheader() {
    if (this.state.status === 'loading' || this.state.status === 'success') {
      return null;
    }

    let legacyFileWarning;
    if (this.state.isLegacyFile) {
      legacyFileWarning = (
        <>
          <EuiCallOut
            data-test-subj="importSavedObjectsLegacyWarning"
            title={
              <FormattedMessage
                id="savedObjectsManagement.objectsTable.flyout.legacyFileUsedTitle"
                defaultMessage="Support for JSON files is going away"
              />
            }
            color="warning"
            iconType="help"
          >
            <p>
              <FormattedMessage
                id="savedObjectsManagement.objectsTable.flyout.legacyFileUsedBody"
                defaultMessage="Use our updated export to generate NDJSON files, and you'll be all set."
              />
            </p>
          </EuiCallOut>
          <EuiSpacer size="m" />
        </>
      );
    }

    let indexPatternConflictsWarning;
    if (this.hasUnmatchedReferences) {
      indexPatternConflictsWarning = (
        <EuiCallOut
          data-test-subj="importSavedObjectsConflictsWarning"
          title={
            <FormattedMessage
              id="savedObjectsManagement.objectsTable.flyout.indexPatternConflictsTitle"
              defaultMessage="Index Pattern Conflicts"
            />
          }
          color="warning"
          iconType="help"
        >
          <p>
            <FormattedMessage
              id="savedObjectsManagement.objectsTable.flyout.indexPatternConflictsDescription"
              defaultMessage="The following saved objects use index patterns that do not exist.
              Please select the index patterns you'd like re-associated with
              them. You can {indexPatternLink} if necessary."
              values={{
                indexPatternLink: (
                  <EuiLink href={this.props.newIndexPatternUrl}>
                    <FormattedMessage
                      id="savedObjectsManagement.objectsTable.flyout.indexPatternConflictsCalloutLinkText"
                      defaultMessage="create a new index pattern"
                    />
                  </EuiLink>
                ),
              }}
            />
          </p>
        </EuiCallOut>
      );
    }

    if (!legacyFileWarning && !indexPatternConflictsWarning) {
      return null;
    }

    return (
      <Fragment>
        {legacyFileWarning && <EuiSpacer size="s" />}
        {legacyFileWarning}
        {indexPatternConflictsWarning && <EuiSpacer size="s" />}
        {indexPatternConflictsWarning}
      </Fragment>
    );
  }

  render() {
    const { close } = this.props;

    let confirmOverwriteModal: ReactNode;
    const { conflictingRecord } = this.state;
    if (conflictingRecord) {
      const { conflict } = conflictingRecord;
      const onFinish = (overwrite: boolean, destinationId?: string) =>
        conflictingRecord.done([overwrite, destinationId]);
      confirmOverwriteModal = <OverwriteModal {...{ conflict, onFinish }} />;
    }

    return (
      <EuiFlyout onClose={close} size="s">
        <EuiFlyoutHeader hasBorder>
          <EuiTitle size="m">
            <h2>
              <FormattedMessage
                id="savedObjectsManagement.objectsTable.flyout.importSavedObjectTitle"
                defaultMessage="Import saved objects"
              />
            </h2>
          </EuiTitle>
        </EuiFlyoutHeader>

        <EuiFlyoutBody>
          {this.renderSubheader()}
          {this.renderError()}
          {this.renderBody()}
        </EuiFlyoutBody>

        <EuiFlyoutFooter>{this.renderFooter()}</EuiFlyoutFooter>
        {confirmOverwriteModal}
      </EuiFlyout>
    );
  }
}<|MERGE_RESOLUTION|>--- conflicted
+++ resolved
@@ -54,7 +54,12 @@
 } from '@elastic/eui';
 import { i18n } from '@osd/i18n';
 import { FormattedMessage } from '@osd/i18n/react';
-import { OverlayStart, HttpStart } from 'src/core/public';
+import {
+  OverlayStart,
+  HttpStart,
+  NotificationsStart,
+  SavedObjectsClientContract,
+} from 'src/core/public';
 import { ClusterSelector } from '../../../../../data_source_management/public';
 import {
   IndexPatternsContract,
@@ -93,14 +98,11 @@
   overlays: OverlayStart;
   http: HttpStart;
   search: DataPublicPluginStart['search'];
-<<<<<<< HEAD
   workspaces?: string[];
-=======
   dataSourceEnabled: boolean;
   hideLocalCluster: boolean;
   savedObjects: SavedObjectsClientContract;
   notifications: NotificationsStart;
->>>>>>> eff7cb55
 }
 
 export interface FlyoutState {
@@ -193,25 +195,21 @@
    * Does the initial import of a file, resolveImportErrors then handles errors and retries
    */
   import = async () => {
-<<<<<<< HEAD
     const { http, workspaces } = this.props;
-    const { file, importMode } = this.state;
-=======
-    const { http } = this.props;
     const { file, importMode, selectedDataSourceId } = this.state;
->>>>>>> eff7cb55
     this.setState({ status: 'loading', error: undefined });
 
     // Import the file
     try {
-<<<<<<< HEAD
-      const response = await importFile(http, file!, {
-        ...importMode,
-        workspaces,
-      });
-=======
-      const response = await importFile(http, file!, importMode, selectedDataSourceId);
->>>>>>> eff7cb55
+      const response = await importFile(
+        http,
+        file!,
+        {
+          ...importMode,
+          workspaces,
+        },
+        selectedDataSourceId
+      );
       this.setState(processImportResponse(response), () => {
         // Resolve import errors right away if there's no index patterns to match
         // This will ask about overwriting each object, etc
@@ -274,11 +272,8 @@
         http: this.props.http,
         state: this.state,
         getConflictResolutions: this.getConflictResolutions,
-<<<<<<< HEAD
         workspaces,
-=======
         selectedDataSourceId: this.state.selectedDataSourceId,
->>>>>>> eff7cb55
       });
       this.setState(updatedState);
     } catch (e) {
