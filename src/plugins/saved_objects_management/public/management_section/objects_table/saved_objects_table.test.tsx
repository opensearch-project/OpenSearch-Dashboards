--- conflicted
+++ resolved
@@ -65,11 +65,8 @@
 import { Flyout, Relationships } from './components';
 import { SavedObjectWithMetadata } from '../../types';
 import { WorkspaceObject } from 'opensearch-dashboards/public';
-<<<<<<< HEAD
-=======
 import { PUBLIC_WORKSPACE_NAME, PUBLIC_WORKSPACE_ID } from '../../../../../core/public';
 import { TableProps } from './components/table';
->>>>>>> fb76ee9b
 
 const allowedTypes = ['index-pattern', 'visualization', 'dashboard', 'search'];
 
@@ -143,13 +140,7 @@
         edit: false,
         delete: false,
       },
-<<<<<<< HEAD
-      workspaces: {
-        enabled: false,
-      },
-=======
       workspaces: {},
->>>>>>> fb76ee9b
     };
 
     http.post.mockResolvedValue([]);
@@ -641,7 +632,195 @@
     });
   });
 
-<<<<<<< HEAD
+  describe('workspace filter', () => {
+    it('workspace filter include all visible workspaces when not in any workspace', async () => {
+      const applications = applicationServiceMock.createStartContract();
+      applications.capabilities = {
+        navLinks: {},
+        management: {},
+        catalogue: {},
+        savedObjectsManagement: {
+          read: true,
+          edit: false,
+          delete: false,
+        },
+        workspaces: {
+          enabled: true,
+        },
+      };
+
+      const workspaceList: WorkspaceObject[] = [
+        {
+          id: 'workspace1',
+          name: 'foo',
+        },
+        {
+          id: 'workspace2',
+          name: 'bar',
+        },
+      ];
+      workspaces.workspaceList$.next(workspaceList);
+      workspaces.currentWorkspaceId$.next('');
+      workspaces.currentWorkspace$.next(null);
+
+      const component = shallowRender({ applications, workspaces });
+
+      // Ensure all promises resolve
+      await new Promise((resolve) => process.nextTick(resolve));
+      // Ensure the state changes are reflected
+      component.update();
+
+      const props = component.find('Table').props() as TableProps;
+      const filters = props.filters;
+      expect(filters.length).toBe(2);
+      expect(filters[0].field).toBe('type');
+      expect(filters[1].field).toBe('workspaces');
+      expect(filters[1].options.length).toBe(3);
+      expect(filters[1].options[0].value).toBe('foo');
+      expect(filters[1].options[1].value).toBe('bar');
+      expect(filters[1].options[2].value).toBe(PUBLIC_WORKSPACE_NAME);
+    });
+
+    it('workspace filter only include current workspaces when in a workspace', async () => {
+      const applications = applicationServiceMock.createStartContract();
+      applications.capabilities = {
+        navLinks: {},
+        management: {},
+        catalogue: {},
+        savedObjectsManagement: {
+          read: true,
+          edit: false,
+          delete: false,
+        },
+        workspaces: {
+          enabled: true,
+        },
+      };
+
+      const workspaceList: WorkspaceObject[] = [
+        {
+          id: 'workspace1',
+          name: 'foo',
+        },
+        {
+          id: 'workspace2',
+          name: 'bar',
+        },
+      ];
+      workspaces.workspaceList$.next(workspaceList);
+      workspaces.currentWorkspaceId$.next('workspace1');
+      workspaces.currentWorkspace$.next(workspaceList[0]);
+
+      const component = shallowRender({ applications, workspaces });
+
+      // Ensure all promises resolve
+      await new Promise((resolve) => process.nextTick(resolve));
+      // Ensure the state changes are reflected
+      component.update();
+
+      const props = component.find('Table').props() as TableProps;
+      const filters = props.filters;
+      const wsFilter = filters.filter((f) => f.field === 'workspaces');
+      expect(wsFilter.length).toBe(1);
+      expect(wsFilter[0].options.length).toBe(1);
+      expect(wsFilter[0].options[0].value).toBe('foo');
+    });
+
+    it('current workspace in find options when workspace on', async () => {
+      findObjectsMock.mockClear();
+      const applications = applicationServiceMock.createStartContract();
+      applications.capabilities = {
+        navLinks: {},
+        management: {},
+        catalogue: {},
+        savedObjectsManagement: {
+          read: true,
+          edit: false,
+          delete: false,
+        },
+        workspaces: {
+          enabled: true,
+        },
+      };
+
+      const workspaceList: WorkspaceObject[] = [
+        {
+          id: 'workspace1',
+          name: 'foo',
+        },
+        {
+          id: 'workspace2',
+          name: 'bar',
+        },
+      ];
+      workspaces.workspaceList$.next(workspaceList);
+      workspaces.currentWorkspaceId$.next('workspace1');
+      workspaces.currentWorkspace$.next(workspaceList[0]);
+
+      const component = shallowRender({ applications, workspaces });
+
+      // Ensure all promises resolve
+      await new Promise((resolve) => process.nextTick(resolve));
+      // Ensure the state changes are reflected
+      component.update();
+
+      await waitFor(() => {
+        expect(findObjectsMock).toBeCalledWith(
+          http,
+          expect.objectContaining({
+            workspaces: expect.arrayContaining(['workspace1']),
+          })
+        );
+      });
+    });
+
+    it('all visible workspaces in find options when not in any workspace', async () => {
+      findObjectsMock.mockClear();
+      const applications = applicationServiceMock.createStartContract();
+      applications.capabilities = {
+        navLinks: {},
+        management: {},
+        catalogue: {},
+        savedObjectsManagement: {
+          read: true,
+          edit: false,
+          delete: false,
+        },
+        workspaces: {
+          enabled: true,
+        },
+      };
+
+      const workspaceList: WorkspaceObject[] = [
+        {
+          id: 'workspace1',
+          name: 'foo',
+        },
+        {
+          id: 'workspace2',
+          name: 'bar',
+        },
+      ];
+      workspaces.workspaceList$.next(workspaceList);
+
+      const component = shallowRender({ applications, workspaces });
+
+      // Ensure all promises resolve
+      await new Promise((resolve) => process.nextTick(resolve));
+      // Ensure the state changes are reflected
+      component.update();
+
+      await waitFor(() => {
+        expect(findObjectsMock).toBeCalledWith(
+          http,
+          expect.objectContaining({
+            workspaces: expect.arrayContaining(['workspace1', 'workspace2', PUBLIC_WORKSPACE_ID]),
+          })
+        );
+      });
+    });
+  });
+
   describe('duplicate', () => {
     const applications = applicationServiceMock.createStartContract();
     applications.capabilities = {
@@ -685,47 +864,12 @@
 
       const component = shallowRender({ applications, workspaces });
       component.setState({ isShowingDuplicateModal: true });
-=======
-  describe('workspace filter', () => {
-    it('workspace filter include all visible workspaces when not in any workspace', async () => {
-      const applications = applicationServiceMock.createStartContract();
-      applications.capabilities = {
-        navLinks: {},
-        management: {},
-        catalogue: {},
-        savedObjectsManagement: {
-          read: true,
-          edit: false,
-          delete: false,
-        },
-        workspaces: {
-          enabled: true,
-        },
-      };
-
-      const workspaceList: WorkspaceObject[] = [
-        {
-          id: 'workspace1',
-          name: 'foo',
-        },
-        {
-          id: 'workspace2',
-          name: 'bar',
-        },
-      ];
-      workspaces.workspaceList$.next(workspaceList);
-      workspaces.currentWorkspaceId$.next('');
-      workspaces.currentWorkspace$.next(null);
-
-      const component = shallowRender({ applications, workspaces });
->>>>>>> fb76ee9b
-
-      // Ensure all promises resolve
-      await new Promise((resolve) => process.nextTick(resolve));
-      // Ensure the state changes are reflected
-      component.update();
-
-<<<<<<< HEAD
+
+      // Ensure all promises resolve
+      await new Promise((resolve) => process.nextTick(resolve));
+      // Ensure the state changes are reflected
+      component.update();
+
       expect(component.state('isShowingDuplicateModal')).toEqual(true);
       expect(component.find('SavedObjectsDuplicateModal').length).toEqual(1);
 
@@ -752,57 +896,12 @@
 
       const component = shallowRender({ applications, workspaces });
       component.setState({ isShowingDuplicateModal: true });
-=======
-      const props = component.find('Table').props() as TableProps;
-      const filters = props.filters;
-      expect(filters.length).toBe(2);
-      expect(filters[0].field).toBe('type');
-      expect(filters[1].field).toBe('workspaces');
-      expect(filters[1].options.length).toBe(3);
-      expect(filters[1].options[0].value).toBe('foo');
-      expect(filters[1].options[1].value).toBe('bar');
-      expect(filters[1].options[2].value).toBe(PUBLIC_WORKSPACE_NAME);
-    });
-
-    it('workspace filter only include current workspaces when in a workspace', async () => {
-      const applications = applicationServiceMock.createStartContract();
-      applications.capabilities = {
-        navLinks: {},
-        management: {},
-        catalogue: {},
-        savedObjectsManagement: {
-          read: true,
-          edit: false,
-          delete: false,
-        },
-        workspaces: {
-          enabled: true,
-        },
-      };
-
-      const workspaceList: WorkspaceObject[] = [
-        {
-          id: 'workspace1',
-          name: 'foo',
-        },
-        {
-          id: 'workspace2',
-          name: 'bar',
-        },
-      ];
-      workspaces.workspaceList$.next(workspaceList);
-      workspaces.currentWorkspaceId$.next('workspace1');
-      workspaces.currentWorkspace$.next(workspaceList[0]);
-
-      const component = shallowRender({ applications, workspaces });
->>>>>>> fb76ee9b
-
-      // Ensure all promises resolve
-      await new Promise((resolve) => process.nextTick(resolve));
-      // Ensure the state changes are reflected
-      component.update();
-
-<<<<<<< HEAD
+
+      // Ensure all promises resolve
+      await new Promise((resolve) => process.nextTick(resolve));
+      // Ensure the state changes are reflected
+      component.update();
+
       await component.instance().onDuplicate(mockSelectedSavedObjects, false, 'workspace2');
 
       expect(getDuplicateSavedObjectsMock).toHaveBeenCalledWith(
@@ -836,55 +935,12 @@
 
       const component = shallowRender({ applications, workspaces });
       component.setState({ isShowingDuplicateModal: true });
-=======
-      const props = component.find('Table').props() as TableProps;
-      const filters = props.filters;
-      const wsFilter = filters.filter((f) => f.field === 'workspaces');
-      expect(wsFilter.length).toBe(1);
-      expect(wsFilter[0].options.length).toBe(1);
-      expect(wsFilter[0].options[0].value).toBe('foo');
-    });
-
-    it('current workspace in find options when workspace on', async () => {
-      findObjectsMock.mockClear();
-      const applications = applicationServiceMock.createStartContract();
-      applications.capabilities = {
-        navLinks: {},
-        management: {},
-        catalogue: {},
-        savedObjectsManagement: {
-          read: true,
-          edit: false,
-          delete: false,
-        },
-        workspaces: {
-          enabled: true,
-        },
-      };
-
-      const workspaceList: WorkspaceObject[] = [
-        {
-          id: 'workspace1',
-          name: 'foo',
-        },
-        {
-          id: 'workspace2',
-          name: 'bar',
-        },
-      ];
-      workspaces.workspaceList$.next(workspaceList);
-      workspaces.currentWorkspaceId$.next('workspace1');
-      workspaces.currentWorkspace$.next(workspaceList[0]);
-
-      const component = shallowRender({ applications, workspaces });
->>>>>>> fb76ee9b
-
-      // Ensure all promises resolve
-      await new Promise((resolve) => process.nextTick(resolve));
-      // Ensure the state changes are reflected
-      component.update();
-
-<<<<<<< HEAD
+
+      // Ensure all promises resolve
+      await new Promise((resolve) => process.nextTick(resolve));
+      // Ensure the state changes are reflected
+      component.update();
+
       await component.instance().onDuplicate(mockSelectedSavedObjects, false, 'workspace2');
 
       expect(getDuplicateSavedObjectsMock).toHaveBeenCalledWith(
@@ -939,47 +995,6 @@
     });
 
     it('should allow the user to choose on table when duplicating single', async () => {
-=======
-      await waitFor(() => {
-        expect(findObjectsMock).toBeCalledWith(
-          http,
-          expect.objectContaining({
-            workspaces: expect.arrayContaining(['workspace1']),
-          })
-        );
-      });
-    });
-
-    it('all visible workspaces in find options when not in any workspace', async () => {
-      findObjectsMock.mockClear();
-      const applications = applicationServiceMock.createStartContract();
-      applications.capabilities = {
-        navLinks: {},
-        management: {},
-        catalogue: {},
-        savedObjectsManagement: {
-          read: true,
-          edit: false,
-          delete: false,
-        },
-        workspaces: {
-          enabled: true,
-        },
-      };
-
-      const workspaceList: WorkspaceObject[] = [
-        {
-          id: 'workspace1',
-          name: 'foo',
-        },
-        {
-          id: 'workspace2',
-          name: 'bar',
-        },
-      ];
-      workspaces.workspaceList$.next(workspaceList);
-
->>>>>>> fb76ee9b
       const component = shallowRender({ applications, workspaces });
 
       // Ensure all promises resolve
@@ -987,23 +1002,12 @@
       // Ensure the state changes are reflected
       component.update();
 
-<<<<<<< HEAD
       const table = component.find('Table') as any;
       table.prop('onDuplicateSingle')([{ id: '1', type: 'dashboard', workspaces: ['workspace1'] }]);
       component.update();
 
       expect(component.state('isShowingDuplicateModal')).toEqual(true);
       expect(component.find('SavedObjectsDuplicateModal')).toMatchSnapshot();
-=======
-      await waitFor(() => {
-        expect(findObjectsMock).toBeCalledWith(
-          http,
-          expect.objectContaining({
-            workspaces: expect.arrayContaining(['workspace1', 'workspace2', PUBLIC_WORKSPACE_ID]),
-          })
-        );
-      });
->>>>>>> fb76ee9b
     });
   });
 });