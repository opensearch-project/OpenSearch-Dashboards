// Jest Snapshot v1, https://goo.gl/fbAQLP

exports[`SavedObjectsTable delete should show a confirm modal 1`] = `
<EuiConfirmModal
  buttonColor="danger"
  cancelButtonText={
    <FormattedMessage
      defaultMessage="Cancel"
      id="savedObjectsManagement.objectsTable.deleteSavedObjectsConfirmModal.cancelButtonLabel"
      values={Object {}}
    />
  }
  confirmButtonText={
    <FormattedMessage
      defaultMessage="Delete"
      id="savedObjectsManagement.objectsTable.deleteSavedObjectsConfirmModal.deleteButtonLabel"
      values={Object {}}
    />
  }
  defaultFocusedButton="confirm"
  onCancel={[Function]}
  onConfirm={[Function]}
  title={
    <FormattedMessage
      defaultMessage="Delete saved objects"
      id="savedObjectsManagement.objectsTable.deleteSavedObjectsConfirmModalTitle"
      values={Object {}}
    />
  }
>
  <p>
    <FormattedMessage
      defaultMessage="This action will delete the following saved objects:"
      id="savedObjectsManagement.deleteSavedObjectsConfirmModalDescription"
      values={Object {}}
    />
  </p>
  <EuiInMemoryTable
    columns={
      Array [
        Object {
          "field": "type",
          "name": "Type",
          "render": [Function],
          "width": "50px",
        },
        Object {
          "field": "id",
          "name": "Id",
        },
        Object {
          "field": "meta.title",
          "name": "Title",
        },
      ]
    }
    items={
      Array [
        Object {
          "id": "1",
          "type": "index-pattern",
        },
        Object {
          "id": "3",
          "type": "dashboard",
        },
      ]
    }
    pagination={true}
    responsive={true}
    sorting={false}
    tableLayout="fixed"
  />
</EuiConfirmModal>
`;

exports[`SavedObjectsTable duplicate should allow the user to choose on header when duplicating all 1`] = `
<SavedObjectsDuplicateModal
  duplicateMode="all"
  http={
    Object {
      "addLoadingCountSource": [MockFunction],
      "anonymousPaths": Object {
        "isAnonymous": [MockFunction],
        "register": [MockFunction],
      },
      "basePath": BasePath {
        "basePath": "",
        "clientBasePath": "",
        "get": [Function],
        "getBasePath": [Function],
        "prepend": [Function],
        "remove": [Function],
        "serverBasePath": "",
      },
      "delete": [MockFunction],
      "fetch": [MockFunction],
      "get": [MockFunction],
      "getLoadingCount$": [MockFunction],
      "head": [MockFunction],
      "intercept": [MockFunction],
      "options": [MockFunction],
      "patch": [MockFunction],
      "post": [MockFunction],
      "put": [MockFunction],
    }
  }
  notifications={
    Object {
      "toasts": Object {
        "add": [MockFunction],
        "addDanger": [MockFunction],
        "addError": [MockFunction],
        "addInfo": [MockFunction],
        "addSuccess": [MockFunction],
        "addWarning": [MockFunction],
        "get$": [MockFunction],
        "remove": [MockFunction],
      },
    }
  }
  onClose={[Function]}
  onDuplicate={[Function]}
  selectedSavedObjects={
    Array [
      Object {
        "id": "1",
        "meta": Object {
          "editUrl": "#/management/opensearch-dashboards/indexPatterns/patterns/1",
          "icon": "indexPatternApp",
          "inAppUrl": Object {
            "path": "/management/opensearch-dashboards/indexPatterns/patterns/1",
            "uiCapabilitiesPath": "management.opensearchDashboards.indexPatterns",
          },
          "title": "MyIndexPattern*",
        },
        "type": "index-pattern",
      },
      Object {
        "id": "2",
        "meta": Object {
          "editUrl": "/management/opensearch-dashboards/objects/savedSearches/2",
          "icon": "search",
          "inAppUrl": Object {
            "path": "/discover/2",
            "uiCapabilitiesPath": "discover.show",
          },
          "title": "MySearch",
        },
        "type": "search",
      },
      Object {
        "id": "3",
        "meta": Object {
          "editUrl": "/management/opensearch-dashboards/objects/savedDashboards/3",
          "icon": "dashboardApp",
          "inAppUrl": Object {
            "path": "/dashboard/3",
            "uiCapabilitiesPath": "dashboard.show",
          },
          "title": "MyDashboard",
        },
        "type": "dashboard",
      },
      Object {
        "id": "4",
        "meta": Object {
          "editUrl": "/management/opensearch-dashboards/objects/savedVisualizations/4",
          "icon": "visualizeApp",
          "inAppUrl": Object {
            "path": "/edit/4",
            "uiCapabilitiesPath": "visualize.show",
          },
          "title": "MyViz",
        },
        "type": "visualization",
      },
    ]
  }
  workspaces={
    Object {
      "currentWorkspace$": BehaviorSubject {
        "_isScalar": false,
        "_value": Object {
          "id": "workspace1",
          "name": "foo",
        },
        "closed": false,
        "hasError": false,
        "isStopped": false,
        "observers": Array [],
        "thrownError": null,
      },
      "currentWorkspaceId$": BehaviorSubject {
        "_isScalar": false,
        "_value": "workspace1",
        "closed": false,
        "hasError": false,
        "isStopped": false,
        "observers": Array [
          Subscriber {
            "_parentOrParents": null,
            "_subscriptions": Array [
              SubjectSubscription {
                "_parentOrParents": [Circular],
                "_subscriptions": null,
                "closed": false,
                "subject": [Circular],
                "subscriber": [Circular],
              },
            ],
            "closed": false,
            "destination": SafeSubscriber {
              "_complete": undefined,
              "_context": [Circular],
              "_error": undefined,
              "_next": [Function],
              "_parentOrParents": null,
              "_parentSubscriber": [Circular],
              "_subscriptions": null,
              "closed": false,
              "destination": Object {
                "closed": true,
                "complete": [Function],
                "error": [Function],
                "next": [Function],
              },
              "isStopped": false,
              "syncErrorThrowable": false,
              "syncErrorThrown": false,
              "syncErrorValue": null,
            },
            "isStopped": false,
            "syncErrorThrowable": true,
            "syncErrorThrown": false,
            "syncErrorValue": null,
          },
        ],
        "thrownError": null,
      },
      "initialized$": BehaviorSubject {
        "_isScalar": false,
        "_value": false,
        "closed": false,
        "hasError": false,
        "isStopped": false,
        "observers": Array [],
        "thrownError": null,
      },
      "workspaceList$": BehaviorSubject {
        "_isScalar": false,
        "_value": Array [
          Object {
            "id": "workspace1",
            "name": "foo",
          },
          Object {
            "id": "workspace2",
            "name": "bar",
          },
        ],
        "closed": false,
        "hasError": false,
        "isStopped": false,
        "observers": Array [
          Subscriber {
            "_parentOrParents": null,
            "_subscriptions": Array [
              SubjectSubscription {
                "_parentOrParents": [Circular],
                "_subscriptions": null,
                "closed": false,
                "subject": [Circular],
                "subscriber": [Circular],
              },
            ],
            "closed": false,
            "destination": SafeSubscriber {
              "_complete": undefined,
              "_context": [Circular],
              "_error": undefined,
              "_next": [Function],
              "_parentOrParents": null,
              "_parentSubscriber": [Circular],
              "_subscriptions": null,
              "closed": false,
              "destination": Object {
                "closed": true,
                "complete": [Function],
                "error": [Function],
                "next": [Function],
              },
              "isStopped": false,
              "syncErrorThrowable": false,
              "syncErrorThrown": false,
              "syncErrorValue": null,
            },
            "isStopped": false,
            "syncErrorThrowable": true,
            "syncErrorThrown": false,
            "syncErrorValue": null,
          },
        ],
        "thrownError": null,
      },
    }
  }
/>
`;

exports[`SavedObjectsTable duplicate should allow the user to choose on table when duplicating all 1`] = `
<SavedObjectsDuplicateModal
  duplicateMode="selected"
  http={
    Object {
      "addLoadingCountSource": [MockFunction],
      "anonymousPaths": Object {
        "isAnonymous": [MockFunction],
        "register": [MockFunction],
      },
      "basePath": BasePath {
        "basePath": "",
        "clientBasePath": "",
        "get": [Function],
        "getBasePath": [Function],
        "prepend": [Function],
        "remove": [Function],
        "serverBasePath": "",
      },
      "delete": [MockFunction],
      "fetch": [MockFunction],
      "get": [MockFunction],
      "getLoadingCount$": [MockFunction],
      "head": [MockFunction],
      "intercept": [MockFunction],
      "options": [MockFunction],
      "patch": [MockFunction],
      "post": [MockFunction],
      "put": [MockFunction],
    }
  }
  notifications={
    Object {
      "toasts": Object {
        "add": [MockFunction],
        "addDanger": [MockFunction],
        "addError": [MockFunction],
        "addInfo": [MockFunction],
        "addSuccess": [MockFunction],
        "addWarning": [MockFunction],
        "get$": [MockFunction],
        "remove": [MockFunction],
      },
    }
  }
  onClose={[Function]}
  onDuplicate={[Function]}
  selectedSavedObjects={Array []}
  workspaces={
    Object {
      "currentWorkspace$": BehaviorSubject {
        "_isScalar": false,
        "_value": Object {
          "id": "workspace1",
          "name": "foo",
        },
        "closed": false,
        "hasError": false,
        "isStopped": false,
        "observers": Array [],
        "thrownError": null,
      },
      "currentWorkspaceId$": BehaviorSubject {
        "_isScalar": false,
        "_value": "workspace1",
        "closed": false,
        "hasError": false,
        "isStopped": false,
        "observers": Array [
          Subscriber {
            "_parentOrParents": null,
            "_subscriptions": Array [
              SubjectSubscription {
                "_parentOrParents": [Circular],
                "_subscriptions": null,
                "closed": false,
                "subject": [Circular],
                "subscriber": [Circular],
              },
            ],
            "closed": false,
            "destination": SafeSubscriber {
              "_complete": undefined,
              "_context": [Circular],
              "_error": undefined,
              "_next": [Function],
              "_parentOrParents": null,
              "_parentSubscriber": [Circular],
              "_subscriptions": null,
              "closed": false,
              "destination": Object {
                "closed": true,
                "complete": [Function],
                "error": [Function],
                "next": [Function],
              },
              "isStopped": false,
              "syncErrorThrowable": false,
              "syncErrorThrown": false,
              "syncErrorValue": null,
            },
            "isStopped": false,
            "syncErrorThrowable": true,
            "syncErrorThrown": false,
            "syncErrorValue": null,
          },
        ],
        "thrownError": null,
      },
      "initialized$": BehaviorSubject {
        "_isScalar": false,
        "_value": false,
        "closed": false,
        "hasError": false,
        "isStopped": false,
        "observers": Array [],
        "thrownError": null,
      },
      "workspaceList$": BehaviorSubject {
        "_isScalar": false,
        "_value": Array [
          Object {
            "id": "workspace1",
            "name": "foo",
          },
          Object {
            "id": "workspace2",
            "name": "bar",
          },
        ],
        "closed": false,
        "hasError": false,
        "isStopped": false,
        "observers": Array [
          Subscriber {
            "_parentOrParents": null,
            "_subscriptions": Array [
              SubjectSubscription {
                "_parentOrParents": [Circular],
                "_subscriptions": null,
                "closed": false,
                "subject": [Circular],
                "subscriber": [Circular],
              },
            ],
            "closed": false,
            "destination": SafeSubscriber {
              "_complete": undefined,
              "_context": [Circular],
              "_error": undefined,
              "_next": [Function],
              "_parentOrParents": null,
              "_parentSubscriber": [Circular],
              "_subscriptions": null,
              "closed": false,
              "destination": Object {
                "closed": true,
                "complete": [Function],
                "error": [Function],
                "next": [Function],
              },
              "isStopped": false,
              "syncErrorThrowable": false,
              "syncErrorThrown": false,
              "syncErrorValue": null,
            },
            "isStopped": false,
            "syncErrorThrowable": true,
            "syncErrorThrown": false,
            "syncErrorValue": null,
          },
        ],
        "thrownError": null,
      },
    }
  }
/>
`;

exports[`SavedObjectsTable duplicate should allow the user to choose on table when duplicating single 1`] = `
<SavedObjectsDuplicateModal
  duplicateMode="selected"
  http={
    Object {
      "addLoadingCountSource": [MockFunction],
      "anonymousPaths": Object {
        "isAnonymous": [MockFunction],
        "register": [MockFunction],
      },
      "basePath": BasePath {
        "basePath": "",
        "clientBasePath": "",
        "get": [Function],
        "getBasePath": [Function],
        "prepend": [Function],
        "remove": [Function],
        "serverBasePath": "",
      },
      "delete": [MockFunction],
      "fetch": [MockFunction],
      "get": [MockFunction],
      "getLoadingCount$": [MockFunction],
      "head": [MockFunction],
      "intercept": [MockFunction],
      "options": [MockFunction],
      "patch": [MockFunction],
      "post": [MockFunction],
      "put": [MockFunction],
    }
  }
  notifications={
    Object {
      "toasts": Object {
        "add": [MockFunction],
        "addDanger": [MockFunction],
        "addError": [MockFunction],
        "addInfo": [MockFunction],
        "addSuccess": [MockFunction],
        "addWarning": [MockFunction],
        "get$": [MockFunction],
        "remove": [MockFunction],
      },
    }
  }
  onClose={[Function]}
  onDuplicate={[Function]}
  selectedSavedObjects={
    Array [
      Array [
        Object {
          "id": "1",
          "type": "dashboard",
          "workspaces": Array [
            "workspace1",
          ],
        },
      ],
    ]
  }
  workspaces={
    Object {
      "currentWorkspace$": BehaviorSubject {
        "_isScalar": false,
        "_value": Object {
          "id": "workspace1",
          "name": "foo",
        },
        "closed": false,
        "hasError": false,
        "isStopped": false,
        "observers": Array [],
        "thrownError": null,
      },
      "currentWorkspaceId$": BehaviorSubject {
        "_isScalar": false,
        "_value": "workspace1",
        "closed": false,
        "hasError": false,
        "isStopped": false,
        "observers": Array [
          Subscriber {
            "_parentOrParents": null,
            "_subscriptions": Array [
              SubjectSubscription {
                "_parentOrParents": [Circular],
                "_subscriptions": null,
                "closed": false,
                "subject": [Circular],
                "subscriber": [Circular],
              },
            ],
            "closed": false,
            "destination": SafeSubscriber {
              "_complete": undefined,
              "_context": [Circular],
              "_error": undefined,
              "_next": [Function],
              "_parentOrParents": null,
              "_parentSubscriber": [Circular],
              "_subscriptions": null,
              "closed": false,
              "destination": Object {
                "closed": true,
                "complete": [Function],
                "error": [Function],
                "next": [Function],
              },
              "isStopped": false,
              "syncErrorThrowable": false,
              "syncErrorThrown": false,
              "syncErrorValue": null,
            },
            "isStopped": false,
            "syncErrorThrowable": true,
            "syncErrorThrown": false,
            "syncErrorValue": null,
          },
        ],
        "thrownError": null,
      },
      "initialized$": BehaviorSubject {
        "_isScalar": false,
        "_value": false,
        "closed": false,
        "hasError": false,
        "isStopped": false,
        "observers": Array [],
        "thrownError": null,
      },
      "workspaceList$": BehaviorSubject {
        "_isScalar": false,
        "_value": Array [
          Object {
            "id": "workspace1",
            "name": "foo",
          },
          Object {
            "id": "workspace2",
            "name": "bar",
          },
        ],
        "closed": false,
        "hasError": false,
        "isStopped": false,
        "observers": Array [
          Subscriber {
            "_parentOrParents": null,
            "_subscriptions": Array [
              SubjectSubscription {
                "_parentOrParents": [Circular],
                "_subscriptions": null,
                "closed": false,
                "subject": [Circular],
                "subscriber": [Circular],
              },
            ],
            "closed": false,
            "destination": SafeSubscriber {
              "_complete": undefined,
              "_context": [Circular],
              "_error": undefined,
              "_next": [Function],
              "_parentOrParents": null,
              "_parentSubscriber": [Circular],
              "_subscriptions": null,
              "closed": false,
              "destination": Object {
                "closed": true,
                "complete": [Function],
                "error": [Function],
                "next": [Function],
              },
              "isStopped": false,
              "syncErrorThrowable": false,
              "syncErrorThrown": false,
              "syncErrorValue": null,
            },
            "isStopped": false,
            "syncErrorThrowable": true,
            "syncErrorThrown": false,
            "syncErrorValue": null,
          },
        ],
        "thrownError": null,
      },
    }
  }
/>
`;

exports[`SavedObjectsTable export should allow the user to choose when exporting all 1`] = `
<EuiModal
  onClose={[Function]}
>
  <EuiModalHeader>
    <EuiModalHeaderTitle>
      <FormattedMessage
        defaultMessage="Export {filteredItemCount, plural, one{# object} other {# objects}}"
        id="savedObjectsManagement.objectsTable.exportObjectsConfirmModalTitle"
        values={
          Object {
            "filteredItemCount": 4,
          }
        }
      />
    </EuiModalHeaderTitle>
  </EuiModalHeader>
  <EuiModalBody>
    <EuiFormRow
      describedByIds={Array []}
      display="row"
      fullWidth={false}
      hasChildLabel={true}
      hasEmptyLabelSpace={false}
      label={
        <FormattedMessage
          defaultMessage="Select which types to export"
          id="savedObjectsManagement.objectsTable.exportObjectsConfirmModalDescription"
          values={Object {}}
        />
      }
      labelType="legend"
    >
      <EuiCheckboxGroup
        idToSelectedMap={
          Object {
            "dashboard": true,
            "index-pattern": true,
            "search": true,
            "visualization": true,
          }
        }
        onChange={[Function]}
        options={
          Array [
            Object {
              "id": "index-pattern",
              "label": "index-pattern (0)",
            },
            Object {
              "id": "visualization",
              "label": "visualization (0)",
            },
            Object {
              "id": "dashboard",
              "label": "dashboard (0)",
            },
            Object {
              "id": "search",
              "label": "search (0)",
            },
          ]
        }
      />
    </EuiFormRow>
    <EuiSpacer
      size="m"
    />
    <EuiSwitch
      checked={true}
      label={
        <FormattedMessage
          defaultMessage="Include related objects"
          id="savedObjectsManagement.objectsTable.exportObjectsConfirmModal.includeReferencesDeepLabel"
          values={Object {}}
        />
      }
      name="includeReferencesDeep"
      onChange={[Function]}
    />
  </EuiModalBody>
  <EuiModalFooter>
    <EuiFlexGroup
      justifyContent="flexEnd"
    >
      <EuiFlexItem
        grow={false}
      >
        <EuiFlexGroup>
          <EuiFlexItem
            grow={false}
          >
            <EuiButtonEmpty
              onClick={[Function]}
            >
              <FormattedMessage
                defaultMessage="Cancel"
                id="savedObjectsManagement.objectsTable.exportObjectsConfirmModal.cancelButtonLabel"
                values={Object {}}
              />
            </EuiButtonEmpty>
          </EuiFlexItem>
          <EuiFlexItem
            grow={false}
          >
            <EuiButton
              fill={true}
              onClick={[Function]}
            >
              <FormattedMessage
                defaultMessage="Export all"
                id="savedObjectsManagement.objectsTable.exportObjectsConfirmModal.exportAllButtonLabel"
                values={Object {}}
              />
            </EuiButton>
          </EuiFlexItem>
        </EuiFlexGroup>
      </EuiFlexItem>
    </EuiFlexGroup>
  </EuiModalFooter>
</EuiModal>
`;

exports[`SavedObjectsTable should render normally 1`] = `
<EuiPageContent
  horizontalPosition="center"
>
  <Header
    filteredCount={4}
    objectCount={4}
    onDuplicate={[Function]}
    onExportAll={[Function]}
    onImport={[Function]}
    onRefresh={[Function]}
    showDuplicateAll={false}
  />
  <EuiSpacer
    size="xs"
  />
  <RedirectAppLinks
    application={
      Object {
        "applications$": BehaviorSubject {
          "_isScalar": false,
          "_value": Map {},
          "closed": false,
          "hasError": false,
          "isStopped": false,
          "observers": Array [],
          "thrownError": null,
        },
        "capabilities": Object {
          "catalogue": Object {},
          "management": Object {},
          "navLinks": Object {},
          "savedObjectsManagement": Object {
            "delete": false,
            "edit": false,
            "read": true,
          },
<<<<<<< HEAD
          "workspaces": Object {
            "enabled": false,
          },
=======
          "workspaces": Object {},
>>>>>>> fb76ee9b
        },
        "currentAppId$": Observable {
          "_isScalar": false,
          "source": Subject {
            "_isScalar": false,
            "closed": false,
            "hasError": false,
            "isStopped": false,
            "observers": Array [],
            "thrownError": null,
          },
        },
        "getUrlForApp": [MockFunction],
        "navigateToApp": [MockFunction],
        "navigateToUrl": [MockFunction],
        "registerMountContext": [MockFunction],
      }
    }
  >
    <Table
      actionRegistry={
        Object {
          "getAll": [MockFunction],
          "has": [MockFunction],
        }
      }
      availableWorkspaces={Array []}
      basePath={
        BasePath {
          "basePath": "",
          "clientBasePath": "",
          "get": [Function],
          "getBasePath": [Function],
          "prepend": [Function],
          "remove": [Function],
          "serverBasePath": "",
        }
      }
      canDelete={false}
      canGoInApp={[Function]}
      columnRegistry={
        Object {
          "getAll": [MockFunction],
          "has": [MockFunction],
        }
      }
      currentWorkspaceId=""
      filters={
        Array [
          Object {
            "field": "type",
            "multiSelect": "or",
            "name": "Type",
            "options": Array [
              Object {
                "name": "index-pattern",
                "value": "index-pattern",
                "view": "index-pattern (0)",
              },
              Object {
                "name": "visualization",
                "value": "visualization",
                "view": "visualization (0)",
              },
              Object {
                "name": "dashboard",
                "value": "dashboard",
                "view": "dashboard (0)",
              },
              Object {
                "name": "search",
                "value": "search",
                "view": "search (0)",
              },
            ],
            "type": "field_value_selection",
          },
        ]
      }
      goInspectObject={[Function]}
      isSearching={false}
      itemId="id"
      items={
        Array [
          Object {
            "id": "1",
            "meta": Object {
              "editUrl": "#/management/opensearch-dashboards/indexPatterns/patterns/1",
              "icon": "indexPatternApp",
              "inAppUrl": Object {
                "path": "/management/opensearch-dashboards/indexPatterns/patterns/1",
                "uiCapabilitiesPath": "management.opensearchDashboards.indexPatterns",
              },
              "title": "MyIndexPattern*",
            },
            "type": "index-pattern",
          },
          Object {
            "id": "2",
            "meta": Object {
              "editUrl": "/management/opensearch-dashboards/objects/savedSearches/2",
              "icon": "search",
              "inAppUrl": Object {
                "path": "/discover/2",
                "uiCapabilitiesPath": "discover.show",
              },
              "title": "MySearch",
            },
            "type": "search",
          },
          Object {
            "id": "3",
            "meta": Object {
              "editUrl": "/management/opensearch-dashboards/objects/savedDashboards/3",
              "icon": "dashboardApp",
              "inAppUrl": Object {
                "path": "/dashboard/3",
                "uiCapabilitiesPath": "dashboard.show",
              },
              "title": "MyDashboard",
            },
            "type": "dashboard",
          },
          Object {
            "id": "4",
            "meta": Object {
              "editUrl": "/management/opensearch-dashboards/objects/savedVisualizations/4",
              "icon": "visualizeApp",
              "inAppUrl": Object {
                "path": "/edit/4",
                "uiCapabilitiesPath": "visualize.show",
              },
              "title": "MyViz",
            },
            "type": "visualization",
          },
        ]
      }
      onActionRefresh={[Function]}
      onDelete={[Function]}
      onDuplicateSelected={[Function]}
      onDuplicateSingle={[Function]}
      onExport={[Function]}
      onQueryChange={[Function]}
      onShowRelationships={[Function]}
      onTableChange={[Function]}
      pageIndex={0}
      pageSize={15}
      selectedSavedObjects={Array []}
      selectionConfig={
        Object {
          "onSelectionChange": [Function],
        }
      }
      showDuplicate={false}
      totalItemCount={4}
    />
  </RedirectAppLinks>
</EuiPageContent>
`;

exports[`SavedObjectsTable should unmount normally 1`] = `""`;<|MERGE_RESOLUTION|>--- conflicted
+++ resolved
@@ -135,6 +135,7 @@
           "title": "MyIndexPattern*",
         },
         "type": "index-pattern",
+        "workspaces": undefined,
       },
       Object {
         "id": "2",
@@ -148,6 +149,7 @@
           "title": "MySearch",
         },
         "type": "search",
+        "workspaces": undefined,
       },
       Object {
         "id": "3",
@@ -161,6 +163,7 @@
           "title": "MyDashboard",
         },
         "type": "dashboard",
+        "workspaces": undefined,
       },
       Object {
         "id": "4",
@@ -174,6 +177,7 @@
           "title": "MyViz",
         },
         "type": "visualization",
+        "workspaces": undefined,
       },
     ]
   }
@@ -812,7 +816,6 @@
     onExportAll={[Function]}
     onImport={[Function]}
     onRefresh={[Function]}
-    showDuplicateAll={false}
   />
   <EuiSpacer
     size="xs"
@@ -838,13 +841,7 @@
             "edit": false,
             "read": true,
           },
-<<<<<<< HEAD
-          "workspaces": Object {
-            "enabled": false,
-          },
-=======
           "workspaces": Object {},
->>>>>>> fb76ee9b
         },
         "currentAppId$": Observable {
           "_isScalar": false,
@@ -999,7 +996,6 @@
           "onSelectionChange": [Function],
         }
       }
-      showDuplicate={false}
       totalItemCount={4}
     />
   </RedirectAppLinks>
