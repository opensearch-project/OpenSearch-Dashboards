--- conflicted
+++ resolved
@@ -55,11 +55,8 @@
   EuiFormRow,
   EuiFlexGroup,
   EuiFlexItem,
-<<<<<<< HEAD
   EuiSearchBarProps,
-=======
   EuiText,
->>>>>>> ddc26fc9
 } from '@elastic/eui';
 import { i18n } from '@osd/i18n';
 import { FormattedMessage } from '@osd/i18n/react';
@@ -77,12 +74,7 @@
   SavedObjectsImportError,
 } from 'src/core/public';
 import { Subscription } from 'rxjs';
-<<<<<<< HEAD
-import { PUBLIC_WORKSPACE_ID, PUBLIC_WORKSPACE_NAME } from '../../../../../core/public';
-import { RedirectAppLinks, toMountPoint } from '../../../../opensearch_dashboards_react/public';
-=======
 import { RedirectAppLinks } from '../../../../opensearch_dashboards_react/public';
->>>>>>> ddc26fc9
 import { IndexPatternsContract } from '../../../../data/public';
 import {
   parseQuery,
