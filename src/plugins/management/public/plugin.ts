/*
 * SPDX-License-Identifier: Apache-2.0
 *
 * The OpenSearch Contributors require contributions made to
 * this file be licensed under the Apache-2.0 license or a
 * compatible open source license.
 *
 * Any modifications Copyright OpenSearch Contributors. See
 * GitHub history for details.
 */

/*
 * Licensed to Elasticsearch B.V. under one or more contributor
 * license agreements. See the NOTICE file distributed with
 * this work for additional information regarding copyright
 * ownership. Elasticsearch B.V. licenses this file to you under
 * the Apache License, Version 2.0 (the "License"); you may
 * not use this file except in compliance with the License.
 * You may obtain a copy of the License at
 *
 *    http://www.apache.org/licenses/LICENSE-2.0
 *
 * Unless required by applicable law or agreed to in writing,
 * software distributed under the License is distributed on an
 * "AS IS" BASIS, WITHOUT WARRANTIES OR CONDITIONS OF ANY
 * KIND, either express or implied.  See the License for the
 * specific language governing permissions and limitations
 * under the License.
 */

import React from 'react';
import { i18n } from '@osd/i18n';
import { BehaviorSubject } from 'rxjs';
import { first } from 'rxjs/operators';
import { ManagementSetup, ManagementStart } from './types';
import { HomePublicPluginSetup } from '../../home/public';
import {
  CoreSetup,
  CoreStart,
  Plugin,
  DEFAULT_APP_CATEGORIES,
  PluginInitializerContext,
  AppMountParameters,
  AppUpdater,
  AppStatus,
  AppNavLinkStatus,
  DEFAULT_NAV_GROUPS,
  WorkspaceAvailability,
} from '../../../core/public';

import { MANAGEMENT_APP_ID } from '../common/contants';
import {
  ManagementSectionsService,
  getSectionsServiceStartPrivate,
} from './management_sections_service';
import { ManagementOverViewPluginSetup } from '../../management_overview/public';
import { toMountPoint } from '../../opensearch_dashboards_react/public';
import { SettingsIcon } from './components/settings_icon';
import {
  fulfillRegistrationLinksToChromeNavLinks,
  LinkItemType,
  getSortedNavLinks,
} from '../../../core/public';
import { NavigationPublicPluginStart } from '../../../../src/plugins/navigation/public';

interface ManagementSetupDependencies {
  home?: HomePublicPluginSetup;
  managementOverview?: ManagementOverViewPluginSetup;
}
interface ManagementStartDependencies {
  navigation: NavigationPublicPluginStart;
}
export class ManagementPlugin
  implements Plugin<ManagementSetup, ManagementStart, {}, ManagementStartDependencies> {
  private readonly managementSections = new ManagementSectionsService();

  private readonly appUpdater = new BehaviorSubject<AppUpdater>(() => ({}));

  private hasAnyEnabledApps = true;

  constructor(private initializerContext: PluginInitializerContext) {}

  private title = i18n.translate('management.dashboardManagement.title', {
    defaultMessage: 'Dashboards Management',
  });

  public setup(
    core: CoreSetup<ManagementStartDependencies>,
    { home, managementOverview }: ManagementSetupDependencies
  ) {
    const opensearchDashboardsVersion = this.initializerContext.env.packageInfo.version;

    core.application.register({
      id: MANAGEMENT_APP_ID,
      title: this.title,
      order: 9030,
      icon: '/ui/logos/opensearch_mark.svg',
      category: DEFAULT_APP_CATEGORIES.management,
      updater$: this.appUpdater,
      navLinkStatus: core.chrome.navGroup.getNavGroupEnabled()
        ? AppNavLinkStatus.hidden
        : AppNavLinkStatus.default,
      async mount(params: AppMountParameters) {
        const { renderApp } = await import('./application');
        const [coreStart] = await core.getStartServices();
        const hideInAppNavigation = core.chrome.navGroup.getNavGroupEnabled();

        return renderApp(params, {
          sections: getSectionsServiceStartPrivate(),
          opensearchDashboardsVersion,
          setBreadcrumbs: coreStart.chrome.setBreadcrumbs,
          hideInAppNavigation,
        });
      },
    });

    const settingsLandingPageId = 'settings_landing';

    const settingsLandingPageTitle = i18n.translate('management.settings.landingPage.title', {
<<<<<<< HEAD
      defaultMessage: 'Overview',
=======
      defaultMessage: 'Settings and setup overview',
>>>>>>> 36af5e79
    });

    const settingsLandingPageDescription = i18n.translate(
      'management.settings.landingPage.description',
      {
        defaultMessage:
          'Customize the appearance of the application, change feature behavior, and more.',
      }
    );

    const dataAdministrationLandingPageId = 'data_administration_landing';

    const dataAdministrationPageTitle = i18n.translate(
      'management.dataAdministration.landingPage.title',
      {
<<<<<<< HEAD
        defaultMessage: 'Overview',
=======
        defaultMessage: 'Data administration overview',
      }
    );

    const dataAdministrationPageDescription = i18n.translate(
      'management.dataAdministration.landingPage.description',
      {
        defaultMessage: 'Configure automation and access control policies to manage your data.',
>>>>>>> 36af5e79
      }
    );

    const getNavLinksByNavGroupId = async (navGroupId: string) => {
      const [coreStart] = await core.getStartServices();
      const navGroupMap = await coreStart.chrome.navGroup
        .getNavGroupsMap$()
        .pipe(first())
        .toPromise();
      const navLinks = navGroupMap[navGroupId]?.navLinks;
      return getSortedNavLinks(
        fulfillRegistrationLinksToChromeNavLinks(
          navLinks || [],
          coreStart.chrome.navLinks.getAll()
        ).filter((item) => !item.hidden),
        (currentItem, parentItem) => {
          // Hide all the sub items because we will only show parent item in landing page.
          if (
            currentItem.itemType === LinkItemType.LINK &&
            parentItem?.itemType === LinkItemType.PARENT_LINK
          ) {
            return {
              ...currentItem,
              link: {
                ...currentItem.link,
                hidden: true,
              },
            };
          }

          /**
           * Jump to first sub items when click on parent item in landing page
           */
          if (currentItem.itemType === LinkItemType.PARENT_LINK) {
            let payload = currentItem.link;
            if (payload) {
              if (currentItem.links?.[0].itemType === LinkItemType.LINK) {
                payload = {
                  ...payload,
                  ...currentItem.links?.[0].link,
                  title: payload.title,
                };
              }
            }

            return {
              ...currentItem,
              link: payload,
            };
          }

          return currentItem;
        }
      ).filter((navLink) => !navLink.hidden);
    };

    core.application.register({
      id: settingsLandingPageId,
      title: settingsLandingPageTitle,
      order: 100,
      navLinkStatus: core.chrome.navGroup.getNavGroupEnabled()
        ? AppNavLinkStatus.visible
        : AppNavLinkStatus.hidden,
      workspaceAvailability: WorkspaceAvailability.outsideWorkspace,
      mount: async (params: AppMountParameters) => {
        const { renderApp } = await import('./landing_page_application');
        const [coreStart, { navigation }] = await core.getStartServices();
        const navLinks = (
          await getNavLinksByNavGroupId(DEFAULT_NAV_GROUPS.settingsAndSetup.id)
        ).filter((navLink) => navLink.id !== settingsLandingPageId);

        coreStart.chrome.setBreadcrumbs([
          {
            text: settingsLandingPageTitle,
          },
        ]);
        return renderApp({
          mountElement: params.element,
          props: {
            navigateToApp: coreStart.application.navigateToApp,
            setAppDescriptionControls: coreStart.application.setAppDescriptionControls,
            navLinks,
            pageDescription: settingsLandingPageDescription,
            navigationUI: navigation.ui,
          },
        });
      },
    });

    core.application.register({
      id: dataAdministrationLandingPageId,
      title: dataAdministrationPageTitle,
      order: 100,
      navLinkStatus: core.chrome.navGroup.getNavGroupEnabled()
        ? AppNavLinkStatus.visible
        : AppNavLinkStatus.hidden,
      workspaceAvailability: WorkspaceAvailability.outsideWorkspace,
      mount: async (params: AppMountParameters) => {
        const { renderApp } = await import('./landing_page_application');
        const [coreStart, { navigation }] = await core.getStartServices();
        const navLinks = (
          await getNavLinksByNavGroupId(DEFAULT_NAV_GROUPS.dataAdministration.id)
        ).filter((navLink) => navLink.id !== dataAdministrationLandingPageId);

        coreStart.chrome.setBreadcrumbs([
          {
            text: dataAdministrationPageTitle,
          },
        ]);

        return renderApp({
          mountElement: params.element,
          props: {
            navigateToApp: coreStart.application.navigateToApp,
            navLinks,
            pageDescription: dataAdministrationPageDescription,
            navigationUI: navigation.ui,
            setAppDescriptionControls: coreStart.application.setAppDescriptionControls,
          },
        });
      },
    });

    core.chrome.navGroup.addNavLinksToGroup(DEFAULT_NAV_GROUPS.settingsAndSetup, [
      {
        id: settingsLandingPageId,
        order: 0,
      },
    ]);

    core.chrome.navGroup.addNavLinksToGroup(DEFAULT_NAV_GROUPS.dataAdministration, [
      {
        id: dataAdministrationLandingPageId,
        order: 0,
      },
    ]);

    managementOverview?.register({
      id: MANAGEMENT_APP_ID,
      title: this.title,
      description: i18n.translate('management.dashboardManagement.description', {
        defaultMessage:
          'Manage Dashboards saved objects and data source connections. You can also modify advanced settings for Dashboards.',
      }),
      order: 9030,
    });

    return {
      sections: this.managementSections.setup(),
    };
  }

  public start(core: CoreStart) {
    this.managementSections.start({ capabilities: core.application.capabilities });
    this.hasAnyEnabledApps = getSectionsServiceStartPrivate()
      .getSectionsEnabled()
      .some((section) => section.getAppsEnabled().length > 0);

    if (core.chrome.navGroup.getNavGroupEnabled()) {
      this.appUpdater.next(() => {
        return {
          navLinkStatus: AppNavLinkStatus.hidden,
        };
      });
    } else if (!this.hasAnyEnabledApps) {
      this.appUpdater.next(() => {
        return {
          status: AppStatus.inaccessible,
          navLinkStatus: AppNavLinkStatus.hidden,
        };
      });
    }

    if (core.chrome.navGroup.getNavGroupEnabled()) {
      core.chrome.navControls.registerLeftBottom({
        order: 3,
        mount: toMountPoint(
          React.createElement(SettingsIcon, {
            core,
          })
        ),
      });
    }

    return {};
  }
}<|MERGE_RESOLUTION|>--- conflicted
+++ resolved
@@ -117,11 +117,7 @@
     const settingsLandingPageId = 'settings_landing';
 
     const settingsLandingPageTitle = i18n.translate('management.settings.landingPage.title', {
-<<<<<<< HEAD
-      defaultMessage: 'Overview',
-=======
       defaultMessage: 'Settings and setup overview',
->>>>>>> 36af5e79
     });
 
     const settingsLandingPageDescription = i18n.translate(
@@ -132,15 +128,26 @@
       }
     );
 
+    const settingsLandingPageTitleForLeftNav = i18n.translate(
+      'management.settings.landingPage.leftNav.title',
+      {
+        defaultMessage: 'Overview',
+      }
+    );
+
     const dataAdministrationLandingPageId = 'data_administration_landing';
 
     const dataAdministrationPageTitle = i18n.translate(
       'management.dataAdministration.landingPage.title',
       {
-<<<<<<< HEAD
+        defaultMessage: 'Data administration overview',
+      }
+    );
+
+    const dataAdministrationPageTitleForLeftNav = i18n.translate(
+      'management.dataAdministration.landingPage.leftNav.title',
+      {
         defaultMessage: 'Overview',
-=======
-        defaultMessage: 'Data administration overview',
       }
     );
 
@@ -148,7 +155,6 @@
       'management.dataAdministration.landingPage.description',
       {
         defaultMessage: 'Configure automation and access control policies to manage your data.',
->>>>>>> 36af5e79
       }
     );
 
@@ -207,7 +213,7 @@
 
     core.application.register({
       id: settingsLandingPageId,
-      title: settingsLandingPageTitle,
+      title: settingsLandingPageTitleForLeftNav,
       order: 100,
       navLinkStatus: core.chrome.navGroup.getNavGroupEnabled()
         ? AppNavLinkStatus.visible
@@ -240,7 +246,7 @@
 
     core.application.register({
       id: dataAdministrationLandingPageId,
-      title: dataAdministrationPageTitle,
+      title: dataAdministrationPageTitleForLeftNav,
       order: 100,
       navLinkStatus: core.chrome.navGroup.getNavGroupEnabled()
         ? AppNavLinkStatus.visible
