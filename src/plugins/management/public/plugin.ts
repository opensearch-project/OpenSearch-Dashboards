/*
 * SPDX-License-Identifier: Apache-2.0
 *
 * The OpenSearch Contributors require contributions made to
 * this file be licensed under the Apache-2.0 license or a
 * compatible open source license.
 *
 * Any modifications Copyright OpenSearch Contributors. See
 * GitHub history for details.
 */

/*
 * Licensed to Elasticsearch B.V. under one or more contributor
 * license agreements. See the NOTICE file distributed with
 * this work for additional information regarding copyright
 * ownership. Elasticsearch B.V. licenses this file to you under
 * the Apache License, Version 2.0 (the "License"); you may
 * not use this file except in compliance with the License.
 * You may obtain a copy of the License at
 *
 *    http://www.apache.org/licenses/LICENSE-2.0
 *
 * Unless required by applicable law or agreed to in writing,
 * software distributed under the License is distributed on an
 * "AS IS" BASIS, WITHOUT WARRANTIES OR CONDITIONS OF ANY
 * KIND, either express or implied.  See the License for the
 * specific language governing permissions and limitations
 * under the License.
 */

import { i18n } from '@osd/i18n';
import { BehaviorSubject } from 'rxjs';
import { ManagementSetup, ManagementStart } from './types';
import { HomePublicPluginSetup } from '../../home/public';
import {
  CoreSetup,
  CoreStart,
  Plugin,
  DEFAULT_APP_CATEGORIES,
  PluginInitializerContext,
  AppMountParameters,
  AppUpdater,
  AppStatus,
  AppNavLinkStatus,
} from '../../../core/public';

import { MANAGEMENT_APP_ID } from '../common/contants';
import {
  ManagementSectionsService,
  getSectionsServiceStartPrivate,
} from './management_sections_service';
import { ManagementOverViewPluginSetup } from '../../management_overview/public';

interface ManagementSetupDependencies {
  home?: HomePublicPluginSetup;
  managementOverview?: ManagementOverViewPluginSetup;
}

export class ManagementPlugin implements Plugin<ManagementSetup, ManagementStart> {
  private readonly managementSections = new ManagementSectionsService();

  private readonly appUpdater = new BehaviorSubject<AppUpdater>(() => ({}));

  private hasAnyEnabledApps = true;

  constructor(private initializerContext: PluginInitializerContext) {}

  private title = i18n.translate('management.dashboardManagement.title', {
    defaultMessage: 'Dashboards Management',
  });

  public setup(core: CoreSetup, { home, managementOverview }: ManagementSetupDependencies) {
    const opensearchDashboardsVersion = this.initializerContext.env.packageInfo.version;

    core.application.register({
      id: MANAGEMENT_APP_ID,
      title: this.title,
      order: 9030,
<<<<<<< HEAD
      icon: '/plugins/home/assets/logos/opensearch_mark_default.svg',
=======
      icon: '/ui/logos/opensearch_mark.svg',
>>>>>>> d7c55778
      category: DEFAULT_APP_CATEGORIES.management,
      updater$: this.appUpdater,
      async mount(params: AppMountParameters) {
        const { renderApp } = await import('./application');
        const [coreStart] = await core.getStartServices();

        return renderApp(params, {
          sections: getSectionsServiceStartPrivate(),
          opensearchDashboardsVersion,
          setBreadcrumbs: coreStart.chrome.setBreadcrumbs,
        });
      },
    });

    managementOverview?.register({
      id: MANAGEMENT_APP_ID,
      title: this.title,
      description: i18n.translate('management.dashboardManagement.description', {
        defaultMessage:
          'Manage Dashboards saved objects and data source connections. You can also modify advanced settings for Dashboards.',
      }),
      order: 9030,
    });

    return {
      sections: this.managementSections.setup(),
    };
  }

  public start(core: CoreStart) {
    this.managementSections.start({ capabilities: core.application.capabilities });
    this.hasAnyEnabledApps = getSectionsServiceStartPrivate()
      .getSectionsEnabled()
      .some((section) => section.getAppsEnabled().length > 0);

    if (!this.hasAnyEnabledApps) {
      this.appUpdater.next(() => {
        return {
          status: AppStatus.inaccessible,
          navLinkStatus: AppNavLinkStatus.hidden,
        };
      });
    }

    return {};
  }
}<|MERGE_RESOLUTION|>--- conflicted
+++ resolved
@@ -76,11 +76,7 @@
       id: MANAGEMENT_APP_ID,
       title: this.title,
       order: 9030,
-<<<<<<< HEAD
-      icon: '/plugins/home/assets/logos/opensearch_mark_default.svg',
-=======
       icon: '/ui/logos/opensearch_mark.svg',
->>>>>>> d7c55778
       category: DEFAULT_APP_CATEGORIES.management,
       updater$: this.appUpdater,
       async mount(params: AppMountParameters) {
