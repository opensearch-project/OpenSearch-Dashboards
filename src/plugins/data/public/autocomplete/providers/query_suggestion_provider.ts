--- conflicted
+++ resolved
@@ -29,10 +29,7 @@
  */
 
 import { monaco } from '@osd/monaco';
-<<<<<<< HEAD
-=======
 import { CoreSetup } from 'opensearch-dashboards/public';
->>>>>>> 64fdfa21
 import { IFieldType, IIndexPattern } from '../../../common/index_patterns';
 
 export enum QuerySuggestionTypes {
