/*
 * Copyright OpenSearch Contributors
 * SPDX-License-Identifier: Apache-2.0
 */

import { of } from 'rxjs';
<<<<<<< HEAD
import { fetchData } from './utils';
import { DataSetManager } from '../../query';
=======
import { getRawSuggestionData$, fetchData, fetchTableSchemas, fetchColumnValues } from './utils';

describe('getRawSuggestionData$', () => {
  it('should return default request handler data when connection is undefined', (done) => {
    const mockConnectionsService = {
      getSelectedConnection$: jest.fn().mockReturnValue(of(undefined)),
    };
    const mockDefaultRequestHandler = jest.fn().mockResolvedValue('defaultData');
    const mockDataSourceRequestHandler = jest.fn();

    getRawSuggestionData$(
      mockConnectionsService,
      mockDataSourceRequestHandler,
      mockDefaultRequestHandler
    ).subscribe((result) => {
      expect(result).toBe('defaultData');
      expect(mockDefaultRequestHandler).toHaveBeenCalled();
      expect(mockDataSourceRequestHandler).not.toHaveBeenCalled();
      done();
    });
  });

  it('should return data source request handler data when connection is defined', (done) => {
    const mockConnectionsService = {
      getSelectedConnection$: jest.fn().mockReturnValue(
        of({
          dataSource: { id: 'testId' },
          attributes: { title: 'testTitle' },
        })
      ),
    };
    const mockDefaultRequestHandler = jest.fn();
    const mockDataSourceRequestHandler = jest.fn().mockResolvedValue('dataSourceData');

    getRawSuggestionData$(
      mockConnectionsService,
      mockDataSourceRequestHandler,
      mockDefaultRequestHandler
    ).subscribe((result) => {
      expect(result).toBe('dataSourceData');
      expect(mockDataSourceRequestHandler).toHaveBeenCalledWith({
        dataSourceId: 'testId',
        title: 'testTitle',
      });
      expect(mockDefaultRequestHandler).not.toHaveBeenCalled();
      done();
    });
  });
});
>>>>>>> db3d60d9

describe('fetchData', () => {
  it('should fetch data using the dataSourceRequestHandler', async () => {
    const mockTables = ['table1', 'table2'];
    const mockQueryFormatter = jest.fn((table, dataSourceId, title) => ({
      query: { qs: `formatted ${table}`, format: 'jdbc' },
      df: {
        meta: {
          queryConfig: {
            dataSourceId,
            title,
          },
        },
      },
    }));
    const mockApi = {
      http: {
        fetch: jest.fn().mockResolvedValue('fetchedData'),
      },
    };
    const mockDataSetManager: Partial<DataSetManager> = {
      getUpdates$: jest
        .fn()
        .mockReturnValue(of({ dataSourceRef: { id: 'testId', name: 'testTitle' } })),
    };

    const result = await fetchData(
      mockTables,
      mockQueryFormatter,
      mockApi,
      mockDataSetManager as DataSetManager
    );
    expect(result).toEqual(['fetchedData', 'fetchedData']);
    expect(mockApi.http.fetch).toHaveBeenCalledTimes(2);
    expect(mockQueryFormatter).toHaveBeenCalledWith('table1', 'testId', 'testTitle');
    expect(mockQueryFormatter).toHaveBeenCalledWith('table2', 'testId', 'testTitle');
  });

  it('should fetch data using the defaultRequestHandler', async () => {
    const mockTables = ['table1', 'table2'];
    const mockQueryFormatter = jest.fn((table) => ({
      query: { qs: `formatted ${table}`, format: 'jdbc' },
      df: {
        meta: {
          queryConfig: {},
        },
      },
    }));
    const mockApi = {
      http: {
        fetch: jest.fn().mockResolvedValue('fetchedData'),
      },
    };
    const mockDataSetManager: Partial<DataSetManager> = {
      getUpdates$: jest.fn().mockReturnValue(of(undefined)),
    };

    const result = await fetchData(
      mockTables,
      mockQueryFormatter,
      mockApi,
      mockDataSetManager as DataSetManager
    );
    expect(result).toEqual(['fetchedData', 'fetchedData']);
    expect(mockApi.http.fetch).toHaveBeenCalledTimes(2);
<<<<<<< HEAD
    expect(mockQueryFormatter).toHaveBeenCalledWith('table1');
    expect(mockQueryFormatter).toHaveBeenCalledWith('table2');
=======
  });
});

describe('fetchTableSchemas', () => {
  it('should fetch table schemas', async () => {
    const mockApi = {
      http: {
        fetch: jest.fn().mockResolvedValue('schemaData'),
      },
    };
    const mockConnectionService = {
      getSelectedConnection$: jest
        .fn()
        .mockReturnValue(of({ dataSource: { id: 'testId' }, attributes: { title: 'testTitle' } })),
    };

    const result = await fetchTableSchemas(['table1'], mockApi, mockConnectionService);
    expect(result).toEqual(['schemaData']);
    expect(mockApi.http.fetch).toHaveBeenCalledWith({
      method: 'POST',
      path: '/api/enhancements/search/sql',
      body: JSON.stringify({
        query: { qs: 'DESCRIBE TABLES LIKE table1', format: 'jdbc' },
        df: {
          meta: {
            queryConfig: {
              dataSourceId: 'testId',
              title: 'testTitle',
            },
          },
        },
      }),
    });
  });
});

describe('fetchColumnValues', () => {
  it('should fetch column values', async () => {
    const mockApi = {
      http: {
        fetch: jest.fn().mockResolvedValue('columnData'),
      },
    };
    const mockConnectionService = {
      getSelectedConnection$: jest
        .fn()
        .mockReturnValue(of({ dataSource: { id: 'testId' }, attributes: { title: 'testTitle' } })),
    };

    const result = await fetchColumnValues(['table1'], 'column1', mockApi, mockConnectionService);
    expect(result).toEqual(['columnData']);
    expect(mockApi.http.fetch).toHaveBeenCalledWith({
      method: 'POST',
      path: '/api/enhancements/search/sql',
      body: JSON.stringify({
        query: { qs: 'SELECT DISTINCT column1 FROM table1 LIMIT 10', format: 'jdbc' },
        df: {
          meta: {
            queryConfig: {
              dataSourceId: 'testId',
              title: 'testTitle',
            },
          },
        },
      }),
    });
>>>>>>> db3d60d9
  });
});<|MERGE_RESOLUTION|>--- conflicted
+++ resolved
@@ -4,60 +4,9 @@
  */
 
 import { of } from 'rxjs';
-<<<<<<< HEAD
 import { fetchData } from './utils';
 import { DataSetManager } from '../../query';
-=======
-import { getRawSuggestionData$, fetchData, fetchTableSchemas, fetchColumnValues } from './utils';
 
-describe('getRawSuggestionData$', () => {
-  it('should return default request handler data when connection is undefined', (done) => {
-    const mockConnectionsService = {
-      getSelectedConnection$: jest.fn().mockReturnValue(of(undefined)),
-    };
-    const mockDefaultRequestHandler = jest.fn().mockResolvedValue('defaultData');
-    const mockDataSourceRequestHandler = jest.fn();
-
-    getRawSuggestionData$(
-      mockConnectionsService,
-      mockDataSourceRequestHandler,
-      mockDefaultRequestHandler
-    ).subscribe((result) => {
-      expect(result).toBe('defaultData');
-      expect(mockDefaultRequestHandler).toHaveBeenCalled();
-      expect(mockDataSourceRequestHandler).not.toHaveBeenCalled();
-      done();
-    });
-  });
-
-  it('should return data source request handler data when connection is defined', (done) => {
-    const mockConnectionsService = {
-      getSelectedConnection$: jest.fn().mockReturnValue(
-        of({
-          dataSource: { id: 'testId' },
-          attributes: { title: 'testTitle' },
-        })
-      ),
-    };
-    const mockDefaultRequestHandler = jest.fn();
-    const mockDataSourceRequestHandler = jest.fn().mockResolvedValue('dataSourceData');
-
-    getRawSuggestionData$(
-      mockConnectionsService,
-      mockDataSourceRequestHandler,
-      mockDefaultRequestHandler
-    ).subscribe((result) => {
-      expect(result).toBe('dataSourceData');
-      expect(mockDataSourceRequestHandler).toHaveBeenCalledWith({
-        dataSourceId: 'testId',
-        title: 'testTitle',
-      });
-      expect(mockDefaultRequestHandler).not.toHaveBeenCalled();
-      done();
-    });
-  });
-});
->>>>>>> db3d60d9
 
 describe('fetchData', () => {
   it('should fetch data using the dataSourceRequestHandler', async () => {
@@ -123,76 +72,7 @@
     );
     expect(result).toEqual(['fetchedData', 'fetchedData']);
     expect(mockApi.http.fetch).toHaveBeenCalledTimes(2);
-<<<<<<< HEAD
     expect(mockQueryFormatter).toHaveBeenCalledWith('table1');
     expect(mockQueryFormatter).toHaveBeenCalledWith('table2');
-=======
-  });
-});
-
-describe('fetchTableSchemas', () => {
-  it('should fetch table schemas', async () => {
-    const mockApi = {
-      http: {
-        fetch: jest.fn().mockResolvedValue('schemaData'),
-      },
-    };
-    const mockConnectionService = {
-      getSelectedConnection$: jest
-        .fn()
-        .mockReturnValue(of({ dataSource: { id: 'testId' }, attributes: { title: 'testTitle' } })),
-    };
-
-    const result = await fetchTableSchemas(['table1'], mockApi, mockConnectionService);
-    expect(result).toEqual(['schemaData']);
-    expect(mockApi.http.fetch).toHaveBeenCalledWith({
-      method: 'POST',
-      path: '/api/enhancements/search/sql',
-      body: JSON.stringify({
-        query: { qs: 'DESCRIBE TABLES LIKE table1', format: 'jdbc' },
-        df: {
-          meta: {
-            queryConfig: {
-              dataSourceId: 'testId',
-              title: 'testTitle',
-            },
-          },
-        },
-      }),
-    });
-  });
-});
-
-describe('fetchColumnValues', () => {
-  it('should fetch column values', async () => {
-    const mockApi = {
-      http: {
-        fetch: jest.fn().mockResolvedValue('columnData'),
-      },
-    };
-    const mockConnectionService = {
-      getSelectedConnection$: jest
-        .fn()
-        .mockReturnValue(of({ dataSource: { id: 'testId' }, attributes: { title: 'testTitle' } })),
-    };
-
-    const result = await fetchColumnValues(['table1'], 'column1', mockApi, mockConnectionService);
-    expect(result).toEqual(['columnData']);
-    expect(mockApi.http.fetch).toHaveBeenCalledWith({
-      method: 'POST',
-      path: '/api/enhancements/search/sql',
-      body: JSON.stringify({
-        query: { qs: 'SELECT DISTINCT column1 FROM table1 LIMIT 10', format: 'jdbc' },
-        df: {
-          meta: {
-            queryConfig: {
-              dataSourceId: 'testId',
-              title: 'testTitle',
-            },
-          },
-        },
-      }),
-    });
->>>>>>> db3d60d9
   });
 });