--- conflicted
+++ resolved
@@ -17,12 +17,8 @@
 import { IndexPattern, IndexPatternField } from '../../index_patterns';
 import { QuerySuggestion, QuerySuggestionGetFnArgs } from '../../autocomplete';
 import { DQLParserVisitor } from './.generated/DQLParserVisitor';
-<<<<<<< HEAD
-import { getUiService } from '../../services';
 import { IDataPluginServices } from '../..';
-=======
 import { getQueryService } from '../../services';
->>>>>>> 1976ecfd
 
 const findCursorIndex = (
   tokenStream: TokenStream,
