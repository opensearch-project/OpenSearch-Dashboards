/*
 * Copyright OpenSearch Contributors
 * SPDX-License-Identifier: Apache-2.0
 */

import {
  EuiFlexGroup,
  EuiFlexItem,
  EuiForm,
  EuiFormRow,
  htmlIdGenerator,
  PopoverAnchorPosition,
} from '@elastic/eui';
import classNames from 'classnames';
import { isEqual } from 'lodash';
import React, { Component, createRef, RefObject } from 'react';
import { monaco } from '@osd/monaco';
import { Settings } from '..';
import {
  DataSource,
  IDataPluginServices,
  IFieldType,
  IIndexPattern,
  Query,
  TimeRange,
} from '../..';
import {
  CodeEditor,
  OpenSearchDashboardsReactContextValue,
} from '../../../../opensearch_dashboards_react/public';
import { QuerySuggestion } from '../../autocomplete';
import { fromUser, getQueryLog, PersistedLog, toUser } from '../../query';
import { SuggestionsListSize } from '../typeahead/suggestions_component';
import { DataSettings } from '../types';
import { fetchIndexPatterns } from './fetch_index_patterns';
import { QueryLanguageSelector } from './language_selector';
import { QueryEditorExtensions } from './query_editor_extensions';
<<<<<<< HEAD

const LANGUAGE_ID = 'SQL';
monaco.languages.register({ id: LANGUAGE_ID });

=======
import { QueryEditorBtnCollapse } from './query_editor_btn_collapse';
>>>>>>> 4c619067
export interface QueryEditorProps {
  indexPatterns: Array<IIndexPattern | string>;
  dataSource?: DataSource;
  query: Query;
  container?: HTMLDivElement;
  dataSourceContainerRef?: React.RefCallback<HTMLDivElement>;
  containerRef?: React.RefCallback<HTMLDivElement>;
  languageSelectorContainerRef?: React.RefCallback<HTMLDivElement>;
  settings: Settings;
  disableAutoFocus?: boolean;
  screenTitle?: string;
  prepend?: any;
  persistedLog?: PersistedLog;
  bubbleSubmitEvent?: boolean;
  placeholder?: string;
  languageSwitcherPopoverAnchorPosition?: PopoverAnchorPosition;
  onBlur?: () => void;
  onChange?: (query: Query, dateRange?: TimeRange) => void;
  onChangeQueryEditorFocus?: (isFocused: boolean) => void;
  onSubmit?: (query: Query, dateRange?: TimeRange) => void;
  getQueryStringInitialValue?: (language: string) => string;
  dataTestSubj?: string;
  size?: SuggestionsListSize;
  className?: string;
  isInvalid?: boolean;
  queryLanguage?: string;
  headerClassName?: string;
  bannerClassName?: string;
  footerClassName?: string;
  filterBar?: any;
}

interface Props extends QueryEditorProps {
  opensearchDashboards: OpenSearchDashboardsReactContextValue<IDataPluginServices>;
}

interface State {
  isDataSourcesVisible: boolean;
  isDataSetsVisible: boolean;
  isSuggestionsVisible: boolean;
  index: number | null;
  suggestions: QuerySuggestion[];
  indexPatterns: IIndexPattern[];
  isCollapsed: boolean;
  timeStamp: IFieldType | null;
  lineCount: number | undefined;
}

const KEY_CODES = {
  LEFT: 37,
  UP: 38,
  RIGHT: 39,
  DOWN: 40,
  ENTER: 13,
  ESC: 27,
  TAB: 9,
  HOME: 36,
  END: 35,
};

// Needed for React.lazy
// TODO: MQL export this and let people extended this
// eslint-disable-next-line import/no-default-export
export default class QueryEditorUI extends Component<Props, State> {
  public state: State = {
    isDataSourcesVisible: false,
    isDataSetsVisible: true,
    isSuggestionsVisible: false,
    index: null,
    suggestions: [],
    indexPatterns: [],
    isCollapsed: false, // default to expand mode
    timeStamp: null,
    lineCount: undefined,
  };

  public inputRef: monaco.editor.IStandaloneCodeEditor | null = null;

  private persistedLog: PersistedLog | undefined;
  private abortController?: AbortController;
  private services = this.props.opensearchDashboards.services;
  private componentIsUnmounting = false;
  private headerRef: RefObject<HTMLDivElement> = createRef();
  private bannerRef: RefObject<HTMLDivElement> = createRef();
  private extensionMap = this.props.settings?.getQueryEditorExtensionMap();

  private getQueryString = () => {
    if (!this.props.query.query) {
      return this.props.getQueryStringInitialValue?.(this.props.query.language) ?? '';
    }
    return toUser(this.props.query.query);
  };

  // TODO: MQL don't do this here? || Fetch data sources
  private fetchIndexPatterns = async () => {
    const stringPatterns = this.props.indexPatterns.filter(
      (indexPattern) => typeof indexPattern === 'string'
    ) as string[];
    const objectPatterns = this.props.indexPatterns.filter(
      (indexPattern) => typeof indexPattern !== 'string'
    ) as IIndexPattern[];

    const objectPatternsFromStrings = (await fetchIndexPatterns(
      this.services.savedObjects!.client,
      stringPatterns,
      this.services.uiSettings!
    )) as IIndexPattern[];

    this.setState({
      indexPatterns: [...objectPatterns, ...objectPatternsFromStrings],
    });
  };

  private renderQueryEditorExtensions() {
    if (
      !(
        this.headerRef.current &&
        this.bannerRef.current &&
        this.props.queryLanguage &&
        this.extensionMap &&
        Object.keys(this.extensionMap).length > 0
      )
    ) {
      return null;
    }
    return (
      <QueryEditorExtensions
        language={this.props.queryLanguage}
        configMap={this.extensionMap}
        componentContainer={this.headerRef.current}
        bannerContainer={this.bannerRef.current}
        indexPatterns={this.props.indexPatterns}
        dataSource={this.props.dataSource}
      />
    );
  }

  private onSubmit = (query: Query, dateRange?: TimeRange) => {
    if (this.props.onSubmit) {
      if (this.persistedLog) {
        this.persistedLog.add(query.query);
      }

      this.props.onSubmit({ query: fromUser(query.query), language: query.language });
    }
  };

  private onChange = (query: Query, dateRange?: TimeRange) => {
    if (this.props.onChange) {
      this.props.onChange({ query: fromUser(query.query), language: query.language }, dateRange);
    }
  };

  private onQueryStringChange = (value: string) => {
    this.setState({
      isSuggestionsVisible: true,
      index: null,
    });

    this.onChange({ query: value, language: this.props.query.language });
  };

  private onInputChange = (value: string) => {
    this.onQueryStringChange(value);

    if (!this.inputRef) return;

    const currentLineCount = this.inputRef.getModel()?.getLineCount();
    if (this.state.lineCount === currentLineCount) return;
    this.setState({ lineCount: currentLineCount });
  };

  private onClickInput = (event: React.MouseEvent<HTMLTextAreaElement>) => {
    if (event.target instanceof HTMLTextAreaElement) {
      this.onQueryStringChange(event.target.value);
    }
  };

  // TODO: MQL consider moving language select language of setting search source here
  private onSelectLanguage = (language: string) => {
    // Send telemetry info every time the user opts in or out of kuery
    // As a result it is important this function only ever gets called in the
    // UI component's change handler.
    this.services.http.post('/api/opensearch-dashboards/dql_opt_in_stats', {
      body: JSON.stringify({ opt_in: language === 'kuery' }),
    });

    const newQuery = {
      query: this.props.getQueryStringInitialValue?.(language) ?? '',
      language,
    };

    const enhancement = this.props.settings.getQueryEnhancements(newQuery.language);
    const fields = enhancement?.fields;
    const newSettings: DataSettings = {
      userQueryLanguage: newQuery.language,
      userQueryString: newQuery.query,
      ...(fields && { uiOverrides: { fields } }),
    };
    this.props.settings?.updateSettings(newSettings);

    const dateRangeEnhancement = enhancement?.searchBar?.dateRange;
    const dateRange = dateRangeEnhancement
      ? {
          from: dateRangeEnhancement.initialFrom!,
          to: dateRangeEnhancement.initialTo!,
        }
      : undefined;
    this.onChange(newQuery, dateRange);
    this.onSubmit(newQuery, dateRange);
    this.setState({
      isDataSourcesVisible: enhancement?.searchBar?.showDataSourcesSelector ?? true,
      isDataSetsVisible: enhancement?.searchBar?.showDataSetsSelector ?? true,
    });
  };

  private initPersistedLog = () => {
    const { uiSettings, storage, appName } = this.services;
    this.persistedLog = this.props.persistedLog
      ? this.props.persistedLog
      : getQueryLog(uiSettings, storage, appName, this.props.query.language);
  };

  private initDataSourcesVisibility = () => {
    if (this.componentIsUnmounting) return;

    return this.props.settings.getQueryEnhancements(this.props.query.language)?.searchBar
      ?.showDataSourcesSelector;
  };

  private initDataSetsVisibility = () => {
    if (this.componentIsUnmounting) return;

    return this.props.settings.getQueryEnhancements(this.props.query.language)?.searchBar
      ?.showDataSetsSelector;
  };

  public onMouseEnterSuggestion = (index: number) => {
    this.setState({ index });
  };

  textareaId = htmlIdGenerator()();

  public componentDidMount() {
    const parsedQuery = fromUser(toUser(this.props.query.query));
    if (!isEqual(this.props.query.query, parsedQuery)) {
      this.onChange({ ...this.props.query, query: parsedQuery });
    }

    this.initPersistedLog();
    // this.fetchIndexPatterns().then(this.updateSuggestions);
    this.setState({
      isDataSourcesVisible: this.initDataSourcesVisibility() || true,
      isDataSetsVisible: this.initDataSetsVisibility() || true,
    });
  }

  public componentDidUpdate(prevProps: Props) {
    const parsedQuery = fromUser(toUser(this.props.query.query));
    if (!isEqual(this.props.query.query, parsedQuery)) {
      this.onChange({ ...this.props.query, query: parsedQuery });
    }

    this.initPersistedLog();
  }

  public componentWillUnmount() {
    if (this.abortController) this.abortController.abort();
    this.componentIsUnmounting = true;
  }

  handleOnFocus = () => {
    if (this.props.onChangeQueryEditorFocus) {
      this.props.onChangeQueryEditorFocus(true);
    }
  };

<<<<<<< HEAD
  getCodeEditorSuggestionsType = (columnType: string) => {
    switch (columnType) {
      case 'text':
        return monaco.languages.CompletionItemKind.Text;
      case 'function':
        return monaco.languages.CompletionItemKind.Function;
      case 'object':
        return monaco.languages.CompletionItemKind.Struct;
      case 'field':
        return monaco.languages.CompletionItemKind.Field;
      case 'value':
        return monaco.languages.CompletionItemKind.Value;
      default:
        return monaco.languages.CompletionItemKind.Text;
    }
  };

  provideCompletionItems = async (
    model: monaco.editor.ITextModel,
    position: monaco.Position
  ): Promise<monaco.languages.CompletionList> => {
    const wordUntil = model.getWordUntilPosition(position);
    const wordRange = new monaco.Range(
      position.lineNumber,
      wordUntil.startColumn,
      position.lineNumber,
      wordUntil.endColumn
    );
    const suggestions = await this.services.data.autocomplete.getQuerySuggestions({
      query: this.getQueryString(),
      selectionStart: model.getOffsetAt(position),
      selectionEnd: model.getOffsetAt(position),
      language: this.props.query.language,
      indexPatterns: this.state.indexPatterns,
      position,
    });

    return {
      suggestions: suggestions
        ? suggestions.map((s) => ({
            label: s.text,
            kind: this.getCodeEditorSuggestionsType(s.type),
            insertText: s.text,
            range: wordRange,
          }))
        : [],
      incomplete: false,
=======
  editorDidMount = (editor: monaco.editor.IStandaloneCodeEditor) => {
    this.setState({ lineCount: editor.getModel()?.getLineCount() });
    this.inputRef = editor;
  };

  private onSingleLineInputChange = (value: string) => {
    // Replace new lines with an empty string to prevent multi-line input
    this.onQueryStringChange(value.replace(/[\r\n]+/gm, ''));

    this.setState({ lineCount: undefined });
  };

  singleLineEditorDidMount = (editor: monaco.editor.IStandaloneCodeEditor) => {
    this.inputRef = editor;

    const editorNode = editor.getDomNode();
    if (editorNode) {
      const containerId = 'single-line-editor-wrapper';
      const style = document.createElement('style');
      const customCursorHeight = 20;
      // eslint-disable-next-line no-unsanitized/property
      style.innerHTML = `
      .${containerId} .monaco-editor .view-lines {
        padding-left: 15px; 
      }
      .${containerId} .monaco-editor .cursor {
        height: ${customCursorHeight}px !important;
        margin-top: ${(38 - customCursorHeight) / 2}px !important; 
      }
    `;

      document.head.appendChild(style);
    }
    const handleEnterPress = () => {
      this.onSubmit(this.props.query);
    };

    const disposable = editor.onKeyDown((e) => {
      if (e.keyCode === monaco.KeyCode.Enter) {
        // Prevent default Enter key behavior
        e.preventDefault();
        handleEnterPress();
      }
    });

    // Optional: Cleanup on component unmount
    return () => {
      disposable.dispose();
>>>>>>> 4c619067
    };
  };

  public render() {
    const className = classNames(this.props.className);
    const headerClassName = classNames('osdQueryEditorHeader', this.props.headerClassName);
    const bannerClassName = classNames('osdQueryEditorBanner', this.props.bannerClassName);
    const footerClassName = classNames('osdQueryEditorFooter', this.props.footerClassName);

    const useQueryEditor =
      this.props.query.language !== 'kuery' && this.props.query.language !== 'lucene';

    return (
      <div className={className}>
        <div ref={this.bannerRef} className={bannerClassName} />
        <EuiFlexGroup gutterSize="xs" direction="column">
          <EuiFlexItem grow={false}>
            <EuiFlexGroup gutterSize="xs" alignItems="center" className={`${className}__wrapper`}>
              <EuiFlexItem grow={false} className={`${className}__collapseWrapper`}>
                <QueryEditorBtnCollapse
                  onClick={() => this.setState({ isCollapsed: !this.state.isCollapsed })}
                  isCollapsed={!this.state.isCollapsed}
                />
              </EuiFlexItem>
              {this.state.isDataSourcesVisible && (
                <EuiFlexItem grow={2} className={`${className}__dataSourceWrapper`}>
                  <div ref={this.props.dataSourceContainerRef} />
                </EuiFlexItem>
              )}

              {this.state.isDataSetsVisible && (
                <EuiFlexItem grow={2} className={`${className}__dataSetWrapper`}>
                  <div ref={this.props.containerRef} />
                </EuiFlexItem>
              )}
              <EuiFlexItem grow={10}>
                <EuiFlexGroup gutterSize="none">
                  {(this.state.isCollapsed || !useQueryEditor) && (
                    <EuiFlexItem grow={9}>
                      <div className="single-line-editor-wrapper">
                        <CodeEditor
                          height={40} // Adjusted to match lineHeight for a single line
                          languageId="opensearchql"
                          value={this.getQueryString()}
                          onChange={this.onSingleLineInputChange}
                          editorDidMount={this.singleLineEditorDidMount}
                          options={{
                            lineNumbers: 'off', // Disabled line numbers
                            lineHeight: 40,
                            fontSize: 14,
                            fontFamily: 'Roboto Mono',
                            minimap: {
                              enabled: false,
                            },
                            scrollBeyondLastLine: false,
                            wordWrap: 'off', // Disabled word wrapping
                            wrappingIndent: 'none', // No indent since wrapping is off
                            folding: false,
                            glyphMargin: false,
                            lineDecorationsWidth: 0,
                            scrollbar: {
                              vertical: 'hidden',
                            },
                            overviewRulerLanes: 0,
                            hideCursorInOverviewRuler: true,
                            cursorStyle: 'line',
                          }}
                        />
                      </div>
                    </EuiFlexItem>
                  )}
                  {!useQueryEditor && (
                    <EuiFlexItem grow={false}>
                      <div className="osdQueryEditor__languageWrapper">
                        <QueryLanguageSelector
                          language={this.props.query.language}
                          anchorPosition={this.props.languageSwitcherPopoverAnchorPosition}
                          onSelectLanguage={this.onSelectLanguage}
                          appName={this.services.appName}
                        />
                      </div>
                    </EuiFlexItem>
                  )}
                </EuiFlexGroup>
              </EuiFlexItem>
              <EuiFlexItem
                grow={false}
                className={`${className}__prependWrapper${
                  !this.state.isCollapsed && useQueryEditor ? '' : '-isCollapsed'
                }`}
              >
                {this.props.prepend}
              </EuiFlexItem>
            </EuiFlexGroup>
          </EuiFlexItem>

          <EuiFlexItem onClick={this.onClickInput} grow={true}>
            <div ref={this.headerRef} className={headerClassName} />
<<<<<<< HEAD
            <CodeEditor
              height={70}
              languageId={this.props.query.language}
              value={this.getQueryString()}
              onChange={this.onInputChange}
              options={{
                lineNumbers: 'on',
                lineHeight: 24,
                fontSize: 14,
                fontFamily: 'Roboto Mono',
                minimap: {
                  enabled: false,
                },
                scrollBeyondLastLine: false,
                wordWrap: 'on',
                wrappingIndent: 'indent',
              }}
              suggestionProvider={{
                provideCompletionItems: this.provideCompletionItems,
              }}
            />
=======
            {!this.state.isCollapsed && useQueryEditor && (
              <CodeEditor
                height={70}
                languageId="opensearchql"
                value={this.getQueryString()}
                onChange={this.onInputChange}
                editorDidMount={this.editorDidMount}
                options={{
                  lineNumbers: 'on',
                  lineHeight: 24,
                  fontSize: 14,
                  fontFamily: 'Roboto Mono',
                  minimap: {
                    enabled: false,
                  },
                  scrollBeyondLastLine: false,
                  wordWrap: 'on',
                  wrappingIndent: 'indent',
                  lineDecorationsWidth: 0,
                  lineNumbersMinChars: 2,
                }}
              />
            )}

            <div
              className={
                !this.state.isCollapsed && useQueryEditor
                  ? footerClassName
                  : 'osdQueryEditorFooter-isHidden'
              }
            >
              <EuiFlexGroup gutterSize="s" responsive={false}>
                <EuiFlexItem grow={false}>
                  <QueryLanguageSelector
                    language={this.props.query.language}
                    anchorPosition={this.props.languageSwitcherPopoverAnchorPosition}
                    onSelectLanguage={this.onSelectLanguage}
                    appName={this.services.appName}
                    isFooter={true}
                  />
                </EuiFlexItem>

                <EuiFlexItem grow={false}>
                  {this.state.lineCount} {this.state.lineCount === 1 ? 'line' : 'lines'}
                </EuiFlexItem>
                <EuiFlexItem grow={false}>
                  {typeof this.props.indexPatterns?.[0] !== 'string' &&
                    '@' + this.props.indexPatterns?.[0].timeFieldName}
                </EuiFlexItem>
              </EuiFlexGroup>
            </div>
>>>>>>> 4c619067
          </EuiFlexItem>

          {!this.state.isCollapsed && (
            <EuiFlexItem grow={false}>{this.props.filterBar}</EuiFlexItem>
          )}
        </EuiFlexGroup>
        {this.renderQueryEditorExtensions()}
      </div>
    );
  }
}<|MERGE_RESOLUTION|>--- conflicted
+++ resolved
@@ -35,14 +35,11 @@
 import { fetchIndexPatterns } from './fetch_index_patterns';
 import { QueryLanguageSelector } from './language_selector';
 import { QueryEditorExtensions } from './query_editor_extensions';
-<<<<<<< HEAD
+import { QueryEditorBtnCollapse } from './query_editor_btn_collapse';
 
 const LANGUAGE_ID = 'SQL';
 monaco.languages.register({ id: LANGUAGE_ID });
 
-=======
-import { QueryEditorBtnCollapse } from './query_editor_btn_collapse';
->>>>>>> 4c619067
 export interface QueryEditorProps {
   indexPatterns: Array<IIndexPattern | string>;
   dataSource?: DataSource;
@@ -320,7 +317,6 @@
     }
   };
 
-<<<<<<< HEAD
   getCodeEditorSuggestionsType = (columnType: string) => {
     switch (columnType) {
       case 'text':
@@ -368,7 +364,9 @@
           }))
         : [],
       incomplete: false,
-=======
+    };
+  };
+
   editorDidMount = (editor: monaco.editor.IStandaloneCodeEditor) => {
     this.setState({ lineCount: editor.getModel()?.getLineCount() });
     this.inputRef = editor;
@@ -417,7 +415,6 @@
     // Optional: Cleanup on component unmount
     return () => {
       disposable.dispose();
->>>>>>> 4c619067
     };
   };
 
@@ -516,29 +513,6 @@
 
           <EuiFlexItem onClick={this.onClickInput} grow={true}>
             <div ref={this.headerRef} className={headerClassName} />
-<<<<<<< HEAD
-            <CodeEditor
-              height={70}
-              languageId={this.props.query.language}
-              value={this.getQueryString()}
-              onChange={this.onInputChange}
-              options={{
-                lineNumbers: 'on',
-                lineHeight: 24,
-                fontSize: 14,
-                fontFamily: 'Roboto Mono',
-                minimap: {
-                  enabled: false,
-                },
-                scrollBeyondLastLine: false,
-                wordWrap: 'on',
-                wrappingIndent: 'indent',
-              }}
-              suggestionProvider={{
-                provideCompletionItems: this.provideCompletionItems,
-              }}
-            />
-=======
             {!this.state.isCollapsed && useQueryEditor && (
               <CodeEditor
                 height={70}
@@ -560,6 +534,9 @@
                   lineDecorationsWidth: 0,
                   lineNumbersMinChars: 2,
                 }}
+                suggestionProvider={{
+                  provideCompletionItems: this.provideCompletionItems,
+                }}
               />
             )}
 
@@ -590,7 +567,6 @@
                 </EuiFlexItem>
               </EuiFlexGroup>
             </div>
->>>>>>> 4c619067
           </EuiFlexItem>
 
           {!this.state.isCollapsed && (
