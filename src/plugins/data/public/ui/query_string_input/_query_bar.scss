--- conflicted
+++ resolved
@@ -17,14 +17,11 @@
   &.euiFormControlLayout--group.euiFormControlLayout--compressed {
     overflow: initial;
   }
-<<<<<<< HEAD
-=======
 
   @include euiBreakpoint("m", "l", "xl", "xxl", "xxxl") {
     max-width: 100%;
     z-index: $euiZContentMenu;
   }
->>>>>>> 7d8844ea
 }
 
 // Uses the append style, but no bordering
