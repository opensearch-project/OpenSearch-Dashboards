--- conflicted
+++ resolved
@@ -343,33 +343,12 @@
 
       const onFilter = (detailedDataset: DetailedDataset) => {
         // Filter by signal type
-<<<<<<< HEAD
-        let signalTypeMatch = false;
-
-        if (signalType === CORE_SIGNAL_TYPES.TRACES) {
-          // Traces page: ONLY show datasets with signalType='traces' (strict)
-          signalTypeMatch = detailedDataset.signalType === CORE_SIGNAL_TYPES.TRACES;
-        } else if (signalType === CORE_SIGNAL_TYPES.LOGS) {
-          // Logs page: Show datasets with signalType='logs' OR null (permissive)
-          signalTypeMatch =
-            detailedDataset.signalType === CORE_SIGNAL_TYPES.LOGS || !detailedDataset.signalType;
-        } else if (signalType === CORE_SIGNAL_TYPES.METRICS) {
-          // Metrics page: Show datasets with signalType='metrics' OR null (permissive)
-          signalTypeMatch =
-            detailedDataset.signalType === CORE_SIGNAL_TYPES.METRICS || !detailedDataset.signalType;
-        } else {
-          // Regular Discover page: Show only datasets without a signal type
-          // (null or undefined) - these are regular index patterns
-          signalTypeMatch = !detailedDataset.signalType;
-        }
-=======
         const signalTypeMatch =
           signalType === CORE_SIGNAL_TYPES.TRACES
             ? detailedDataset.signalType === CORE_SIGNAL_TYPES.TRACES
             : signalType === CORE_SIGNAL_TYPES.METRICS
             ? detailedDataset.signalType === CORE_SIGNAL_TYPES.METRICS
             : detailedDataset.signalType !== CORE_SIGNAL_TYPES.TRACES;
->>>>>>> 8a103ddd
 
         if (!signalTypeMatch) {
           return false;
