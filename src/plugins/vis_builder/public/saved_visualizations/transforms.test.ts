--- conflicted
+++ resolved
@@ -9,11 +9,7 @@
 import { RootState } from '../application/utils/state_management';
 import { VisBuilderSavedObject } from '../types';
 import { getStateFromSavedObject, saveStateToSavedObject } from './transforms';
-<<<<<<< HEAD
-import { VisBuilderSavedObjectAttributes } from '../../common/vis_builder_saved_object_attributes';
-=======
 import { VisBuilderSavedObjectAttributes } from '../../common';
->>>>>>> 1edb1954
 
 const getConfig = (cfg: any) => cfg;
 
@@ -28,13 +24,8 @@
       TEST_INDEX_PATTERN_ID = 'test-pattern';
       savedObject = {} as VisBuilderSavedObject;
       rootState = {
-<<<<<<< HEAD
         metadata: { editor: { state: 'loading', errors: {} }, uiState: {} },
         style: {},
-=======
-        metadata: { editor: { state: 'loading', errors: {} } },
-        style: '',
->>>>>>> 1edb1954
         visualization: {
           searchField: '',
           indexPattern: TEST_INDEX_PATTERN_ID,
@@ -79,21 +70,14 @@
       visualizationState: JSON.stringify({
         searchField: '',
       }),
-<<<<<<< HEAD
       uiState: JSON.stringify('{}'),
-=======
->>>>>>> 1edb1954
       searchSourceFields: {
         index: 'test-index',
       },
     } as VisBuilderSavedObjectAttributes;
 
     test('should return saved object with state', () => {
-<<<<<<< HEAD
       const { state, uiState } = getStateFromSavedObject(defaultVBSaveObj);
-=======
-      const { state } = getStateFromSavedObject(defaultVBSaveObj);
->>>>>>> 1edb1954
 
       expect(state).toMatchInlineSnapshot(`
         Object {
@@ -104,11 +88,8 @@
           },
         }
       `);
-<<<<<<< HEAD
 
       expect(uiState).toMatchInlineSnapshot(`"{}"`);
-=======
->>>>>>> 1edb1954
     });
 
     test('should throw error if state is invalid', () => {
