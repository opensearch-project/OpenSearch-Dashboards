/*
 * Copyright OpenSearch Contributors
 * SPDX-License-Identifier: Apache-2.0
 */

import { i18n } from '@osd/i18n';
import produce from 'immer';
import { IndexPattern } from '../../../data/public';
import { InvalidJSONProperty } from '../../../opensearch_dashboards_utils/public';
<<<<<<< HEAD
import { RootState, VisualizationState, RenderState } from '../application/utils/state_management';
=======
import { RenderState, RootState, VisualizationState } from '../application/utils/state_management';
>>>>>>> 1edb1954
import { validateVisBuilderState } from '../application/utils/validations';
import { VisBuilderSavedObject } from '../types';
import { VisBuilderSavedObjectAttributes } from '../../common';

export const saveStateToSavedObject = (
  obj: VisBuilderSavedObject,
  state: RootState,
  indexPattern: IndexPattern
): VisBuilderSavedObject => {
  if (state.visualization.indexPattern !== indexPattern.id)
    throw new Error('indexPattern id should match the value in redux state');

  obj.visualizationState = JSON.stringify(
    produce(state.visualization, (draft: VisualizationState) => {
      delete draft.indexPattern;
    })
  );
  obj.styleState = JSON.stringify(state.style);
  obj.searchSourceFields = { index: indexPattern };
  obj.uiState = JSON.stringify(state.metadata.uiState);

  return obj;
};

export interface VisBuilderSavedVis
  extends Pick<VisBuilderSavedObjectAttributes, 'id' | 'title' | 'description'> {
  state: RenderState;
<<<<<<< HEAD
  uiState: any;
=======
>>>>>>> 1edb1954
}

export const getStateFromSavedObject = (
  obj: VisBuilderSavedObjectAttributes
): VisBuilderSavedVis => {
  const { id, title, description } = obj;
<<<<<<< HEAD
  const styleState = JSON.parse(obj.styleState || '{}');
  const uiState = JSON.parse(obj.uiState || '{}');
=======
  const styleState = JSON.parse(obj.styleState || '');
>>>>>>> 1edb1954
  const vizStateWithoutIndex = JSON.parse(obj.visualizationState || '');
  const visualizationState: VisualizationState = {
    searchField: '',
    ...vizStateWithoutIndex,
    indexPattern: obj.searchSourceFields?.index,
  };

  const validateResult = validateVisBuilderState({ styleState, visualizationState });

  if (!validateResult.valid) {
    throw new InvalidJSONProperty(
      validateResult.errorMsg ||
        i18n.translate('visBuilder.getStateFromSavedObject.genericJSONError', {
          defaultMessage:
            'Something went wrong while loading your saved object. The object may be corrupted or does not match the latest schema',
        })
    );
  }

  if (!visualizationState.indexPattern) {
    throw new Error(
      i18n.translate('visBuilder.getStateFromSavedObject.missingIndexPattern', {
        defaultMessage: 'The saved object is missing an index pattern',
      })
    );
  }

  return {
    id,
    title,
    description,
    state: {
      visualization: visualizationState,
      style: styleState,
    },
<<<<<<< HEAD
    uiState,
=======
>>>>>>> 1edb1954
  };
};<|MERGE_RESOLUTION|>--- conflicted
+++ resolved
@@ -7,11 +7,7 @@
 import produce from 'immer';
 import { IndexPattern } from '../../../data/public';
 import { InvalidJSONProperty } from '../../../opensearch_dashboards_utils/public';
-<<<<<<< HEAD
-import { RootState, VisualizationState, RenderState } from '../application/utils/state_management';
-=======
 import { RenderState, RootState, VisualizationState } from '../application/utils/state_management';
->>>>>>> 1edb1954
 import { validateVisBuilderState } from '../application/utils/validations';
 import { VisBuilderSavedObject } from '../types';
 import { VisBuilderSavedObjectAttributes } from '../../common';
@@ -39,22 +35,15 @@
 export interface VisBuilderSavedVis
   extends Pick<VisBuilderSavedObjectAttributes, 'id' | 'title' | 'description'> {
   state: RenderState;
-<<<<<<< HEAD
   uiState: any;
-=======
->>>>>>> 1edb1954
 }
 
 export const getStateFromSavedObject = (
   obj: VisBuilderSavedObjectAttributes
 ): VisBuilderSavedVis => {
   const { id, title, description } = obj;
-<<<<<<< HEAD
   const styleState = JSON.parse(obj.styleState || '{}');
   const uiState = JSON.parse(obj.uiState || '{}');
-=======
-  const styleState = JSON.parse(obj.styleState || '');
->>>>>>> 1edb1954
   const vizStateWithoutIndex = JSON.parse(obj.visualizationState || '');
   const visualizationState: VisualizationState = {
     searchField: '',
@@ -90,9 +79,6 @@
       visualization: visualizationState,
       style: styleState,
     },
-<<<<<<< HEAD
     uiState,
-=======
->>>>>>> 1edb1954
   };
 };