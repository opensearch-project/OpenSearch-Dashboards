/*
 * Copyright OpenSearch Contributors
 * SPDX-License-Identifier: Apache-2.0
 */

import {
  LegacyCallAPIOptions,
  OpenSearchClient,
  SavedObjectsClientContract,
} from 'src/core/server';
import { DataSourceAttributes } from '../common/data_sources';

import { CryptographyServiceSetup } from './cryptography_service';
import { DataSourceError } from './lib/error';

export interface LegacyClientCallAPIParams {
  endpoint: string;
  clientParams?: Record<string, any>;
  options?: LegacyCallAPIOptions;
}

export interface DataSourceClientParams {
<<<<<<< HEAD
  // id is optional when creating test client
  dataSourceId?: string;
  // this saved objects client is used to fetch data source on behalf of users, caller should pass scoped saved objects client
=======
  // to fetch data source on behalf of users, caller should pass scoped saved objects client
>>>>>>> c35dadb0
  savedObjects: SavedObjectsClientContract;
  cryptography: CryptographyServiceSetup;
  // optional when creating test client, required for normal client
  dataSourceId?: string;
  // required when creating test client
  testClientDataSourceAttr?: DataSourceAttributes;
}

export interface DataSourcePluginRequestContext {
  opensearch: {
    getClient: (dataSourceId: string) => Promise<OpenSearchClient>;
    legacy: {
      getClient: (
        dataSourceId: string
      ) => {
        callAPI: (
          endpoint: string,
          clientParams: Record<string, any>,
          options?: LegacyCallAPIOptions
        ) => Promise<unknown>;
      };
    };
  };
}
declare module 'src/core/server' {
  interface RequestHandlerContext {
    dataSource: DataSourcePluginRequestContext;
  }
}

export interface DataSourcePluginSetup {
  createDataSourceError: (err: any) => DataSourceError;
}
// eslint-disable-next-line @typescript-eslint/no-empty-interface
export interface DataSourcePluginStart {}<|MERGE_RESOLUTION|>--- conflicted
+++ resolved
@@ -20,13 +20,7 @@
 }
 
 export interface DataSourceClientParams {
-<<<<<<< HEAD
-  // id is optional when creating test client
-  dataSourceId?: string;
-  // this saved objects client is used to fetch data source on behalf of users, caller should pass scoped saved objects client
-=======
   // to fetch data source on behalf of users, caller should pass scoped saved objects client
->>>>>>> c35dadb0
   savedObjects: SavedObjectsClientContract;
   cryptography: CryptographyServiceSetup;
   // optional when creating test client, required for normal client
