--- conflicted
+++ resolved
@@ -13,7 +13,7 @@
   requestCert: boolean;
   rejectUnauthorized: boolean;
   checkServerIdentity: typeof checkServerIdentity;
-  ca?: string[];
+  ca: string[];
 }>;
 
 /**
@@ -56,13 +56,7 @@
       config.ssl?.certificateAuthorities
     );
 
-<<<<<<< HEAD
-    if (certificateAuthorities && certificateAuthorities.length > 0) {
-      sslConfig.ca = certificateAuthorities;
-    }
-=======
     sslConfig.ca = certificateAuthorities;
->>>>>>> 40da92c9
   }
 
   const clientOptions: ClientOptions = {
