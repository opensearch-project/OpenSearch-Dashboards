/*
 * Copyright OpenSearch Contributors
 * SPDX-License-Identifier: Apache-2.0
 */

import { Observable } from 'rxjs';
import { first, map } from 'rxjs/operators';
import {
  Auditor,
  AuditorFactory,
  CoreSetup,
  CoreStart,
  IContextProvider,
  Logger,
  LoggerContextConfigInput,
  OpenSearchDashboardsRequest,
  Plugin,
  PluginInitializerContext,
  RequestHandler,
} from '../../../../src/core/server';
import { DataSourcePluginConfigType } from '../config';
import { LoggingAuditor } from './audit/logging_auditor';
import { CryptographyService, CryptographyServiceSetup } from './cryptography_service';
import { DataSourceService, DataSourceServiceSetup } from './data_source_service';
import { DataSourceSavedObjectsClientWrapper, dataSource } from './saved_objects';
import { AuthenticationMethod, DataSourcePluginSetup, DataSourcePluginStart } from './types';
import { DATA_SOURCE_SAVED_OBJECT_TYPE } from '../common';

// eslint-disable-next-line @osd/eslint/no-restricted-paths
import { ensureRawRequest } from '../../../../src/core/server/http/router';
import { createDataSourceError } from './lib/error';
import { registerTestConnectionRoute } from './routes/test_connection';
import { AuthenticationMethodRegistery, IAuthenticationMethodRegistery } from './auth_registry';
import { CustomApiSchemaRegistry } from './schema_registry';

export class DataSourcePlugin implements Plugin<DataSourcePluginSetup, DataSourcePluginStart> {
  private readonly logger: Logger;
  private readonly cryptographyService: CryptographyService;
  private readonly dataSourceService: DataSourceService;
  private readonly config$: Observable<DataSourcePluginConfigType>;
  private started = false;
  private authMethodsRegistry = new AuthenticationMethodRegistery();
  private customApiSchemaRegistry = new CustomApiSchemaRegistry();

  constructor(private initializerContext: PluginInitializerContext<DataSourcePluginConfigType>) {
    this.logger = this.initializerContext.logger.get();
    this.cryptographyService = new CryptographyService(this.logger.get('cryptography-service'));
    this.dataSourceService = new DataSourceService(this.logger.get('data-source-service'));
    this.config$ = this.initializerContext.config.create<DataSourcePluginConfigType>();
  }

  public async setup(core: CoreSetup<DataSourcePluginStart>) {
    this.logger.debug('dataSource: Setup');

    // Register data source saved object type
    core.savedObjects.registerType(dataSource);

    const config: DataSourcePluginConfigType = await this.config$.pipe(first()).toPromise();

    const cryptographyServiceSetup: CryptographyServiceSetup = this.cryptographyService.setup(
      config
    );

    const dataSourceSavedObjectsClientWrapper = new DataSourceSavedObjectsClientWrapper(
      cryptographyServiceSetup,
      this.logger.get('data-source-saved-objects-client-wrapper-factory'),
      config.endpointDeniedIPs
    );

    // Add data source saved objects client wrapper factory
    core.savedObjects.addClientWrapper(
      1,
      DATA_SOURCE_SAVED_OBJECT_TYPE,
      dataSourceSavedObjectsClientWrapper.wrapperFactory
    );

    core.logging.configure(
      this.config$.pipe<LoggerContextConfigInput>(
        map((dataSourceConfig) => ({
          appenders: {
            auditTrailAppender: dataSourceConfig.audit.appender,
          },
          loggers: [
            {
              context: 'audit',
              level: dataSourceConfig.audit.enabled ? 'info' : 'off',
              appenders: ['auditTrailAppender'],
            },
          ],
        }))
      )
    );

    const auditorFactory: AuditorFactory = {
      asScoped: (request: OpenSearchDashboardsRequest) => {
        return new LoggingAuditor(request, this.logger.get('audit'));
      },
    };
    core.auditTrail.register(auditorFactory);
    const auditTrailPromise = core.getStartServices().then(([coreStart]) => coreStart.auditTrail);

    const dataSourceService: DataSourceServiceSetup = await this.dataSourceService.setup(config);

    const authRegistryPromise = core.getStartServices().then(([, , selfStart]) => {
      const dataSourcePluginStart = selfStart as DataSourcePluginStart;
      return dataSourcePluginStart.getAuthenticationMethodRegistery();
    });

    const customApiSchemaRegistryPromise = core.getStartServices().then(([, , selfStart]) => {
      const dataSourcePluginStart = selfStart as DataSourcePluginStart;
      return dataSourcePluginStart.getCustomApiSchemaRegistry();
    });

    // Register data source plugin context to route handler context
    core.http.registerRouteHandlerContext(
      'dataSource',
      this.createDataSourceRouteHandlerContext(
        dataSourceService,
        cryptographyServiceSetup,
        this.logger,
        auditTrailPromise,
        authRegistryPromise,
        customApiSchemaRegistryPromise
      )
    );

    const router = core.http.createRouter();
    registerTestConnectionRoute(
      router,
      dataSourceService,
      cryptographyServiceSetup,
      authRegistryPromise
    );

    const registerCredentialProvider = (method: AuthenticationMethod) => {
      this.logger.debug(`Registered Credential Provider for authType = ${method.name}`);
      if (this.started) {
        throw new Error('cannot call `registerCredentialProvider` after service startup.');
      }
      this.authMethodsRegistry.registerAuthenticationMethod(method);
    };

    return {
      createDataSourceError: (e: any) => createDataSourceError(e),
      registerCredentialProvider,
<<<<<<< HEAD
      dataSourceEnabled: () => config.enabled,
=======
      registerCustomApiSchema: (schema: any) => this.customApiSchemaRegistry.register(schema),
>>>>>>> eff7cb55
    };
  }

  public start(core: CoreStart) {
    this.logger.debug('dataSource: Started');
    this.started = true;
    return {
      getAuthenticationMethodRegistery: () => this.authMethodsRegistry,
      getCustomApiSchemaRegistry: () => this.customApiSchemaRegistry,
    };
  }

  public stop() {
    this.dataSourceService!.stop();
  }

  private createDataSourceRouteHandlerContext = (
    dataSourceService: DataSourceServiceSetup,
    cryptography: CryptographyServiceSetup,
    logger: Logger,
    auditTrailPromise: Promise<AuditorFactory>,
    authRegistryPromise: Promise<IAuthenticationMethodRegistery>,
    customApiSchemaRegistryPromise: Promise<CustomApiSchemaRegistry>
  ): IContextProvider<RequestHandler<unknown, unknown, unknown>, 'dataSource'> => {
    return (context, req) => {
      return {
        opensearch: {
          getClient: (dataSourceId: string) => {
            const auditor = auditTrailPromise.then((auditTrail) => auditTrail.asScoped(req));

            this.logAuditMessage(auditor, dataSourceId, req);

            return dataSourceService.getDataSourceClient({
              dataSourceId,
              savedObjects: context.core.savedObjects.client,
              cryptography,
              customApiSchemaRegistryPromise,
            });
          },
          legacy: {
            getClient: (dataSourceId: string) => {
              return dataSourceService.getDataSourceLegacyClient({
                dataSourceId,
                savedObjects: context.core.savedObjects.client,
                cryptography,
                customApiSchemaRegistryPromise,
              });
            },
          },
        },
      };
    };
  };

  private async logAuditMessage(
    auditorPromise: Promise<Auditor>,
    dataSourceId: string,
    request: OpenSearchDashboardsRequest
  ) {
    const auditor = await auditorPromise;
    const auditMessage = this.getAuditMessage(request, dataSourceId);

    auditor.add({
      message: auditMessage,
      type: 'opensearch.dataSourceClient.fetchClient',
    });
  }

  private getAuditMessage(request: OpenSearchDashboardsRequest, dataSourceId: string) {
    const rawRequest = ensureRawRequest(request);
    const remoteAddress = rawRequest?.info?.remoteAddress;
    const xForwardFor = request.headers['x-forwarded-for'];
    const forwarded = request.headers.forwarded;
    const forwardedInfo = forwarded ? forwarded : xForwardFor;

    return forwardedInfo
      ? `${remoteAddress} attempted accessing through ${forwardedInfo} on data source: ${dataSourceId}`
      : `${remoteAddress} attempted accessing on data source: ${dataSourceId}`;
  }
}<|MERGE_RESOLUTION|>--- conflicted
+++ resolved
@@ -143,11 +143,8 @@
     return {
       createDataSourceError: (e: any) => createDataSourceError(e),
       registerCredentialProvider,
-<<<<<<< HEAD
+      registerCustomApiSchema: (schema: any) => this.customApiSchemaRegistry.register(schema),
       dataSourceEnabled: () => config.enabled,
-=======
-      registerCustomApiSchema: (schema: any) => this.customApiSchemaRegistry.register(schema),
->>>>>>> eff7cb55
     };
   }
 
