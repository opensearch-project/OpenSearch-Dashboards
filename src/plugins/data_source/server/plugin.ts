/*
 * Copyright OpenSearch Contributors
 * SPDX-License-Identifier: Apache-2.0
 */

import { Observable } from 'rxjs';
import { first, map } from 'rxjs/operators';
import {
  Auditor,
  AuditorFactory,
  CoreSetup,
  CoreStart,
  IContextProvider,
  Logger,
  LoggerContextConfigInput,
  OpenSearchDashboardsRequest,
  Plugin,
  PluginInitializerContext,
  RequestHandler,
} from '../../../../src/core/server';
import { DataSourcePluginConfigType } from '../config';
import { LoggingAuditor } from './audit/logging_auditor';
import { CryptographyService, CryptographyServiceSetup } from './cryptography_service';
import { DataSourceService, DataSourceServiceSetup } from './data_source_service';
import { DataSourceSavedObjectsClientWrapper, dataSource } from './saved_objects';
import { AuthenticationMethod, DataSourcePluginSetup, DataSourcePluginStart } from './types';
import { DATA_SOURCE_SAVED_OBJECT_TYPE } from '../common';

// eslint-disable-next-line @osd/eslint/no-restricted-paths
import { ensureRawRequest } from '../../../../src/core/server/http/router';
import { createDataSourceError } from './lib/error';
import { registerTestConnectionRoute } from './routes/test_connection';
import { AuthenticationMethodRegistery, IAuthenticationMethodRegistery } from './auth_registry';

export class DataSourcePlugin implements Plugin<DataSourcePluginSetup, DataSourcePluginStart> {
  private readonly logger: Logger;
  private readonly cryptographyService: CryptographyService;
  private readonly dataSourceService: DataSourceService;
  private readonly config$: Observable<DataSourcePluginConfigType>;
  private started = false;
  private authMethodsRegistry = new AuthenticationMethodRegistery();

  constructor(private initializerContext: PluginInitializerContext<DataSourcePluginConfigType>) {
    this.logger = this.initializerContext.logger.get();
    this.cryptographyService = new CryptographyService(this.logger.get('cryptography-service'));
    this.dataSourceService = new DataSourceService(this.logger.get('data-source-service'));
    this.config$ = this.initializerContext.config.create<DataSourcePluginConfigType>();
  }

  public async setup(core: CoreSetup<DataSourcePluginStart>) {
    this.logger.debug('dataSource: Setup');

    // Register data source saved object type
    core.savedObjects.registerType(dataSource);

    const config: DataSourcePluginConfigType = await this.config$.pipe(first()).toPromise();

    const cryptographyServiceSetup: CryptographyServiceSetup = this.cryptographyService.setup(
      config
    );

    const dataSourceSavedObjectsClientWrapper = new DataSourceSavedObjectsClientWrapper(
      cryptographyServiceSetup,
      this.logger.get('data-source-saved-objects-client-wrapper-factory'),
      config.endpointDeniedIPs
    );

    // Add data source saved objects client wrapper factory
    core.savedObjects.addClientWrapper(
      1,
      DATA_SOURCE_SAVED_OBJECT_TYPE,
      dataSourceSavedObjectsClientWrapper.wrapperFactory
    );

    core.logging.configure(
      this.config$.pipe<LoggerContextConfigInput>(
        map((dataSourceConfig) => ({
          appenders: {
            auditTrailAppender: dataSourceConfig.audit.appender,
          },
          loggers: [
            {
              context: 'audit',
              level: dataSourceConfig.audit.enabled ? 'info' : 'off',
              appenders: ['auditTrailAppender'],
            },
          ],
        }))
      )
    );

    const auditorFactory: AuditorFactory = {
      asScoped: (request: OpenSearchDashboardsRequest) => {
        return new LoggingAuditor(request, this.logger.get('audit'));
      },
    };
    core.auditTrail.register(auditorFactory);
    const auditTrailPromise = core.getStartServices().then(([coreStart]) => coreStart.auditTrail);

    const dataSourceService: DataSourceServiceSetup = await this.dataSourceService.setup(config);

    const authRegistryPromise = core.getStartServices().then(([, , selfStart]) => {
      const dataSourcePluginStart = selfStart as DataSourcePluginStart;
      return dataSourcePluginStart.getAuthenticationMethodRegistery();
    });

    // Register data source plugin context to route handler context
    core.http.registerRouteHandlerContext(
      'dataSource',
      this.createDataSourceRouteHandlerContext(
        dataSourceService,
        cryptographyServiceSetup,
        this.logger,
        auditTrailPromise,
        authRegistryPromise
      )
    );

    const router = core.http.createRouter();
    registerTestConnectionRoute(
      router,
      dataSourceService,
      cryptographyServiceSetup,
      authRegistryPromise
    );

    const registerCredentialProvider = (method: AuthenticationMethod) => {
      this.logger.debug(`Registered Credential Provider for authType = ${method.name}`);
      if (this.started) {
        throw new Error('cannot call `registerCredentialProvider` after service startup.');
      }
      this.authMethodsRegistry.registerAuthenticationMethod(method);
    };

    return {
      createDataSourceError: (e: any) => createDataSourceError(e),
      dataSourceEnabled: () => config.enabled,
<<<<<<< HEAD
      hideLocalCluster: () => config.hideLocalCluster,
=======
      defaultClusterEnabled: () => config.defaultCluster,
      registerCredentialProvider,
>>>>>>> e08bf305
    };
  }

  public start(core: CoreStart) {
    this.logger.debug('dataSource: Started');
    this.started = true;
    return {
      getAuthenticationMethodRegistery: () => this.authMethodsRegistry,
    };
  }

  public stop() {
    this.dataSourceService!.stop();
  }

  private createDataSourceRouteHandlerContext = (
    dataSourceService: DataSourceServiceSetup,
    cryptography: CryptographyServiceSetup,
    logger: Logger,
    auditTrailPromise: Promise<AuditorFactory>,
    authRegistryPromise: Promise<IAuthenticationMethodRegistery>
  ): IContextProvider<RequestHandler<unknown, unknown, unknown>, 'dataSource'> => {
    return (context, req) => {
      return {
        opensearch: {
          getClient: (dataSourceId: string) => {
            const auditor = auditTrailPromise.then((auditTrail) => auditTrail.asScoped(req));

            this.logAuditMessage(auditor, dataSourceId, req);

            return dataSourceService.getDataSourceClient({
              dataSourceId,
              savedObjects: context.core.savedObjects.client,
              cryptography,
            });
          },
          legacy: {
            getClient: (dataSourceId: string) => {
              return dataSourceService.getDataSourceLegacyClient({
                dataSourceId,
                savedObjects: context.core.savedObjects.client,
                cryptography,
              });
            },
          },
        },
      };
    };
  };

  private async logAuditMessage(
    auditorPromise: Promise<Auditor>,
    dataSourceId: string,
    request: OpenSearchDashboardsRequest
  ) {
    const auditor = await auditorPromise;
    const auditMessage = this.getAuditMessage(request, dataSourceId);

    auditor.add({
      message: auditMessage,
      type: 'opensearch.dataSourceClient.fetchClient',
    });
  }

  private getAuditMessage(request: OpenSearchDashboardsRequest, dataSourceId: string) {
    const rawRequest = ensureRawRequest(request);
    const remoteAddress = rawRequest?.info?.remoteAddress;
    const xForwardFor = request.headers['x-forwarded-for'];
    const forwarded = request.headers.forwarded;
    const forwardedInfo = forwarded ? forwarded : xForwardFor;

    return forwardedInfo
      ? `${remoteAddress} attempted accessing through ${forwardedInfo} on data source: ${dataSourceId}`
      : `${remoteAddress} attempted accessing on data source: ${dataSourceId}`;
  }
}<|MERGE_RESOLUTION|>--- conflicted
+++ resolved
@@ -135,12 +135,8 @@
     return {
       createDataSourceError: (e: any) => createDataSourceError(e),
       dataSourceEnabled: () => config.enabled,
-<<<<<<< HEAD
       hideLocalCluster: () => config.hideLocalCluster,
-=======
-      defaultClusterEnabled: () => config.defaultCluster,
       registerCredentialProvider,
->>>>>>> e08bf305
     };
   }
 
