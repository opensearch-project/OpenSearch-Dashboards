/*
 * Copyright OpenSearch Contributors
 * SPDX-License-Identifier: Apache-2.0
 */

import { registerSampleDataCard } from './sample_data_card';
import { coreMock } from '../../../../../../core/public/mocks';
import { contentManagementPluginMocks } from '../../../../../content_management/public';

describe('Sample data card', () => {
  const coreStart = coreMock.createStart();
  const registerContentProviderMock = jest.fn();

  const contentManagement = {
    ...contentManagementPluginMocks.createStartContract(),
    registerContentProvider: registerContentProviderMock,
  };

  it('should call the getTargetArea function with the correct arguments', () => {
    registerSampleDataCard(contentManagement, coreStart);
    const call = registerContentProviderMock.mock.calls[0];
<<<<<<< HEAD
    expect(call[0].getTargetArea()).toEqual('analytics_overview/get_started');
=======
    expect(call[0].getTargetArea()).toEqual(['essentials_overview/get_started']);
>>>>>>> a857941a
    expect(call[0].getContent()).toMatchInlineSnapshot(`
      Object {
        "cardProps": Object {
          "selectable": Object {
            "children": <EuiI18n
              default="with Sample Datasets"
              token="home.sampleData.card.footer"
            />,
            "isSelected": false,
            "onClick": [Function],
          },
        },
        "description": "You can install sample data to experiment with OpenSearch Dashboards.",
        "id": "sample_data",
        "kind": "card",
        "order": 0,
        "title": "Try openSearch",
      }
    `);

    // search use case overview
    expect(registerContentProviderMock.mock.calls[1][0].getTargetArea()).toEqual(
      'search_overview/get_started'
    );
  });
});<|MERGE_RESOLUTION|>--- conflicted
+++ resolved
@@ -19,11 +19,7 @@
   it('should call the getTargetArea function with the correct arguments', () => {
     registerSampleDataCard(contentManagement, coreStart);
     const call = registerContentProviderMock.mock.calls[0];
-<<<<<<< HEAD
-    expect(call[0].getTargetArea()).toEqual('analytics_overview/get_started');
-=======
     expect(call[0].getTargetArea()).toEqual(['essentials_overview/get_started']);
->>>>>>> a857941a
     expect(call[0].getContent()).toMatchInlineSnapshot(`
       Object {
         "cardProps": Object {
