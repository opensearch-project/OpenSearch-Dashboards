--- conflicted
+++ resolved
@@ -71,13 +71,10 @@
   ContentManagementPluginStart,
 } from '../../content_management/public';
 import { initHome, setupHome } from './application/home_render';
-<<<<<<< HEAD
 import { registerSampleDataCard } from './application/components/sample_data/sample_data_card';
 import { registerHomeListCardToPage } from './application/components/home_list_card';
-=======
 import { toMountPoint } from '../../opensearch_dashboards_react/public';
 import { HomeIcon } from './application/components/home_icon';
->>>>>>> 42ded5c6
 
 export interface HomePluginStartDependencies {
   data: DataPublicPluginStart;
@@ -172,17 +169,6 @@
       workspaceAvailability: WorkspaceAvailability.outsideWorkspace,
     });
 
-<<<<<<< HEAD
-    core.chrome.navGroup.addNavLinksToGroup(DEFAULT_NAV_GROUPS.all, [
-      {
-        id: PLUGIN_ID,
-        title: 'Home',
-        order: 0,
-      },
-    ]);
-
-=======
->>>>>>> 42ded5c6
     // Register import sample data as a standalone app so that it is available inside workspace.
     core.application.register({
       id: IMPORT_SAMPLE_DATA_APP_ID,
