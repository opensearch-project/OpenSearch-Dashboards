/*
 * Copyright OpenSearch Contributors
 * SPDX-License-Identifier: Apache-2.0
 */

import React, { useCallback, useState, useEffect } from 'react';
import { EuiFlexItem, EuiAccordion, EuiSpacer, EuiNotificationBadge, EuiTitle } from '@elastic/eui';
import { WizardFieldSearch } from './wizard_field_search';

import {
  IndexPatternField,
  OPENSEARCH_FIELD_TYPES,
  OSD_FIELD_TYPES,
} from '../../../../../data/public';
import { FieldSelectorField } from './field_selector_field';

import './field_selector.scss';
import { useTypedSelector } from '../../utils/state_management';

interface IFieldCategories {
  categorical: IndexPatternField[];
  numerical: IndexPatternField[];
  meta: IndexPatternField[];
}

const META_FIELDS: string[] = [
  OPENSEARCH_FIELD_TYPES._ID,
  OPENSEARCH_FIELD_TYPES._INDEX,
  OPENSEARCH_FIELD_TYPES._SOURCE,
  OPENSEARCH_FIELD_TYPES._TYPE,
];

<<<<<<< HEAD
export const FieldSelector = ({ indexFields }: FieldSelectorDeps) => {
  const [filteredFields, setFilteredFields] = useState(indexFields);
  const [fieldSearchValue, setFieldSearchValue] = useState('');

  useEffect(() => {
    const filteredSubset = indexFields.filter((field) => {
      if (!field.displayName.includes(fieldSearchValue)) {
        return false;
      }

      return true;
    });

    setFilteredFields(filteredSubset);
    return;
  }, [indexFields, fieldSearchValue]);

  const fields = filteredFields?.reduce<IFieldCategories>(
=======
export const FieldSelector = () => {
  const indexFields = useTypedSelector((state) => state.dataSource.visualizableFields);
  const fields = indexFields?.reduce<IFieldCategories>(
>>>>>>> 5a943202
    (fieldGroups, currentField) => {
      const category = getFieldCategory(currentField);
      fieldGroups[category].push(currentField);

      return fieldGroups;
    },
    {
      categorical: [],
      numerical: [],
      meta: [],
    }
  );

  const onChangeFieldSearch = useCallback((field: string) => {
    setFieldSearchValue(field);
  }, []);

  return (
    <div className="wizFieldSelector">
      <div>
        <form>
          <WizardFieldSearch onChange={onChangeFieldSearch} value={fieldSearchValue} />
        </form>
      </div>
      <div className="wizFieldSelector__fieldGroups">
        <FieldGroup
          id="categoricalFields"
          header="Categorical Fields"
          fields={fields?.categorical}
        />
        <FieldGroup id="numericalFields" header="Numerical Fields" fields={fields?.numerical} />
        <FieldGroup id="metaFields" header="Meta Fields" fields={fields?.meta} />
      </div>
    </div>
  );
};

interface FieldGroupProps {
  fields?: IndexPatternField[];
  header: string;
  id: string;
}

const FieldGroup = ({ fields, header, id }: FieldGroupProps) => (
  <>
    <EuiAccordion
      id={id}
      buttonContent={
        <EuiTitle size="xxxs">
          <span>{header}</span>
        </EuiTitle>
      }
      extraAction={
        <EuiNotificationBadge color="subdued" size="m">
          {fields?.length || 0}
        </EuiNotificationBadge>
      }
      initialIsOpen
    >
      {fields?.map((field, i) => (
        <EuiFlexItem key={i}>
          <FieldSelectorField field={field} />
        </EuiFlexItem>
      ))}
    </EuiAccordion>
    <EuiSpacer size="s" />
  </>
);

function getFieldCategory(field: IndexPatternField): keyof IFieldCategories {
  if (META_FIELDS.includes(field.name)) return 'meta';
  if (field.type === OSD_FIELD_TYPES.NUMBER) return 'numerical';

  return 'categorical';
}<|MERGE_RESOLUTION|>--- conflicted
+++ resolved
@@ -30,8 +30,8 @@
   OPENSEARCH_FIELD_TYPES._TYPE,
 ];
 
-<<<<<<< HEAD
-export const FieldSelector = ({ indexFields }: FieldSelectorDeps) => {
+export const FieldSelector = () => {
+  const indexFields = useTypedSelector((state) => state.dataSource.visualizableFields);
   const [filteredFields, setFilteredFields] = useState(indexFields);
   const [fieldSearchValue, setFieldSearchValue] = useState('');
 
@@ -49,11 +49,6 @@
   }, [indexFields, fieldSearchValue]);
 
   const fields = filteredFields?.reduce<IFieldCategories>(
-=======
-export const FieldSelector = () => {
-  const indexFields = useTypedSelector((state) => state.dataSource.visualizableFields);
-  const fields = indexFields?.reduce<IFieldCategories>(
->>>>>>> 5a943202
     (fieldGroups, currentField) => {
       const category = getFieldCategory(currentField);
       fieldGroups[category].push(currentField);
