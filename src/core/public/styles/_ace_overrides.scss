// SASSTODO: Replace with an EUI editor
// Intentionally not using the EuiCodeBlock colors here because they actually change
// hue from light to dark theme. So some colors would change while others wouldn't.
// Seemed weird, so just hexing all the colors but using the `makeHighContrastColor()`
// function to ensure accessible contrast.

// In order to override the TM (Textmate) theme of Ace/Brace, everywhere,
// it is being scoped by a known outer selector
.coreSystemRootDomElement {
  .ace-tm {
<<<<<<< HEAD
    $aceBackground: tintOrShade($euiColorLightShade, 50%, 0);
    $aceActiveLineBackground: transparentize($euiColorLightShade, 0.3);
    $aceUrlColor: makeHighContrastColor(#00a69b, $aceBackground);
    $aceVarColor: makeHighContrastColor(#0079a5, $aceBackground);
    $aceStringColor: makeHighContrastColor(#009926, $aceBackground);
=======
    $aceBackground: tintOrShade($euiColorLightShade, 50%, 0%);
>>>>>>> a0eaf848

    background-color: $euiColorLightestShade;
    color: $euiTextColor;
    /* stylelint-disable-next-line @osd/stylelint/no_restricted_properties */
    font-family: var(--font-code);

    .ace_scrollbar {
      @include euiScrollBar;
    }

    .ace_gutter-active-line,
    .ace_marker-layer .ace_active-line {
      background-color: $aceActiveLineBackground;
    }

    .ace_snippet-marker {
      width: 100%;
      background-color: $aceBackground;
      border: none;
    }

    .ace_indent-guide {
      background:
        linear-gradient(
          to left,
          $euiColorMediumShade 0%,
          $euiColorMediumShade 1px,
          transparent 1px,
          transparent 100%
        );
    }

    .ace_search {
      z-index: $euiZLevel1 + 1;
    }

    .ace_layer.ace_marker-layer {
      overflow: visible;
    }

    .ace_warning {
      color: $euiColorDanger;
    }

    .ace_method {
      color: makeHighContrastColor(#dd0a73, $aceBackground);
    }

    .ace_url,
    .ace_start_triple_quote,
    .ace_end_triple_quote {
      color: $aceUrlColor;
    }

    .ace_multi_string {
      color: $aceStringColor;
      font-style: italic;
    }

    .ace_gutter {
      background-color: $euiColorEmptyShade;
      color: $euiColorDarkShade;
      border-left: 1px solid $aceBackground;
    }

    .ace_print-margin {
      width: 1px;
      background: $euiColorLightShade;
    }

    .ace_fold {
      background-color: #6b72e6;
    }

    .ace_cursor {
      color: $euiColorFullShade;
    }

    .ace_invisible {
      color: $euiColorLightShade;
    }

    .ace_storage,
    .ace_keyword {
      color: $aceVarColor
    }

    .ace_constant {
      color: makeHighContrastColor(#900, $aceBackground);
    }

    .ace_constant.ace_buildin {
      color: makeHighContrastColor(rgb(88, 72, 246), $aceBackground);
    }

    .ace_constant.ace_language {
      color: makeHighContrastColor(rgb(88, 92, 246), $aceBackground);
    }

    .ace_constant.ace_library {
      color: $aceStringColor;
    }

    .ace_invalid {
      background-color: euiCallOutColor("danger", "background");
      color: euiCallOutColor("danger", "foreground");
    }

    .ace_support.ace_function {
      color: makeHighContrastColor(rgb(60, 76, 114), $aceBackground);
    }

    .ace_support.ace_constant {
      color: $aceStringColor;
    }

    .ace_support.ace_type,
    .ace_support.ace_class {
      color: makeHighContrastColor(rgb(109, 121, 222), $aceBackground);
    }

    .ace_keyword.ace_operator {
      color: makeHighContrastColor($euiColorDarkShade, $aceBackground);
    }

    .ace_string {
      color: $aceStringColor;
    }

    .ace_comment {
      color: makeHighContrastColor(rgb(76, 136, 107), $aceBackground);
    }

    .ace_comment.ace_doc {
      color: $aceVarColor;
    }

    .ace_comment.ace_doc.ace_tag {
      color: makeHighContrastColor($euiColorMediumShade, $aceBackground);
    }

    .ace_constant.ace_numeric {
      color: $aceVarColor;
    }

    .ace_variable {
      color: $aceVarColor;
    }

    .ace_xml-pe {
      color: makeHighContrastColor($euiColorDarkShade, $aceBackground);
    }

    .ace_entity.ace_name.ace_function {
      color: makeHighContrastColor(#0000a2, $aceBackground);
    }

    .ace_heading {
      color: makeHighContrastColor(rgb(12, 7, 255), $aceBackground);
    }

    .ace_list {
      color: makeHighContrastColor(rgb(185, 6, 144), $aceBackground);
    }

    .ace_meta.ace_tag {
      color: makeHighContrastColor(rgb(0, 22, 142), $aceBackground);
    }

    .ace_string.ace_regex {
      color: makeHighContrastColor(rgb(255, 0, 0), $aceBackground);
    }

    .ace_marker-layer .ace_selection {
      background: tintOrShade($euiColorPrimary, 70%, 70%);
    }

    &.ace_multiselect .ace_selection.ace_start {
      box-shadow: 0 0 3px 0 $euiColorEmptyShade;
    }

    .ace_marker-layer .ace_step {
      background: tintOrShade($euiColorWarning, 80%, 80%);
    }

    .ace_marker-layer .ace_stack {
      background: tintOrShade($euiColorSuccess, 80%, 80%);
    }

    .ace_marker-layer .ace_bracket {
      margin: -1px 0 0 -1px;
      border: $euiBorderThin;
    }

    .ace_marker-layer .ace_selected-word {
      background: $euiColorLightestShade;
      border: $euiBorderThin;
    }

    &.ace_editor.ace_autocomplete {
      background-color: $euiColorLightestShade;
      color: makeHighContrastColor($euiTextColor,
        $aceBackground);
      .ace_completion-highlight {
        color: $aceUrlColor;
      }

      .ace_marker-layer .ace_active-line {
        background-color: $aceActiveLineBackground;
      }
    }

    .ace_rightAlignedText {
      color: $aceVarColor;
    }

    .ace_tooltip {
      background-color: $aceBackground;
      color: $euiTextColor;
    }

  }
}<|MERGE_RESOLUTION|>--- conflicted
+++ resolved
@@ -8,15 +8,11 @@
 // it is being scoped by a known outer selector
 .coreSystemRootDomElement {
   .ace-tm {
-<<<<<<< HEAD
-    $aceBackground: tintOrShade($euiColorLightShade, 50%, 0);
+    $aceBackground: tintOrShade($euiColorLightShade, 50%, 0%);
     $aceActiveLineBackground: transparentize($euiColorLightShade, 0.3);
     $aceUrlColor: makeHighContrastColor(#00a69b, $aceBackground);
     $aceVarColor: makeHighContrastColor(#0079a5, $aceBackground);
     $aceStringColor: makeHighContrastColor(#009926, $aceBackground);
-=======
-    $aceBackground: tintOrShade($euiColorLightShade, 50%, 0%);
->>>>>>> a0eaf848
 
     background-color: $euiColorLightestShade;
     color: $euiTextColor;
