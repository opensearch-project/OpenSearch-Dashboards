--- conflicted
+++ resolved
@@ -36,26 +36,7 @@
 import { Observable } from 'rxjs';
 import { ChromeNavLink } from '../..';
 import { ChromeBranding } from '../../chrome_service';
-<<<<<<< HEAD
-import { HttpStart } from '../../../http';
-
-function findClosestAnchor(element: HTMLElement): HTMLAnchorElement | void {
-  let current = element;
-  while (current) {
-    if (current.tagName === 'A') {
-      return current as HTMLAnchorElement;
-    }
-
-    if (!current.parentElement || current.parentElement === document.body) {
-      return undefined;
-    }
-
-    current = current.parentElement;
-  }
-}
-=======
 import type { Logos } from '../../../../common/types';
->>>>>>> d7c55778
 
 function onClick(
   event: React.MouseEvent<HTMLAnchorElement>,
@@ -102,62 +83,29 @@
   }
 }
 
-<<<<<<< HEAD
-export const DEFAULT_LOGO = 'ui/logos/opensearch_dashboards.svg';
-export const DEFAULT_DARK_LOGO = 'ui/logos/opensearch_dashboards_darkmode.svg';
-
-=======
->>>>>>> d7c55778
 interface Props {
   href: string;
   navLinks$: Observable<ChromeNavLink[]>;
   forceNavigation$: Observable<boolean>;
   navigateToApp: (appId: string) => void;
   branding: ChromeBranding;
-<<<<<<< HEAD
-  basePath: HttpStart['basePath'];
-  // What background is the logo appearing on; this is independent of theme:darkMode
-  theme?: EuiHeaderProps['theme'];
-=======
   logos: Logos;
   /* indicates the background color-scheme this element will appear over
    * `'normal'` and `'light'` are synonyms of being `undefined`, to mean not `'dark'`
    */
   backgroundColorScheme?: 'normal' | 'light' | 'dark';
->>>>>>> d7c55778
 }
 
 export function HeaderLogo({
   href,
   navigateToApp,
   branding,
-<<<<<<< HEAD
-  basePath,
-  theme = 'default',
-=======
   logos,
   backgroundColorScheme,
->>>>>>> d7c55778
   ...observables
 }: Props) {
   const forceNavigation = useObservable(observables.forceNavigation$, false);
   const navLinks = useObservable(observables.navLinks$, []);
-<<<<<<< HEAD
-  const {
-    logo: { defaultUrl: customLogoUrl, darkModeUrl: customDarkLogoUrl } = {},
-    applicationTitle = 'opensearch dashboards',
-  } = branding;
-
-  // Attempt to find a suitable custom branded logo before falling back on OSD's
-  let logoSrc = theme === 'dark' && customDarkLogoUrl ? customDarkLogoUrl : customLogoUrl;
-  let testSubj = 'customLogo';
-
-  // If no custom branded logo was set, use OSD's
-  if (!logoSrc) {
-    logoSrc = `${basePath.serverBasePath}/${theme === 'dark' ? DEFAULT_DARK_LOGO : DEFAULT_LOGO}`;
-    testSubj = 'defaultLogo';
-  }
-=======
   const { applicationTitle = 'opensearch dashboards' } = branding;
 
   const {
@@ -165,7 +113,6 @@
     type: logoType,
   } = logos.Application;
   const testSubj = `${logoType}Logo`;
->>>>>>> d7c55778
 
   const alt = `${applicationTitle} logo`;
 
