--- conflicted
+++ resolved
@@ -54,7 +54,7 @@
   HeaderVariant,
 } from '../..';
 import type { Logos } from '../../../../common/types';
-import { WorkspaceObject } from '../../../../public/workspace';
+import { WorkspaceObject, WorkspacesStart } from '../../../../public/workspace';
 import { InternalApplicationStart } from '../../../application/types';
 import { HttpStart } from '../../../http';
 import { getOsdSidecarPaddingStyle, ISidecarConfig } from '../../../overlays';
@@ -77,10 +77,6 @@
 import { HeaderNavControls } from './header_nav_controls';
 import { HomeLoader } from './home_loader';
 import { RecentItems } from './recent_items';
-<<<<<<< HEAD
-import { WorkspaceObject, WorkspacesStart } from '../../../../public/workspace';
-=======
->>>>>>> 265a1763
 
 export interface HeaderProps {
   opensearchDashboardsVersion: string;
@@ -119,11 +115,8 @@
   navGroupsMap$: Observable<Record<string, NavGroupItemInMap>>;
   setCurrentNavGroup: ChromeNavGroupServiceStartContract['setCurrentNavGroup'];
   workspaceList$: Observable<WorkspaceObject[]>;
-<<<<<<< HEAD
   currentWorkspace$: WorkspacesStart['currentWorkspace$'];
-=======
   useUpdatedHeader?: boolean;
->>>>>>> 265a1763
 }
 
 export function Header({
