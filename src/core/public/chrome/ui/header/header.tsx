--- conflicted
+++ resolved
@@ -120,11 +120,7 @@
   const className = classnames('hide-for-sharing', 'headerGlobalNav');
   const { useExpandedHeader = true } = branding;
 
-<<<<<<< HEAD
-  const headerTheme: EuiHeaderProps['theme'] = 'dark';
-=======
   const expandedHeaderColorScheme: EuiHeaderProps['theme'] = 'dark';
->>>>>>> d7c55778
 
   return (
     <>
@@ -133,11 +129,7 @@
           {useExpandedHeader && (
             <EuiHeader
               className="expandedHeader"
-<<<<<<< HEAD
-              theme={headerTheme}
-=======
               theme={expandedHeaderColorScheme}
->>>>>>> d7c55778
               position="fixed"
               sections={[
                 {
@@ -148,15 +140,9 @@
                       navLinks$={observables.navLinks$}
                       navigateToApp={application.navigateToApp}
                       branding={branding}
-<<<<<<< HEAD
-                      basePath={basePath}
-                      /* This `theme` should match the theme of EuiHeader */
-                      theme={headerTheme}
-=======
                       logos={logos}
                       /* This color-scheme should match the `theme` of the parent EuiHeader */
                       backgroundColorScheme={expandedHeaderColorScheme}
->>>>>>> d7c55778
                     />,
                   ],
                   borders: 'none',
