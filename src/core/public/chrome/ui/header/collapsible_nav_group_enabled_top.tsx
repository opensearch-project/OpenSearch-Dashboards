/*
 * Copyright OpenSearch Contributors
 * SPDX-License-Identifier: Apache-2.0
 */

import React, { useCallback, useMemo } from 'react';
import useObservable from 'react-use/lib/useObservable';
import { Logos, WorkspacesStart } from 'opensearch-dashboards/public';
import {
  EuiButtonEmpty,
  EuiButtonIcon,
  EuiFlexGroup,
  EuiFlexItem,
  EuiIcon,
  EuiPanel,
  EuiSpacer,
  EuiText,
} from '@elastic/eui';
import { InternalApplicationStart } from 'src/core/public/application';
import { createEuiListItem } from './nav_link';
import { ChromeNavGroupServiceStartContract, NavGroupItemInMap } from '../../nav_group';
import { ChromeNavLink } from '../../nav_links';
import { ALL_USE_CASE_ID } from '../../../../../core/utils';
import { fulfillRegistrationLinksToChromeNavLinks } from '../../utils';
import './collapsible_nav_group_enabled_top.scss';

export interface CollapsibleNavTopProps {
  homeLink?: ChromeNavLink;
  navGroupsMap: Record<string, NavGroupItemInMap>;
  currentNavGroup?: NavGroupItemInMap;
  navigateToApp: InternalApplicationStart['navigateToApp'];
  logos: Logos;
  onClickShrink?: () => void;
  shouldShrinkNavigation: boolean;
  visibleUseCases: NavGroupItemInMap[];
  currentWorkspace$: WorkspacesStart['currentWorkspace$'];
  setCurrentNavGroup: ChromeNavGroupServiceStartContract['setCurrentNavGroup'];
  navLinks: ChromeNavLink[];
}

export const CollapsibleNavTop = ({
  currentNavGroup,
  navigateToApp,
  logos,
  onClickShrink,
  shouldShrinkNavigation,
  visibleUseCases,
  currentWorkspace$,
  setCurrentNavGroup,
  homeLink,
  navGroupsMap,
  navLinks,
}: CollapsibleNavTopProps) => {
  const currentWorkspace = useObservable(currentWorkspace$);

  const firstVisibleNavLinkInFirstVisibleUseCase = useMemo(
    () =>
      fulfillRegistrationLinksToChromeNavLinks(
        navGroupsMap[visibleUseCases[0]?.id]?.navLinks || [],
        navLinks
      )[0],
    [navGroupsMap, navLinks, visibleUseCases]
  );

  /**
   * We can ensure that left nav is inside second level once all the following conditions are met:
   * 1. Inside a workspace
   * 2. The use case type of current workspace is all use case
   * 3. current nav group is not all use case
   */
  const isInsideSecondLevelOfAllWorkspace =
    !!currentWorkspace &&
    visibleUseCases[0]?.id === ALL_USE_CASE_ID &&
    currentNavGroup?.id !== ALL_USE_CASE_ID;

  const homeIcon = logos.Mark.url;
  const icon =
    !!currentWorkspace && visibleUseCases.length === 1
      ? visibleUseCases[0].icon || homeIcon
      : homeIcon;

  const shouldShowBackButton = !shouldShrinkNavigation && isInsideSecondLevelOfAllWorkspace;
  const shouldShowHomeLink = !shouldShrinkNavigation && !shouldShowBackButton;

  const homeLinkProps = useMemo(() => {
    if (homeLink) {
      const propsForHomeIcon = createEuiListItem({
        link: homeLink,
        appId: 'home',
        dataTestSubj: 'collapsibleNavHome',
        navigateToApp,
      });
      return {
        'data-test-subj': propsForHomeIcon['data-test-subj'],
        onClick: propsForHomeIcon.onClick,
      };
    }

    return {};
  }, [homeLink, navigateToApp]);

  const onIconClick = useCallback(
    (e: React.MouseEvent<HTMLButtonElement, MouseEvent>) => {
      if (shouldShowBackButton || visibleUseCases.length === 1) {
        if (firstVisibleNavLinkInFirstVisibleUseCase) {
          navigateToApp(firstVisibleNavLinkInFirstVisibleUseCase.id);
        }

        setCurrentNavGroup(visibleUseCases[0].id);
      } else if (shouldShowHomeLink) {
        homeLinkProps.onClick?.(e);
      }
    },
    [
      homeLinkProps,
      shouldShowBackButton,
      firstVisibleNavLinkInFirstVisibleUseCase,
      navigateToApp,
      setCurrentNavGroup,
      visibleUseCases,
      shouldShowHomeLink,
    ]
  );

  return (
<<<<<<< HEAD
    <div className="navGroupEnabledNavTopWrapper">
=======
    <EuiPanel hasBorder={false} hasShadow={false}>
>>>>>>> 84d5de30
      <EuiFlexGroup responsive={false} alignItems="center" justifyContent="spaceBetween">
        {!shouldShrinkNavigation ? (
          <EuiFlexItem grow={false}>
            <EuiButtonEmpty flush="both" {...homeLinkProps} onClick={onIconClick}>
              <EuiIcon
                type={icon}
                size="l"
                className="leftNavTopIcon"
                data-test-subj={`collapsibleNavIcon-${icon}`}
              />
            </EuiButtonEmpty>
          </EuiFlexItem>
        ) : null}
        <EuiFlexItem grow={false}>
          <EuiButtonIcon
            onClick={onClickShrink}
            iconType={shouldShrinkNavigation ? 'menu' : 'menuLeft'}
            color="subdued"
            display={shouldShrinkNavigation ? 'empty' : 'base'}
            aria-label="shrink-button"
            data-test-subj="collapsibleNavShrinkButton"
          />
        </EuiFlexItem>
      </EuiFlexGroup>
      {currentNavGroup?.title && (
        <>
          <EuiSpacer />
          <EuiText>{currentNavGroup?.title}</EuiText>
        </>
      )}
    </EuiPanel>
  );
};<|MERGE_RESOLUTION|>--- conflicted
+++ resolved
@@ -123,11 +123,7 @@
   );
 
   return (
-<<<<<<< HEAD
-    <div className="navGroupEnabledNavTopWrapper">
-=======
-    <EuiPanel hasBorder={false} hasShadow={false}>
->>>>>>> 84d5de30
+    <EuiPanel hasBorder={false} hasShadow={false} className="navGroupEnabledNavTopWrapper">
       <EuiFlexGroup responsive={false} alignItems="center" justifyContent="spaceBetween">
         {!shouldShrinkNavigation ? (
           <EuiFlexItem grow={false}>
