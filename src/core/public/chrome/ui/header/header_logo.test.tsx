/*
 * Copyright OpenSearch Contributors
 * SPDX-License-Identifier: Apache-2.0
 */

import { EuiHeaderProps } from '@elastic/eui';
import React from 'react';
import { BehaviorSubject } from 'rxjs';
<<<<<<< HEAD
import { mountWithIntl } from 'test_utils/enzyme_helpers';
import { HeaderLogo, DEFAULT_DARK_LOGO, DEFAULT_LOGO } from './header_logo';
import { BasePath } from '../../../http/base_path';

const basePath = new BasePath('/base');
=======
import { mountWithIntl, shallowWithIntl } from 'test_utils/enzyme_helpers';
import { HeaderLogo } from './header_logo';
import { getLogosMock } from '../../../../common/mocks';

const mockTitle = 'Page Title';
>>>>>>> d7c55778
const mockProps = () => ({
  href: '/',
  basePath,
  navLinks$: new BehaviorSubject([]),
  forceNavigation$: new BehaviorSubject(false),
  navigateToApp: jest.fn(),
  branding: {},
<<<<<<< HEAD
  theme: 'default' as EuiHeaderProps['theme'],
});

describe('Header logo', () => {
  describe('when default-themed ', () => {
    it('uses dashboards logo if no branding is provided', () => {
      const branding = {};
      const props = {
        ...mockProps(),
        branding,
      };
      const component = mountWithIntl(<HeaderLogo {...props} />);
      const img = component.find('.logoContainer img');
      expect(img.prop('src')).toEqual(`${basePath.serverBasePath}/${DEFAULT_LOGO}`);
      expect(img.prop('alt')).toEqual(`opensearch dashboards logo`);
      expect(component).toMatchSnapshot();
    });

    it('uses dashboards logo if branding containing no logo is provided', () => {
      const branding = {
        logo: {},
        mark: {},
        applicationTitle: 'custom title',
        assetFolderUrl: 'base/ui/default_branding',
      };
      const props = {
        ...mockProps(),
        branding,
      };
      const component = mountWithIntl(<HeaderLogo {...props} />);
      const img = component.find('.logoContainer img');
      expect(img.prop('src')).toEqual(`${basePath.serverBasePath}/${DEFAULT_LOGO}`);
      expect(img.prop('alt')).toEqual(`${branding.applicationTitle} logo`);
      expect(component).toMatchSnapshot();
    });

    it('uses dashboards logo if branding containing a mark but not a logo is provided', () => {
      const branding = {
        logo: {},
        mark: { defaultUrl: '/defaultModeMark' },
        applicationTitle: 'custom title',
        assetFolderUrl: 'base/ui/default_branding',
      };
      const props = {
        ...mockProps(),
        branding,
      };
      const component = mountWithIntl(<HeaderLogo {...props} />);
      const img = component.find('.logoContainer img');
      expect(img.prop('src')).toEqual(`${basePath.serverBasePath}/${DEFAULT_LOGO}`);
      expect(img.prop('alt')).toEqual(`${branding.applicationTitle} logo`);
      expect(component).toMatchSnapshot();
    });

    it('uses custom default-mode logo if branding logo is provided', () => {
      const branding = {
        logo: { defaultUrl: '/defaultModeLogo' },
        mark: {},
        applicationTitle: 'custom title',
        assetFolderUrl: 'base/ui/default_branding',
      };
      const props = {
        ...mockProps(),
        branding,
      };
      const component = mountWithIntl(<HeaderLogo {...props} />);
      const img = component.find('.logoContainer img');
      expect(img.prop('src')).toEqual(branding.logo.defaultUrl);
      expect(img.prop('alt')).toEqual(`${branding.applicationTitle} logo`);
      expect(component).toMatchSnapshot();
    });
  });

  describe('when dark-themed', () => {
    it("uses dashboards' dark logo if no branding is provided", () => {
      const branding = {};
      const props = {
        ...mockProps(),
        branding,
        theme: 'dark' as EuiHeaderProps['theme'],
      };
      const component = mountWithIntl(<HeaderLogo {...props} />);
      const img = component.find('.logoContainer img');
      expect(img.prop('src')).toEqual(`${basePath.serverBasePath}/${DEFAULT_DARK_LOGO}`);
      expect(img.prop('alt')).toEqual(`opensearch dashboards logo`);
      expect(component).toMatchSnapshot();
    });

    it("uses dashboards' dark logo if branding containing no logo is provided", () => {
      const branding = {
        logo: {},
        mark: {},
        applicationTitle: 'custom title',
        assetFolderUrl: 'base/ui/default_branding',
      };
      const props = {
        ...mockProps(),
        branding,
        theme: 'dark' as EuiHeaderProps['theme'],
      };
      const component = mountWithIntl(<HeaderLogo {...props} />);
      const img = component.find('.logoContainer img');
      expect(img.prop('src')).toEqual(`${basePath.serverBasePath}/${DEFAULT_DARK_LOGO}`);
      expect(img.prop('alt')).toEqual(`${branding.applicationTitle} logo`);
      expect(component).toMatchSnapshot();
    });

    it("uses dashboards' dark logo if branding containing a mark but not a logo is provided", () => {
      const branding = {
        logo: {},
        mark: { defaultUrl: '/defaultModeMark' },
        applicationTitle: 'custom title',
        assetFolderUrl: 'base/ui/default_branding',
      };
      const props = {
        ...mockProps(),
        branding,
        theme: 'dark' as EuiHeaderProps['theme'],
      };
      const component = mountWithIntl(<HeaderLogo {...props} />);
      const img = component.find('.logoContainer img');
      expect(img.prop('src')).toEqual(`${basePath.serverBasePath}/${DEFAULT_DARK_LOGO}`);
      expect(img.prop('alt')).toEqual(`${branding.applicationTitle} logo`);
      expect(component).toMatchSnapshot();
    });

    it('uses default-themed custom logo if branding without dark-mode logo is provided', () => {
      const branding = {
        logo: { defaultUrl: '/defaultModeLogo' },
        mark: {},
        applicationTitle: 'custom title',
        assetFolderUrl: 'base/ui/default_branding',
      };
      const props = {
        ...mockProps(),
        branding,
        theme: 'dark' as EuiHeaderProps['theme'],
=======
  logos: getLogosMock.default,
});

describe('Header logo', () => {
  it("uses the light color-scheme's Application logo by default", () => {
    const props = {
      ...mockProps(),
    };
    const component = shallowWithIntl(<HeaderLogo {...props} />);
    const img = component.find('.logoContainer img');
    expect(img.prop('src')).toEqual(props.logos.Application.light.url);
  });

  it("uses the light color-scheme's Application logo if the header's theme is not dark", () => {
    const props = {
      ...mockProps(),
      backgroundColorScheme: 'light' as const,
    };
    const component = shallowWithIntl(<HeaderLogo {...props} />);
    const img = component.find('.logoContainer img');
    expect(img.prop('src')).toEqual(props.logos.Application.light.url);
  });

  it("uses the normal color-scheme's Application logo if the header's theme is not dark", () => {
    const props = {
      ...mockProps(),
      backgroundColorScheme: 'normal' as const,
    };
    const component = shallowWithIntl(<HeaderLogo {...props} />);
    const img = component.find('.logoContainer img');
    expect(img.prop('src')).toEqual(props.logos.Application.light.url);
  });

  it("uses the dark color-scheme's Application logo if the header's theme is dark", () => {
    const props = {
      ...mockProps(),
      backgroundColorScheme: 'dark' as const,
    };
    const component = shallowWithIntl(<HeaderLogo {...props} />);
    const img = component.find('.logoContainer img');
    expect(img.prop('src')).toEqual(props.logos.Application.dark.url);
  });

  it('uses default application title when not branded', () => {
    const props = {
      ...mockProps(),
    };
    const component = shallowWithIntl(<HeaderLogo {...props} />);
    const img = component.find('.logoContainer img');
    expect(img.prop('data-test-subj')).toEqual(`defaultLogo`);
    expect(img.prop('alt')).toEqual(`opensearch dashboards logo`);
    expect(component).toMatchSnapshot();
  });

  it('uses branded application title when provided', () => {
    const props = {
      ...mockProps(),
      logos: getLogosMock.branded,
      branding: {
        applicationTitle: mockTitle,
      },
    };
    const component = shallowWithIntl(<HeaderLogo {...props} />);
    const img = component.find('.logoContainer img');
    expect(img.prop('data-test-subj')).toEqual(`customLogo`);
    expect(img.prop('alt')).toEqual(`${mockTitle} logo`);
    expect(component).toMatchSnapshot();
  });

  describe('onClick', () => {
    it('uses default application title when not branded', () => {
      const props = {
        ...mockProps(),
>>>>>>> d7c55778
      };
      const component = mountWithIntl(<HeaderLogo {...props} />);
      component.find('.logoContainer img').simulate('click');

<<<<<<< HEAD
    it('uses custom dark-mode logo if branding dark-mode logo is provided', () => {
      const branding = {
        logo: { defaultUrl: '/defaultModeLogo', darkModeUrl: '/darkModeLogo' },
        mark: {},
        applicationTitle: 'custom title',
        assetFolderUrl: 'base/ui/default_branding',
      };
      const props = {
        ...mockProps(),
        branding,
        theme: 'dark' as EuiHeaderProps['theme'],
      };
      const component = mountWithIntl(<HeaderLogo {...props} />);
      const img = component.find('.logoContainer img');
      expect(img.prop('src')).toEqual(branding.logo.darkModeUrl);
      expect(img.prop('alt')).toEqual(`${branding.applicationTitle} logo`);
      expect(component).toMatchSnapshot();
=======
      expect(props.navigateToApp).toHaveBeenCalledTimes(1);
      expect(props.navigateToApp).toHaveBeenCalledWith('home');
>>>>>>> d7c55778
    });

    // ToDo: Add tests for onClick
    // https://github.com/opensearch-project/OpenSearch-Dashboards/issues/4692
    it.todo('performs all the complications');
  });
});<|MERGE_RESOLUTION|>--- conflicted
+++ resolved
@@ -6,19 +6,11 @@
 import { EuiHeaderProps } from '@elastic/eui';
 import React from 'react';
 import { BehaviorSubject } from 'rxjs';
-<<<<<<< HEAD
-import { mountWithIntl } from 'test_utils/enzyme_helpers';
-import { HeaderLogo, DEFAULT_DARK_LOGO, DEFAULT_LOGO } from './header_logo';
-import { BasePath } from '../../../http/base_path';
-
-const basePath = new BasePath('/base');
-=======
 import { mountWithIntl, shallowWithIntl } from 'test_utils/enzyme_helpers';
 import { HeaderLogo } from './header_logo';
 import { getLogosMock } from '../../../../common/mocks';
 
 const mockTitle = 'Page Title';
->>>>>>> d7c55778
 const mockProps = () => ({
   href: '/',
   basePath,
@@ -26,145 +18,6 @@
   forceNavigation$: new BehaviorSubject(false),
   navigateToApp: jest.fn(),
   branding: {},
-<<<<<<< HEAD
-  theme: 'default' as EuiHeaderProps['theme'],
-});
-
-describe('Header logo', () => {
-  describe('when default-themed ', () => {
-    it('uses dashboards logo if no branding is provided', () => {
-      const branding = {};
-      const props = {
-        ...mockProps(),
-        branding,
-      };
-      const component = mountWithIntl(<HeaderLogo {...props} />);
-      const img = component.find('.logoContainer img');
-      expect(img.prop('src')).toEqual(`${basePath.serverBasePath}/${DEFAULT_LOGO}`);
-      expect(img.prop('alt')).toEqual(`opensearch dashboards logo`);
-      expect(component).toMatchSnapshot();
-    });
-
-    it('uses dashboards logo if branding containing no logo is provided', () => {
-      const branding = {
-        logo: {},
-        mark: {},
-        applicationTitle: 'custom title',
-        assetFolderUrl: 'base/ui/default_branding',
-      };
-      const props = {
-        ...mockProps(),
-        branding,
-      };
-      const component = mountWithIntl(<HeaderLogo {...props} />);
-      const img = component.find('.logoContainer img');
-      expect(img.prop('src')).toEqual(`${basePath.serverBasePath}/${DEFAULT_LOGO}`);
-      expect(img.prop('alt')).toEqual(`${branding.applicationTitle} logo`);
-      expect(component).toMatchSnapshot();
-    });
-
-    it('uses dashboards logo if branding containing a mark but not a logo is provided', () => {
-      const branding = {
-        logo: {},
-        mark: { defaultUrl: '/defaultModeMark' },
-        applicationTitle: 'custom title',
-        assetFolderUrl: 'base/ui/default_branding',
-      };
-      const props = {
-        ...mockProps(),
-        branding,
-      };
-      const component = mountWithIntl(<HeaderLogo {...props} />);
-      const img = component.find('.logoContainer img');
-      expect(img.prop('src')).toEqual(`${basePath.serverBasePath}/${DEFAULT_LOGO}`);
-      expect(img.prop('alt')).toEqual(`${branding.applicationTitle} logo`);
-      expect(component).toMatchSnapshot();
-    });
-
-    it('uses custom default-mode logo if branding logo is provided', () => {
-      const branding = {
-        logo: { defaultUrl: '/defaultModeLogo' },
-        mark: {},
-        applicationTitle: 'custom title',
-        assetFolderUrl: 'base/ui/default_branding',
-      };
-      const props = {
-        ...mockProps(),
-        branding,
-      };
-      const component = mountWithIntl(<HeaderLogo {...props} />);
-      const img = component.find('.logoContainer img');
-      expect(img.prop('src')).toEqual(branding.logo.defaultUrl);
-      expect(img.prop('alt')).toEqual(`${branding.applicationTitle} logo`);
-      expect(component).toMatchSnapshot();
-    });
-  });
-
-  describe('when dark-themed', () => {
-    it("uses dashboards' dark logo if no branding is provided", () => {
-      const branding = {};
-      const props = {
-        ...mockProps(),
-        branding,
-        theme: 'dark' as EuiHeaderProps['theme'],
-      };
-      const component = mountWithIntl(<HeaderLogo {...props} />);
-      const img = component.find('.logoContainer img');
-      expect(img.prop('src')).toEqual(`${basePath.serverBasePath}/${DEFAULT_DARK_LOGO}`);
-      expect(img.prop('alt')).toEqual(`opensearch dashboards logo`);
-      expect(component).toMatchSnapshot();
-    });
-
-    it("uses dashboards' dark logo if branding containing no logo is provided", () => {
-      const branding = {
-        logo: {},
-        mark: {},
-        applicationTitle: 'custom title',
-        assetFolderUrl: 'base/ui/default_branding',
-      };
-      const props = {
-        ...mockProps(),
-        branding,
-        theme: 'dark' as EuiHeaderProps['theme'],
-      };
-      const component = mountWithIntl(<HeaderLogo {...props} />);
-      const img = component.find('.logoContainer img');
-      expect(img.prop('src')).toEqual(`${basePath.serverBasePath}/${DEFAULT_DARK_LOGO}`);
-      expect(img.prop('alt')).toEqual(`${branding.applicationTitle} logo`);
-      expect(component).toMatchSnapshot();
-    });
-
-    it("uses dashboards' dark logo if branding containing a mark but not a logo is provided", () => {
-      const branding = {
-        logo: {},
-        mark: { defaultUrl: '/defaultModeMark' },
-        applicationTitle: 'custom title',
-        assetFolderUrl: 'base/ui/default_branding',
-      };
-      const props = {
-        ...mockProps(),
-        branding,
-        theme: 'dark' as EuiHeaderProps['theme'],
-      };
-      const component = mountWithIntl(<HeaderLogo {...props} />);
-      const img = component.find('.logoContainer img');
-      expect(img.prop('src')).toEqual(`${basePath.serverBasePath}/${DEFAULT_DARK_LOGO}`);
-      expect(img.prop('alt')).toEqual(`${branding.applicationTitle} logo`);
-      expect(component).toMatchSnapshot();
-    });
-
-    it('uses default-themed custom logo if branding without dark-mode logo is provided', () => {
-      const branding = {
-        logo: { defaultUrl: '/defaultModeLogo' },
-        mark: {},
-        applicationTitle: 'custom title',
-        assetFolderUrl: 'base/ui/default_branding',
-      };
-      const props = {
-        ...mockProps(),
-        branding,
-        theme: 'dark' as EuiHeaderProps['theme'],
-=======
   logos: getLogosMock.default,
 });
 
@@ -238,33 +91,12 @@
     it('uses default application title when not branded', () => {
       const props = {
         ...mockProps(),
->>>>>>> d7c55778
       };
       const component = mountWithIntl(<HeaderLogo {...props} />);
       component.find('.logoContainer img').simulate('click');
 
-<<<<<<< HEAD
-    it('uses custom dark-mode logo if branding dark-mode logo is provided', () => {
-      const branding = {
-        logo: { defaultUrl: '/defaultModeLogo', darkModeUrl: '/darkModeLogo' },
-        mark: {},
-        applicationTitle: 'custom title',
-        assetFolderUrl: 'base/ui/default_branding',
-      };
-      const props = {
-        ...mockProps(),
-        branding,
-        theme: 'dark' as EuiHeaderProps['theme'],
-      };
-      const component = mountWithIntl(<HeaderLogo {...props} />);
-      const img = component.find('.logoContainer img');
-      expect(img.prop('src')).toEqual(branding.logo.darkModeUrl);
-      expect(img.prop('alt')).toEqual(`${branding.applicationTitle} logo`);
-      expect(component).toMatchSnapshot();
-=======
       expect(props.navigateToApp).toHaveBeenCalledTimes(1);
       expect(props.navigateToApp).toHaveBeenCalledWith('home');
->>>>>>> d7c55778
     });
 
     // ToDo: Add tests for onClick
