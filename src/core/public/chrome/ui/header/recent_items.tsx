/*
 * Copyright OpenSearch Contributors
 * SPDX-License-Identifier: Apache-2.0
 */
import React, { useMemo, useState, useEffect } from 'react';
import * as Rx from 'rxjs';
import moment from 'moment';
import {
  EuiPanel,
  EuiListGroup,
  EuiListGroupItem,
  EuiTitle,
  EuiPopoverTitle,
  EuiIcon,
  EuiText,
  EuiButtonEmpty,
  EuiSpacer,
  EuiHeaderSectionItemButtonProps,
  EuiButtonIcon,
  EuiRadioGroup,
  EuiTextColor,
  EuiPopover,
  EuiToolTip,
} from '@elastic/eui';
import { i18n } from '@osd/i18n';
import useObservable from 'react-use/lib/useObservable';
import { SavedObjectsNamespaceType } from 'src/core/public';
import { ChromeRecentlyAccessedHistoryItem, SavedObject } from 'opensearch-dashboards/public';
import { WorkspaceObject } from '../../../workspace';
import { HttpStart } from '../../../http';
import { createRecentNavLink } from './nav_link';
import { ChromeNavLink } from '../../../';
import { LoadingIndicator } from '../loading_indicator';
import './recent_items.scss';

const widthForRightMargin = 8;

export interface Props {
  recentlyAccessed$: Rx.Observable<ChromeRecentlyAccessedHistoryItem[]>;
  workspaceList$: Rx.Observable<WorkspaceObject[]>;
  navigateToUrl: (url: string) => Promise<void>;
  basePath: HttpStart['basePath'];
  navLinks$: Rx.Observable<ChromeNavLink[]>;
  renderBreadcrumbs: React.JSX.Element;
  buttonSize?: EuiHeaderSectionItemButtonProps['size'];
  http: HttpStart;
<<<<<<< HEAD
  workspaceEnabled: boolean | undefined;
=======
  loadingCount$: Rx.Observable<number>;
>>>>>>> 98df4dda
}

interface SavedObjectMetadata {
  icon?: string;
  title?: string;
  editUrl?: string;
  inAppUrl?: { path: string; uiCapabilitiesPath: string };
  namespaceType?: SavedObjectsNamespaceType;
}
export type SavedObjectWithMetadata<T = unknown> = SavedObject<T> & {
  meta: SavedObjectMetadata;
};

type DetailedRecentlyAccessedItem = ChromeRecentlyAccessedHistoryItem &
  SavedObjectWithMetadata &
  ChromeRecentlyAccessedHistoryItem['meta'] & {
    updatedAt: number;
    workspaceName?: string;
  };

const bulkGetDetail = (savedObjects: Array<Pick<SavedObject, 'type' | 'id'>>, http: HttpStart) => {
  return Promise.all(
    savedObjects.map((obj) =>
      http
        .get<SavedObjectWithMetadata>(
          `/api/opensearch-dashboards/management/saved_objects/${encodeURIComponent(
            obj.type
          )}/${encodeURIComponent(obj.id)}`
        )
        .catch((error) => ({
          id: obj.id,
          type: obj.type,
          error,
          attributes: {},
          references: [],
          meta: {},
          updated_at: '',
        }))
    )
  );
};

const recentsRadios = [
  {
    id: '5',
    label: '5 pages',
  },
  {
    id: '10',
    label: '10 pages',
  },
  {
    id: '15',
    label: '15 pages',
  },
];

export const RecentItems = ({
  recentlyAccessed$,
  workspaceList$,
  navigateToUrl,
  navLinks$,
  basePath,
  renderBreadcrumbs,
  buttonSize = 's',
  http,
<<<<<<< HEAD
  workspaceEnabled,
=======
  loadingCount$,
>>>>>>> 98df4dda
}: Props) => {
  const [isPopoverOpen, setIsPopoverOpen] = useState(false);
  const [isPreferencesPopoverOpen, setIsPreferencesPopoverOpen] = useState(false);
  const recentlyAccessedItems = useObservable(recentlyAccessed$, []);
  const [recentsRadioIdSelected, setRecentsRadioIdSelected] = useState(recentsRadios[0].id);
  const workspaceList = useObservable(workspaceList$, []);
  const [detailedSavedObjects, setDetailedSavedObjects] = useState<DetailedRecentlyAccessedItem[]>(
    []
  );
  const navLinks = useObservable(navLinks$, []);
  const loadingCount = useObservable(loadingCount$, 0);

  const handleItemClick = (link: string) => {
    navigateToUrl(link);
    setIsPopoverOpen(false);
  };

  const preferencePopover = (
    <EuiPopover
      data-test-subj="preferencesSettingPopover"
      ownFocus={false}
      panelPaddingSize="s"
      button={
        <EuiButtonEmpty
          data-test-subj="preferencesSettingButton"
          flush="left"
          color="primary"
          onClick={() => {
            setIsPreferencesPopoverOpen((IsPreferencesPopoverOpe) => !IsPreferencesPopoverOpe);
          }}
        >
          Preferences
        </EuiButtonEmpty>
      }
      isOpen={isPreferencesPopoverOpen}
      anchorPosition="downLeft"
      closePopover={() => {
        setIsPreferencesPopoverOpen(false);
      }}
    >
      <EuiPopoverTitle>Preferences</EuiPopoverTitle>
      <EuiRadioGroup
        options={recentsRadios}
        idSelected={recentsRadioIdSelected}
        onChange={(id) => {
          setRecentsRadioIdSelected(id);
          setIsPreferencesPopoverOpen(false);
        }}
        name="radio group"
        legend={{
          children: <span>Recents</span>,
        }}
      />
    </EuiPopover>
  );

  const recentButtonCommonProps = {
    'aria-expanded': isPopoverOpen,
    'aria-label': i18n.translate('core.ui.chrome.headerGlobalNav.viewRecentItemsAriaLabel', {
      defaultMessage: 'View recents',
    }),
    onClick: () => setIsPopoverOpen((prev) => !prev),
    'data-test-subj': 'recentItemsSectionButton',
  };
  const recentButton = (
    <EuiToolTip
      content={i18n.translate('core.ui.chrome.headerGlobalNav.viewRecentItemsTooltip', {
        defaultMessage: 'Recent',
      })}
      delay="long"
      position="bottom"
    >
      {!(loadingCount > 0) ? (
        <EuiButtonIcon
          iconType="recent"
          color="text"
          size="xs"
          aria-haspopup="true"
          className="headerRecentItemsButton"
          {...recentButtonCommonProps}
        />
      ) : (
        <EuiButtonEmpty
          size="xs"
          aria-haspopup="true"
          className="headerRecentItemsButton headerRecentItemsButton--loadingIndicator"
          {...recentButtonCommonProps}
        >
          <LoadingIndicator loadingCount$={loadingCount$} />
        </EuiButtonEmpty>
      )}
    </EuiToolTip>
  );

  useEffect(() => {
    const savedObjects = recentlyAccessedItems
      .filter((item) => item.meta?.type)
      .map((item) => ({
        type: item.meta?.type || '',
        id: item.id,
      }));

    if (savedObjects.length) {
      bulkGetDetail(savedObjects, http).then((res) => {
        const filteredNavLinks = navLinks.filter((link) => !link.hidden);
        const formatDetailedSavedObjects = res.map((obj) => {
          const recentAccessItem = recentlyAccessedItems.find(
            (item) => item.id === obj.id
          ) as ChromeRecentlyAccessedHistoryItem;

          const findWorkspace = workspaceList.find(
            (workspace) => workspace.id === recentAccessItem.workspaceId
          );
          return {
            ...recentAccessItem,
            ...obj,
            ...recentAccessItem.meta,
            updatedAt: moment(obj?.updated_at).valueOf(),
            workspaceName: findWorkspace?.name,
<<<<<<< HEAD
            link: createRecentNavLink(
              recentAccessItem,
              navLinks,
              basePath,
              navigateToUrl,
              !!workspaceEnabled
            ).href,
=======
            link: createRecentNavLink(recentAccessItem, filteredNavLinks, basePath, navigateToUrl)
              .href,
>>>>>>> 98df4dda
          };
        });
        // here I write this argument to avoid Unnecessary re-rendering
        if (JSON.stringify(formatDetailedSavedObjects) !== JSON.stringify(detailedSavedObjects)) {
          setDetailedSavedObjects(formatDetailedSavedObjects);
        }
      });
    }
  }, [
    navLinks,
    basePath,
    navigateToUrl,
    recentlyAccessedItems,
    http,
    workspaceList,
    detailedSavedObjects,
    workspaceEnabled,
  ]);

  const selectedRecentsItems = useMemo(() => {
    return detailedSavedObjects.slice(0, Number(recentsRadioIdSelected));
  }, [detailedSavedObjects, recentsRadioIdSelected]);

  return (
    <EuiPopover
      button={recentButton}
      isOpen={isPopoverOpen}
      closePopover={() => {
        setIsPopoverOpen(false);
      }}
      anchorPosition="downCenter"
      repositionOnScroll
      initialFocus={false}
      panelPaddingSize="m"
    >
      {renderBreadcrumbs}
      <EuiSpacer size="s" />
      <EuiPanel
        hasShadow={false}
        hasBorder={false}
        paddingSize="none"
        style={{ maxHeight: '35vh', overflow: 'auto' }}
      >
        <EuiTitle size="xxs">
          <h4>Recent</h4>
        </EuiTitle>
        <EuiSpacer size="s" />
        {selectedRecentsItems.length > 0 ? (
          <EuiListGroup flush={true} gutterSize="s">
            {selectedRecentsItems.map((item) => (
              <EuiListGroupItem
                onClick={() => handleItemClick(item.link)}
                key={item.link}
                style={{ padding: '1px' }}
                label={
                  <>
                    <EuiIcon
                      style={{ marginRight: widthForRightMargin }}
                      type={item.meta.icon || 'apps'}
                    />
                    {item.label}
                    {item.workspaceName ? (
                      <EuiTextColor color="subdued">({item.workspaceName})</EuiTextColor>
                    ) : null}
                  </>
                }
                color="text"
                size="s"
              />
            ))}
          </EuiListGroup>
        ) : (
          <EuiText color="subdued" size="s">
            No recently viewed items
          </EuiText>
        )}
        <EuiSpacer size="s" />
      </EuiPanel>
      {preferencePopover}
    </EuiPopover>
  );
};<|MERGE_RESOLUTION|>--- conflicted
+++ resolved
@@ -44,11 +44,8 @@
   renderBreadcrumbs: React.JSX.Element;
   buttonSize?: EuiHeaderSectionItemButtonProps['size'];
   http: HttpStart;
-<<<<<<< HEAD
   workspaceEnabled: boolean | undefined;
-=======
   loadingCount$: Rx.Observable<number>;
->>>>>>> 98df4dda
 }
 
 interface SavedObjectMetadata {
@@ -115,11 +112,8 @@
   renderBreadcrumbs,
   buttonSize = 's',
   http,
-<<<<<<< HEAD
   workspaceEnabled,
-=======
   loadingCount$,
->>>>>>> 98df4dda
 }: Props) => {
   const [isPopoverOpen, setIsPopoverOpen] = useState(false);
   const [isPreferencesPopoverOpen, setIsPreferencesPopoverOpen] = useState(false);
@@ -239,18 +233,13 @@
             ...recentAccessItem.meta,
             updatedAt: moment(obj?.updated_at).valueOf(),
             workspaceName: findWorkspace?.name,
-<<<<<<< HEAD
             link: createRecentNavLink(
               recentAccessItem,
-              navLinks,
+              filteredNavLinks,
               basePath,
               navigateToUrl,
               !!workspaceEnabled
             ).href,
-=======
-            link: createRecentNavLink(recentAccessItem, filteredNavLinks, basePath, navigateToUrl)
-              .href,
->>>>>>> 98df4dda
           };
         });
         // here I write this argument to avoid Unnecessary re-rendering
