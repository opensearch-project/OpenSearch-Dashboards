--- conflicted
+++ resolved
@@ -3646,20 +3646,11 @@
                   className="euiBreadcrumbs euiHeaderBreadcrumbs euiBreadcrumbs--truncate"
                   data-test-subj="breadcrumbs"
                 >
-<<<<<<< HEAD
-                  <EuiInnerText>
-                    <span
-                      aria-current="page"
-                      className="euiBreadcrumb euiBreadcrumb--last"
-                      data-test-subj="breadcrumb first last"
-                      title="test"
-=======
                   <div
                     className="euiBreadcrumbWall euiBreadcrumbWall--single"
                   >
                     <div
                       className="euiBreadcrumbWrapper euiBreadcrumbWrapper--first euiBreadcrumbWrapper--last"
->>>>>>> d94d7cb6
                     >
                       <EuiInnerText>
                         <span
@@ -8902,20 +8893,11 @@
                   className="euiBreadcrumbs euiHeaderBreadcrumbs euiBreadcrumbs--truncate"
                   data-test-subj="breadcrumbs"
                 >
-<<<<<<< HEAD
-                  <EuiInnerText>
-                    <span
-                      aria-current="page"
-                      className="euiBreadcrumb euiBreadcrumb--last"
-                      data-test-subj="breadcrumb first"
-                      title="test"
-=======
                   <div
                     className="euiBreadcrumbWall euiBreadcrumbWall--single"
                   >
                     <div
                       className="euiBreadcrumbWrapper euiBreadcrumbWrapper--first euiBreadcrumbWrapper--last"
->>>>>>> d94d7cb6
                     >
                       <EuiInnerText>
                         <span
