--- conflicted
+++ resolved
@@ -1942,32 +1942,8 @@
               "borders": "none",
               "items": Array [
                 <HeaderLogo
-<<<<<<< HEAD
-                  basePath={
-                    BasePath {
-                      "basePath": "/test",
-                      "get": [Function],
-                      "prepend": [Function],
-                      "remove": [Function],
-                      "serverBasePath": "/test",
-                    }
-                  }
-                  branding={
-                    Object {
-                      "applicationTitle": "OpenSearch Dashboards",
-                      "darkMode": false,
-                      "logo": Object {
-                        "defaultUrl": "/",
-                      },
-                      "mark": Object {
-                        "defaultUrl": "/",
-                      },
-                    }
-                  }
-=======
                   backgroundColorScheme="dark"
                   branding={Object {}}
->>>>>>> d7c55778
                   forceNavigation$={
                     BehaviorSubject {
                       "_isScalar": false,
@@ -2459,32 +2435,8 @@
                   className="euiHeaderSectionItem"
                 >
                   <HeaderLogo
-<<<<<<< HEAD
-                    basePath={
-                      BasePath {
-                        "basePath": "/test",
-                        "get": [Function],
-                        "prepend": [Function],
-                        "remove": [Function],
-                        "serverBasePath": "/test",
-                      }
-                    }
-                    branding={
-                      Object {
-                        "applicationTitle": "OpenSearch Dashboards",
-                        "darkMode": false,
-                        "logo": Object {
-                          "defaultUrl": "/",
-                        },
-                        "mark": Object {
-                          "defaultUrl": "/",
-                        },
-                      }
-                    }
-=======
                     backgroundColorScheme="dark"
                     branding={Object {}}
->>>>>>> d7c55778
                     forceNavigation$={
                       BehaviorSubject {
                         "_isScalar": false,
