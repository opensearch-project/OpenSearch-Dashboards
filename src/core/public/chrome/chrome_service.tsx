--- conflicted
+++ resolved
@@ -385,11 +385,8 @@
           navGroupsMap$={navGroup.getNavGroupsMap$()}
           setCurrentNavGroup={navGroup.setCurrentNavGroup}
           workspaceList$={workspaces.workspaceList$}
-<<<<<<< HEAD
           currentWorkspace$={workspaces.currentWorkspace$}
-=======
           useUpdatedHeader={this.useUpdatedHeader}
->>>>>>> 265a1763
         />
       ),
 
