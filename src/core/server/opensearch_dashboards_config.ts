/*
 * SPDX-License-Identifier: Apache-2.0
 *
 * The OpenSearch Contributors require contributions made to
 * this file be licensed under the Apache-2.0 license or a
 * compatible open source license.
 *
 * Any modifications Copyright OpenSearch Contributors. See
 * GitHub history for details.
 */

/*
 * Licensed to Elasticsearch B.V. under one or more contributor
 * license agreements. See the NOTICE file distributed with
 * this work for additional information regarding copyright
 * ownership. Elasticsearch B.V. licenses this file to you under
 * the Apache License, Version 2.0 (the "License"); you may
 * not use this file except in compliance with the License.
 * You may obtain a copy of the License at
 *
 *    http://www.apache.org/licenses/LICENSE-2.0
 *
 * Unless required by applicable law or agreed to in writing,
 * software distributed under the License is distributed on an
 * "AS IS" BASIS, WITHOUT WARRANTIES OR CONDITIONS OF ANY
 * KIND, either express or implied.  See the License for the
 * specific language governing permissions and limitations
 * under the License.
 */

import { schema, TypeOf } from '@osd/config-schema';
import { ConfigDeprecationProvider } from 'packages/osd-config';

export type OpenSearchDashboardsConfigType = TypeOf<typeof config.schema>;

const deprecations: ConfigDeprecationProvider = ({ renameFromRoot }) => [
  renameFromRoot('kibana.enabled', 'opensearchDashboards.enabled'),
  renameFromRoot('kibana.index', 'opensearchDashboards.index'),
  renameFromRoot(
    'kibana.autocompleteTerminateAfter',
    'opensearchDashboards.autocompleteTerminateAfter'
  ),
  renameFromRoot('kibana.autocompleteTimeout', 'opensearchDashboards.autocompleteTimeout'),
];

export const config = {
  path: 'opensearchDashboards',
  schema: schema.object({
    enabled: schema.boolean({ defaultValue: true }),
    index: schema.string({ defaultValue: '.kibana' }),
    configIndex: schema.string({ defaultValue: '.opensearch_dashboards_config' }),
    autocompleteTerminateAfter: schema.duration({ defaultValue: 100000 }),
    autocompleteTimeout: schema.duration({ defaultValue: 1000 }),
    branding: schema.object({
      logo: schema.object({
        defaultUrl: schema.string({
          defaultValue: '/',
        }),
        darkModeUrl: schema.string({
          defaultValue: '/',
        }),
      }),
      mark: schema.object({
        defaultUrl: schema.string({
          defaultValue: '/',
        }),
        darkModeUrl: schema.string({
          defaultValue: '/',
        }),
      }),
      loadingLogo: schema.object({
        defaultUrl: schema.string({
          defaultValue: '/',
        }),
        darkModeUrl: schema.string({
          defaultValue: '/',
        }),
      }),
      faviconUrl: schema.string({
        defaultValue: '/',
      }),
      applicationTitle: schema.string({
        defaultValue: '',
      }),
      useExpandedHeader: schema.boolean({
        defaultValue: true,
      }),
    }),
    survey: schema.object({
      url: schema.string({
        defaultValue: 'https://survey.opensearch.org',
      }),
    }),
<<<<<<< HEAD
    dashboardAdmin: schema.object({
      groups: schema.arrayOf(schema.string(), {
        defaultValue: [],
      }),
      users: schema.arrayOf(schema.string(), {
        defaultValue: [],
      }),
    }),
=======
    futureNavigation: schema.boolean({ defaultValue: false }),
>>>>>>> f728b5ae
  }),
  deprecations,
};<|MERGE_RESOLUTION|>--- conflicted
+++ resolved
@@ -91,7 +91,6 @@
         defaultValue: 'https://survey.opensearch.org',
       }),
     }),
-<<<<<<< HEAD
     dashboardAdmin: schema.object({
       groups: schema.arrayOf(schema.string(), {
         defaultValue: [],
@@ -100,9 +99,7 @@
         defaultValue: [],
       }),
     }),
-=======
     futureNavigation: schema.boolean({ defaultValue: false }),
->>>>>>> f728b5ae
   }),
   deprecations,
 };