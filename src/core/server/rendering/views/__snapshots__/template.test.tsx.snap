// Jest Snapshot v1, https://goo.gl/fbAQLP

exports[`Loading page  logo in dark mode  rendered using loading logo dark mode URL 1`] = `
Array [
  <meta
    charset="utf-8"
  />,
  <meta
    content="IE=edge,chrome=1"
    http-equiv="X-UA-Compatible"
  />,
  <meta
    content="width=device-width"
    name="viewport"
  />,
<<<<<<< HEAD
  <title />,
=======
  <title>
    OpenSearch Dashboards
  </title>,
>>>>>>> d7c55778
  <link
    href="[object Object]/ui/favicons/apple-touch-icon.png"
    rel="apple-touch-icon"
    sizes="180x180"
  />,
  <link
    href="[object Object]/ui/favicons/favicon-32x32.png"
    rel="icon"
    sizes="32x32"
    type="image/png"
  />,
  <link
    href="[object Object]/ui/favicons/favicon-16x16.png"
    rel="icon"
    sizes="16x16"
    type="image/png"
  />,
  <link
    href="[object Object]/ui/favicons/manifest.json"
    rel="manifest"
  />,
  <link
    color="#003553"
    href="[object Object]/ui/favicons/safari-pinned-tab.svg"
    rel="mask-icon"
  />,
  <link
    href="[object Object]/ui/favicons/favicon.ico"
    rel="shortcut icon"
  />,
  <meta
    content="[object Object]/ui/favicons/browserconfig.xml"
    name="msapplication-config"
  />,
  <meta
    content="#ffffff"
    name="theme-color"
  />,
  null,
  <meta
    name="add-styles-here"
  />,
  <meta
    name="add-scripts-here"
  />,
  null,
  <osd-csp
    data="{\\"strictCsp\\":true}"
  />,
  <osd-injected-metadata
    data="{\\"version\\":\\"opensearchDashboardsVersion\\",\\"buildNumber\\":1,\\"basePath\\":\\"\\",\\"serverBasePath\\":\\"\\",\\"env\\":{\\"packageInfo\\":{\\"version\\":\\"\\",\\"branch\\":\\"\\",\\"buildNum\\":1,\\"buildSha\\":\\"\\",\\"dist\\":true},\\"mode\\":{\\"name\\":\\"production\\",\\"dev\\":true,\\"prod\\":false}},\\"anonymousStatusPage\\":false,\\"i18n\\":{\\"translationsUrl\\":\\"\\"},\\"csp\\":{\\"warnLegacyBrowsers\\":true},\\"uiPlugins\\":[],\\"legacyMetadata\\":{\\"uiSettings\\":{\\"defaults\\":{\\"legacyInjectedUiSettingDefaults\\":true},\\"user\\":{}}},\\"branding\\":{\\"darkMode\\":false,\\"logo\\":{},\\"mark\\":{\\"defaultUrl\\":\\"/defaultModeMark\\",\\"darkModeUrl\\":\\"/darkModeMark\\"},\\"loadingLogo\\":{\\"defaultUrl\\":\\"/defaultModeLoadingLogo\\",\\"darkModeUrl\\":\\"/darkModeLoadingLogo\\"},\\"title\\":\\"custom title\\"}}"
  />,
  <div
    class="osdWelcomeView"
    data-test-subj="osdLoadingMessage"
    id="osd_loading_message"
    style="display:none"
  >
    <div
      class="osdLoaderWrap"
      data-test-subj="loadingLogo"
    >
      <div
        class="loadingLogoContainer"
      >
        <img
          alt="OpenSearch Dashboards logo"
          class="loadingLogo"
          data-test-image-url="/defaultModeLoadingLogo"
          data-test-subj="customLogo"
          loading="eager"
          src="/defaultModeLoadingLogo"
        />
      </div>
      <div
        class="osdWelcomeText"
        data-error-message=""
      />
    </div>
  </div>,
  <div
    class="osdWelcomeView"
    id="osd_legacy_browser_error"
    style="display:none"
  >
    <img
      alt="OpenSearch Dashboards logo"
      class="legacyBrowserErrorLogo"
      data-test-image-url="/defaultModeMark"
      data-test-subj="custom logo"
      src="/defaultModeMark"
    />
    <h2
      class="osdWelcomeTitle"
    />
    <div
      class="osdWelcomeText"
    />
  </div>,
  <script>
    
            // Since this is an unsafe inline script, this code will not run
            // in browsers that support content security policy(CSP). This is
            // intentional as we check for the existence of __osdCspNotEnforced__ in
            // bootstrap.
            window.__osdCspNotEnforced__ = true;
          
  </script>,
  <script
    src="[object Object]/bootstrap.js"
  />,
]
`;

exports[`Loading page  logo in dark mode  rendered using loading logo default mode URL 1`] = `
Array [
  <meta
    charset="utf-8"
  />,
  <meta
    content="IE=edge,chrome=1"
    http-equiv="X-UA-Compatible"
  />,
  <meta
    content="width=device-width"
    name="viewport"
  />,
<<<<<<< HEAD
  <title />,
=======
  <title>
    OpenSearch Dashboards
  </title>,
>>>>>>> d7c55778
  <link
    href="[object Object]/ui/favicons/apple-touch-icon.png"
    rel="apple-touch-icon"
    sizes="180x180"
  />,
  <link
    href="[object Object]/ui/favicons/favicon-32x32.png"
    rel="icon"
    sizes="32x32"
    type="image/png"
  />,
  <link
    href="[object Object]/ui/favicons/favicon-16x16.png"
    rel="icon"
    sizes="16x16"
    type="image/png"
  />,
  <link
    href="[object Object]/ui/favicons/manifest.json"
    rel="manifest"
  />,
  <link
    color="#003553"
    href="[object Object]/ui/favicons/safari-pinned-tab.svg"
    rel="mask-icon"
  />,
  <link
    href="[object Object]/ui/favicons/favicon.ico"
    rel="shortcut icon"
  />,
  <meta
    content="[object Object]/ui/favicons/browserconfig.xml"
    name="msapplication-config"
  />,
  <meta
    content="#ffffff"
    name="theme-color"
  />,
  null,
  <meta
    name="add-styles-here"
  />,
  <meta
    name="add-scripts-here"
  />,
  null,
  <osd-csp
    data="{\\"strictCsp\\":true}"
  />,
  <osd-injected-metadata
    data="{\\"version\\":\\"opensearchDashboardsVersion\\",\\"buildNumber\\":1,\\"basePath\\":\\"\\",\\"serverBasePath\\":\\"\\",\\"env\\":{\\"packageInfo\\":{\\"version\\":\\"\\",\\"branch\\":\\"\\",\\"buildNum\\":1,\\"buildSha\\":\\"\\",\\"dist\\":true},\\"mode\\":{\\"name\\":\\"production\\",\\"dev\\":true,\\"prod\\":false}},\\"anonymousStatusPage\\":false,\\"i18n\\":{\\"translationsUrl\\":\\"\\"},\\"csp\\":{\\"warnLegacyBrowsers\\":true},\\"uiPlugins\\":[],\\"legacyMetadata\\":{\\"uiSettings\\":{\\"defaults\\":{\\"legacyInjectedUiSettingDefaults\\":true},\\"user\\":{}}},\\"branding\\":{\\"darkMode\\":false,\\"logo\\":{},\\"mark\\":{\\"defaultUrl\\":\\"/defaultModeMark\\",\\"darkModeUrl\\":\\"/darkModeMark\\"},\\"loadingLogo\\":{\\"defaultUrl\\":\\"/defaultModeLoadingLogo\\"},\\"title\\":\\"custom title\\"}}"
  />,
  <div
    class="osdWelcomeView"
    data-test-subj="osdLoadingMessage"
    id="osd_loading_message"
    style="display:none"
  >
    <div
      class="osdLoaderWrap"
      data-test-subj="loadingLogo"
    >
      <div
        class="loadingLogoContainer"
      >
        <img
          alt="OpenSearch Dashboards logo"
          class="loadingLogo"
          data-test-image-url="/defaultModeLoadingLogo"
          data-test-subj="customLogo"
          loading="eager"
          src="/defaultModeLoadingLogo"
        />
      </div>
      <div
        class="osdWelcomeText"
        data-error-message=""
      />
    </div>
  </div>,
  <div
    class="osdWelcomeView"
    id="osd_legacy_browser_error"
    style="display:none"
  >
    <img
      alt="OpenSearch Dashboards logo"
      class="legacyBrowserErrorLogo"
      data-test-image-url="/defaultModeMark"
      data-test-subj="custom logo"
      src="/defaultModeMark"
    />
    <h2
      class="osdWelcomeTitle"
    />
    <div
      class="osdWelcomeText"
    />
  </div>,
  <script>
    
            // Since this is an unsafe inline script, this code will not run
            // in browsers that support content security policy(CSP). This is
            // intentional as we check for the existence of __osdCspNotEnforced__ in
            // bootstrap.
            window.__osdCspNotEnforced__ = true;
          
  </script>,
  <script
    src="[object Object]/bootstrap.js"
  />,
]
`;

exports[`Loading page  logo in dark mode  rendered using mark dark mode URL with loading bar 1`] = `
Array [
  <meta
    charset="utf-8"
  />,
  <meta
    content="IE=edge,chrome=1"
    http-equiv="X-UA-Compatible"
  />,
  <meta
    content="width=device-width"
    name="viewport"
  />,
<<<<<<< HEAD
  <title />,
=======
  <title>
    OpenSearch Dashboards
  </title>,
>>>>>>> d7c55778
  <link
    href="[object Object]/ui/favicons/apple-touch-icon.png"
    rel="apple-touch-icon"
    sizes="180x180"
  />,
  <link
    href="[object Object]/ui/favicons/favicon-32x32.png"
    rel="icon"
    sizes="32x32"
    type="image/png"
  />,
  <link
    href="[object Object]/ui/favicons/favicon-16x16.png"
    rel="icon"
    sizes="16x16"
    type="image/png"
  />,
  <link
    href="[object Object]/ui/favicons/manifest.json"
    rel="manifest"
  />,
  <link
    color="#003553"
    href="[object Object]/ui/favicons/safari-pinned-tab.svg"
    rel="mask-icon"
  />,
  <link
    href="[object Object]/ui/favicons/favicon.ico"
    rel="shortcut icon"
  />,
  <meta
    content="[object Object]/ui/favicons/browserconfig.xml"
    name="msapplication-config"
  />,
  <meta
    content="#ffffff"
    name="theme-color"
  />,
  null,
  <meta
    name="add-styles-here"
  />,
  <meta
    name="add-scripts-here"
  />,
  null,
  <osd-csp
    data="{\\"strictCsp\\":true}"
  />,
  <osd-injected-metadata
    data="{\\"version\\":\\"opensearchDashboardsVersion\\",\\"buildNumber\\":1,\\"basePath\\":\\"\\",\\"serverBasePath\\":\\"\\",\\"env\\":{\\"packageInfo\\":{\\"version\\":\\"\\",\\"branch\\":\\"\\",\\"buildNum\\":1,\\"buildSha\\":\\"\\",\\"dist\\":true},\\"mode\\":{\\"name\\":\\"production\\",\\"dev\\":true,\\"prod\\":false}},\\"anonymousStatusPage\\":false,\\"i18n\\":{\\"translationsUrl\\":\\"\\"},\\"csp\\":{\\"warnLegacyBrowsers\\":true},\\"uiPlugins\\":[],\\"legacyMetadata\\":{\\"uiSettings\\":{\\"defaults\\":{\\"legacyInjectedUiSettingDefaults\\":true},\\"user\\":{}}},\\"branding\\":{\\"darkMode\\":false,\\"logo\\":{},\\"mark\\":{\\"defaultUrl\\":\\"/defaultModeMark\\",\\"darkModeUrl\\":\\"/darkModeMark\\"},\\"loadingLogo\\":{},\\"title\\":\\"custom title\\"}}"
  />,
  <div
    class="osdWelcomeView"
    data-test-subj="osdLoadingMessage"
    id="osd_loading_message"
    style="display:none"
  >
    <div
      class="osdLoaderWrap"
      data-test-subj="loadingLogo"
    >
      <div
        class="loadingLogoContainer"
      >
        <img
          alt="OpenSearch Dashboards logo"
          class="loadingLogo"
          data-test-image-url="/defaultModeMark"
          data-test-subj="alternativeLogo"
          loading="eager"
          src="/defaultModeMark"
        />
      </div>
      <div
        class="osdWelcomeText"
        data-error-message=""
      />
      <div
        class="osdProgress"
      />
    </div>
  </div>,
  <div
    class="osdWelcomeView"
    id="osd_legacy_browser_error"
    style="display:none"
  >
    <img
      alt="OpenSearch Dashboards logo"
      class="legacyBrowserErrorLogo"
      data-test-image-url="/defaultModeMark"
      data-test-subj="custom logo"
      src="/defaultModeMark"
    />
    <h2
      class="osdWelcomeTitle"
    />
    <div
      class="osdWelcomeText"
    />
  </div>,
  <script>
    
            // Since this is an unsafe inline script, this code will not run
            // in browsers that support content security policy(CSP). This is
            // intentional as we check for the existence of __osdCspNotEnforced__ in
            // bootstrap.
            window.__osdCspNotEnforced__ = true;
          
  </script>,
  <script
    src="[object Object]/bootstrap.js"
  />,
]
`;

exports[`Loading page  logo in dark mode  rendered using mark default mode URL with loading bar 1`] = `
Array [
  <meta
    charset="utf-8"
  />,
  <meta
    content="IE=edge,chrome=1"
    http-equiv="X-UA-Compatible"
  />,
  <meta
    content="width=device-width"
    name="viewport"
  />,
<<<<<<< HEAD
  <title />,
=======
  <title>
    OpenSearch Dashboards
  </title>,
>>>>>>> d7c55778
  <link
    href="[object Object]/ui/favicons/apple-touch-icon.png"
    rel="apple-touch-icon"
    sizes="180x180"
  />,
  <link
    href="[object Object]/ui/favicons/favicon-32x32.png"
    rel="icon"
    sizes="32x32"
    type="image/png"
  />,
  <link
    href="[object Object]/ui/favicons/favicon-16x16.png"
    rel="icon"
    sizes="16x16"
    type="image/png"
  />,
  <link
    href="[object Object]/ui/favicons/manifest.json"
    rel="manifest"
  />,
  <link
    color="#003553"
    href="[object Object]/ui/favicons/safari-pinned-tab.svg"
    rel="mask-icon"
  />,
  <link
    href="[object Object]/ui/favicons/favicon.ico"
    rel="shortcut icon"
  />,
  <meta
    content="[object Object]/ui/favicons/browserconfig.xml"
    name="msapplication-config"
  />,
  <meta
    content="#ffffff"
    name="theme-color"
  />,
  null,
  <meta
    name="add-styles-here"
  />,
  <meta
    name="add-scripts-here"
  />,
  null,
  <osd-csp
    data="{\\"strictCsp\\":true}"
  />,
  <osd-injected-metadata
    data="{\\"version\\":\\"opensearchDashboardsVersion\\",\\"buildNumber\\":1,\\"basePath\\":\\"\\",\\"serverBasePath\\":\\"\\",\\"env\\":{\\"packageInfo\\":{\\"version\\":\\"\\",\\"branch\\":\\"\\",\\"buildNum\\":1,\\"buildSha\\":\\"\\",\\"dist\\":true},\\"mode\\":{\\"name\\":\\"production\\",\\"dev\\":true,\\"prod\\":false}},\\"anonymousStatusPage\\":false,\\"i18n\\":{\\"translationsUrl\\":\\"\\"},\\"csp\\":{\\"warnLegacyBrowsers\\":true},\\"uiPlugins\\":[],\\"legacyMetadata\\":{\\"uiSettings\\":{\\"defaults\\":{\\"legacyInjectedUiSettingDefaults\\":true},\\"user\\":{}}},\\"branding\\":{\\"darkMode\\":false,\\"logo\\":{},\\"mark\\":{\\"defaultUrl\\":\\"/defaultModeMark\\"},\\"loadingLogo\\":{},\\"title\\":\\"custom title\\"}}"
  />,
  <div
    class="osdWelcomeView"
    data-test-subj="osdLoadingMessage"
    id="osd_loading_message"
    style="display:none"
  >
    <div
      class="osdLoaderWrap"
      data-test-subj="loadingLogo"
    >
      <div
        class="loadingLogoContainer"
      >
        <img
          alt="OpenSearch Dashboards logo"
          class="loadingLogo"
          data-test-image-url="/defaultModeMark"
          data-test-subj="alternativeLogo"
          loading="eager"
          src="/defaultModeMark"
        />
      </div>
      <div
        class="osdWelcomeText"
        data-error-message=""
      />
      <div
        class="osdProgress"
      />
    </div>
  </div>,
  <div
    class="osdWelcomeView"
    id="osd_legacy_browser_error"
    style="display:none"
  >
    <img
      alt="OpenSearch Dashboards logo"
      class="legacyBrowserErrorLogo"
      data-test-image-url="/defaultModeMark"
      data-test-subj="custom logo"
      src="/defaultModeMark"
    />
    <h2
      class="osdWelcomeTitle"
    />
    <div
      class="osdWelcomeText"
    />
  </div>,
  <script>
    
            // Since this is an unsafe inline script, this code will not run
            // in browsers that support content security policy(CSP). This is
            // intentional as we check for the existence of __osdCspNotEnforced__ in
            // bootstrap.
            window.__osdCspNotEnforced__ = true;
          
  </script>,
  <script
    src="[object Object]/bootstrap.js"
  />,
]
`;

exports[`Loading page  logo in dark mode  renders using original opensearch loading spinner 1`] = `
Array [
  <meta
    charset="utf-8"
  />,
  <meta
    content="IE=edge,chrome=1"
    http-equiv="X-UA-Compatible"
  />,
  <meta
    content="width=device-width"
    name="viewport"
  />,
<<<<<<< HEAD
  <title />,
=======
  <title>
    OpenSearch Dashboards
  </title>,
>>>>>>> d7c55778
  <link
    href="[object Object]/ui/favicons/apple-touch-icon.png"
    rel="apple-touch-icon"
    sizes="180x180"
  />,
  <link
    href="[object Object]/ui/favicons/favicon-32x32.png"
    rel="icon"
    sizes="32x32"
    type="image/png"
  />,
  <link
    href="[object Object]/ui/favicons/favicon-16x16.png"
    rel="icon"
    sizes="16x16"
    type="image/png"
  />,
  <link
    href="[object Object]/ui/favicons/manifest.json"
    rel="manifest"
  />,
  <link
    color="#003553"
    href="[object Object]/ui/favicons/safari-pinned-tab.svg"
    rel="mask-icon"
  />,
  <link
    href="[object Object]/ui/favicons/favicon.ico"
    rel="shortcut icon"
  />,
  <meta
    content="[object Object]/ui/favicons/browserconfig.xml"
    name="msapplication-config"
  />,
  <meta
    content="#ffffff"
    name="theme-color"
  />,
  null,
  <meta
    name="add-styles-here"
  />,
  <meta
    name="add-scripts-here"
  />,
  null,
  <osd-csp
    data="{\\"strictCsp\\":true}"
  />,
  <osd-injected-metadata
    data="{\\"version\\":\\"opensearchDashboardsVersion\\",\\"buildNumber\\":1,\\"basePath\\":\\"\\",\\"serverBasePath\\":\\"\\",\\"env\\":{\\"packageInfo\\":{\\"version\\":\\"\\",\\"branch\\":\\"\\",\\"buildNum\\":1,\\"buildSha\\":\\"\\",\\"dist\\":true},\\"mode\\":{\\"name\\":\\"production\\",\\"dev\\":true,\\"prod\\":false}},\\"anonymousStatusPage\\":false,\\"i18n\\":{\\"translationsUrl\\":\\"\\"},\\"csp\\":{\\"warnLegacyBrowsers\\":true},\\"uiPlugins\\":[],\\"legacyMetadata\\":{\\"uiSettings\\":{\\"defaults\\":{\\"legacyInjectedUiSettingDefaults\\":true},\\"user\\":{}}},\\"branding\\":{\\"darkMode\\":false,\\"logo\\":{},\\"mark\\":{},\\"loadingLogo\\":{},\\"title\\":\\"custom title\\"}}"
  />,
  <div
    class="osdWelcomeView"
    data-test-subj="osdLoadingMessage"
    id="osd_loading_message"
    style="display:none"
  >
    <div
      class="osdLoaderWrap"
      data-test-subj="loadingLogo"
    >
      <div
        class="loadingLogoContainer"
      >
        <img
          alt="OpenSearch Dashboards logo"
          class="loadingLogo"
          data-test-image-url="/ui/logos/opensearch_spinner_on_light.svg"
          data-test-subj="defaultLogo"
          loading="eager"
          src="/ui/logos/opensearch_spinner_on_light.svg"
        />
      </div>
      <div
        class="osdWelcomeText"
        data-error-message=""
      />
    </div>
  </div>,
  <div
    class="osdWelcomeView"
    id="osd_legacy_browser_error"
    style="display:none"
  >
    <img
      alt="OpenSearch Dashboards logo"
      class="legacyBrowserErrorLogo"
      data-test-image-url="/ui/logos/opensearch_mark_on_light.svg"
      data-test-subj="default logo"
      src="/ui/logos/opensearch_mark_on_light.svg"
    />
    <h2
      class="osdWelcomeTitle"
    />
    <div
      class="osdWelcomeText"
    />
  </div>,
  <script>
    
            // Since this is an unsafe inline script, this code will not run
            // in browsers that support content security policy(CSP). This is
            // intentional as we check for the existence of __osdCspNotEnforced__ in
            // bootstrap.
            window.__osdCspNotEnforced__ = true;
          
  </script>,
  <script
    src="[object Object]/bootstrap.js"
  />,
]
`;

exports[`Loading page  logo in default mode  rendered using loading logo default mode URL 1`] = `
Array [
  <meta
    charset="utf-8"
  />,
  <meta
    content="IE=edge,chrome=1"
    http-equiv="X-UA-Compatible"
  />,
  <meta
    content="width=device-width"
    name="viewport"
  />,
  <title>
    custom title
  </title>,
  <link
    href="[object Object]/ui/favicons/apple-touch-icon.png"
    rel="apple-touch-icon"
    sizes="180x180"
  />,
  <link
    href="[object Object]/ui/favicons/favicon-32x32.png"
    rel="icon"
    sizes="32x32"
    type="image/png"
  />,
  <link
    href="[object Object]/ui/favicons/favicon-16x16.png"
    rel="icon"
    sizes="16x16"
    type="image/png"
  />,
  <link
    href="[object Object]/ui/favicons/manifest.json"
    rel="manifest"
  />,
  <link
    color="#003553"
    href="[object Object]/ui/favicons/safari-pinned-tab.svg"
    rel="mask-icon"
  />,
  <link
    href="[object Object]/ui/favicons/favicon.ico"
    rel="shortcut icon"
  />,
  <meta
    content="[object Object]/ui/favicons/browserconfig.xml"
    name="msapplication-config"
  />,
  <meta
    content="#ffffff"
    name="theme-color"
  />,
  null,
  <meta
    name="add-styles-here"
  />,
  <meta
    name="add-scripts-here"
  />,
  null,
  <osd-csp
    data="{\\"strictCsp\\":true}"
  />,
  <osd-injected-metadata
    data="{\\"version\\":\\"opensearchDashboardsVersion\\",\\"buildNumber\\":1,\\"basePath\\":\\"\\",\\"serverBasePath\\":\\"\\",\\"env\\":{\\"packageInfo\\":{\\"version\\":\\"\\",\\"branch\\":\\"\\",\\"buildNum\\":1,\\"buildSha\\":\\"\\",\\"dist\\":true},\\"mode\\":{\\"name\\":\\"production\\",\\"dev\\":true,\\"prod\\":false}},\\"anonymousStatusPage\\":false,\\"i18n\\":{\\"translationsUrl\\":\\"\\"},\\"csp\\":{\\"warnLegacyBrowsers\\":true},\\"uiPlugins\\":[],\\"legacyMetadata\\":{\\"uiSettings\\":{\\"defaults\\":{\\"legacyInjectedUiSettingDefaults\\":true},\\"user\\":{}}},\\"branding\\":{\\"darkMode\\":false,\\"logo\\":{},\\"mark\\":{\\"defaultUrl\\":\\"/defaultModeMark\\"},\\"loadingLogo\\":{\\"defaultUrl\\":\\"defaultModeLoadingLogo/\\"},\\"applicationTitle\\":\\"custom title\\"}}"
  />,
  <div
    class="osdWelcomeView"
    data-test-subj="osdLoadingMessage"
    id="osd_loading_message"
    style="display:none"
  >
    <div
      class="osdLoaderWrap"
      data-test-subj="loadingLogo"
    >
      <div
        class="loadingLogoContainer"
      >
        <img
          alt="custom title logo"
          class="loadingLogo"
          data-test-image-url="defaultModeLoadingLogo/"
          data-test-subj="customLogo"
          loading="eager"
          src="defaultModeLoadingLogo/"
        />
      </div>
      <div
        class="osdWelcomeText"
        data-error-message=""
      />
    </div>
  </div>,
  <div
    class="osdWelcomeView"
    id="osd_legacy_browser_error"
    style="display:none"
  >
    <img
      alt="custom title logo"
      class="legacyBrowserErrorLogo"
      data-test-image-url="/defaultModeMark"
      data-test-subj="custom logo"
      src="/defaultModeMark"
    />
    <h2
      class="osdWelcomeTitle"
    />
    <div
      class="osdWelcomeText"
    />
  </div>,
  <script>
    
            // Since this is an unsafe inline script, this code will not run
            // in browsers that support content security policy(CSP). This is
            // intentional as we check for the existence of __osdCspNotEnforced__ in
            // bootstrap.
            window.__osdCspNotEnforced__ = true;
          
  </script>,
  <script
    src="[object Object]/bootstrap.js"
  />,
]
`;

exports[`Loading page  logo in default mode  rendered using mark default mode URL with horizontal loading bar 1`] = `
Array [
  <meta
    charset="utf-8"
  />,
  <meta
    content="IE=edge,chrome=1"
    http-equiv="X-UA-Compatible"
  />,
  <meta
    content="width=device-width"
    name="viewport"
  />,
  <title>
    custom title
  </title>,
  <link
    href="[object Object]/ui/favicons/apple-touch-icon.png"
    rel="apple-touch-icon"
    sizes="180x180"
  />,
  <link
    href="[object Object]/ui/favicons/favicon-32x32.png"
    rel="icon"
    sizes="32x32"
    type="image/png"
  />,
  <link
    href="[object Object]/ui/favicons/favicon-16x16.png"
    rel="icon"
    sizes="16x16"
    type="image/png"
  />,
  <link
    href="[object Object]/ui/favicons/manifest.json"
    rel="manifest"
  />,
  <link
    color="#003553"
    href="[object Object]/ui/favicons/safari-pinned-tab.svg"
    rel="mask-icon"
  />,
  <link
    href="[object Object]/ui/favicons/favicon.ico"
    rel="shortcut icon"
  />,
  <meta
    content="[object Object]/ui/favicons/browserconfig.xml"
    name="msapplication-config"
  />,
  <meta
    content="#ffffff"
    name="theme-color"
  />,
  null,
  <meta
    name="add-styles-here"
  />,
  <meta
    name="add-scripts-here"
  />,
  null,
  <osd-csp
    data="{\\"strictCsp\\":true}"
  />,
  <osd-injected-metadata
    data="{\\"version\\":\\"opensearchDashboardsVersion\\",\\"buildNumber\\":1,\\"basePath\\":\\"\\",\\"serverBasePath\\":\\"\\",\\"env\\":{\\"packageInfo\\":{\\"version\\":\\"\\",\\"branch\\":\\"\\",\\"buildNum\\":1,\\"buildSha\\":\\"\\",\\"dist\\":true},\\"mode\\":{\\"name\\":\\"production\\",\\"dev\\":true,\\"prod\\":false}},\\"anonymousStatusPage\\":false,\\"i18n\\":{\\"translationsUrl\\":\\"\\"},\\"csp\\":{\\"warnLegacyBrowsers\\":true},\\"uiPlugins\\":[],\\"legacyMetadata\\":{\\"uiSettings\\":{\\"defaults\\":{\\"legacyInjectedUiSettingDefaults\\":true},\\"user\\":{}}},\\"branding\\":{\\"darkMode\\":false,\\"logo\\":{},\\"mark\\":{\\"defaultUrl\\":\\"/defaultModeMark\\"},\\"loadingLogo\\":{},\\"applicationTitle\\":\\"custom title\\"}}"
  />,
  <div
    class="osdWelcomeView"
    data-test-subj="osdLoadingMessage"
    id="osd_loading_message"
    style="display:none"
  >
    <div
      class="osdLoaderWrap"
      data-test-subj="loadingLogo"
    >
      <div
        class="loadingLogoContainer"
      >
        <img
          alt="custom title logo"
          class="loadingLogo"
          data-test-image-url="/defaultModeMark"
          data-test-subj="alternativeLogo"
          loading="eager"
          src="/defaultModeMark"
        />
      </div>
      <div
        class="osdWelcomeText"
        data-error-message=""
      />
      <div
        class="osdProgress"
      />
    </div>
  </div>,
  <div
    class="osdWelcomeView"
    id="osd_legacy_browser_error"
    style="display:none"
  >
    <img
      alt="custom title logo"
      class="legacyBrowserErrorLogo"
      data-test-image-url="/defaultModeMark"
      data-test-subj="custom logo"
      src="/defaultModeMark"
    />
    <h2
      class="osdWelcomeTitle"
    />
    <div
      class="osdWelcomeText"
    />
  </div>,
  <script>
    
            // Since this is an unsafe inline script, this code will not run
            // in browsers that support content security policy(CSP). This is
            // intentional as we check for the existence of __osdCspNotEnforced__ in
            // bootstrap.
            window.__osdCspNotEnforced__ = true;
          
  </script>,
  <script
    src="[object Object]/bootstrap.js"
  />,
]
`;

exports[`Loading page  logo in default mode  rendered using the original OpenSearch loading logo spinner 1`] = `
Array [
  <meta
    charset="utf-8"
  />,
  <meta
    content="IE=edge,chrome=1"
    http-equiv="X-UA-Compatible"
  />,
  <meta
    content="width=device-width"
    name="viewport"
  />,
  <title>
    custom title
  </title>,
  <link
    href="[object Object]/ui/favicons/apple-touch-icon.png"
    rel="apple-touch-icon"
    sizes="180x180"
  />,
  <link
    href="[object Object]/ui/favicons/favicon-32x32.png"
    rel="icon"
    sizes="32x32"
    type="image/png"
  />,
  <link
    href="[object Object]/ui/favicons/favicon-16x16.png"
    rel="icon"
    sizes="16x16"
    type="image/png"
  />,
  <link
    href="[object Object]/ui/favicons/manifest.json"
    rel="manifest"
  />,
  <link
    color="#003553"
    href="[object Object]/ui/favicons/safari-pinned-tab.svg"
    rel="mask-icon"
  />,
  <link
    href="[object Object]/ui/favicons/favicon.ico"
    rel="shortcut icon"
  />,
  <meta
    content="[object Object]/ui/favicons/browserconfig.xml"
    name="msapplication-config"
  />,
  <meta
    content="#ffffff"
    name="theme-color"
  />,
  null,
  <meta
    name="add-styles-here"
  />,
  <meta
    name="add-scripts-here"
  />,
  null,
  <osd-csp
    data="{\\"strictCsp\\":true}"
  />,
  <osd-injected-metadata
    data="{\\"version\\":\\"opensearchDashboardsVersion\\",\\"buildNumber\\":1,\\"basePath\\":\\"\\",\\"serverBasePath\\":\\"\\",\\"env\\":{\\"packageInfo\\":{\\"version\\":\\"\\",\\"branch\\":\\"\\",\\"buildNum\\":1,\\"buildSha\\":\\"\\",\\"dist\\":true},\\"mode\\":{\\"name\\":\\"production\\",\\"dev\\":true,\\"prod\\":false}},\\"anonymousStatusPage\\":false,\\"i18n\\":{\\"translationsUrl\\":\\"\\"},\\"csp\\":{\\"warnLegacyBrowsers\\":true},\\"uiPlugins\\":[],\\"legacyMetadata\\":{\\"uiSettings\\":{\\"defaults\\":{\\"legacyInjectedUiSettingDefaults\\":true},\\"user\\":{}}},\\"branding\\":{\\"darkMode\\":false,\\"logo\\":{},\\"mark\\":{},\\"loadingLogo\\":{},\\"applicationTitle\\":\\"custom title\\"}}"
  />,
  <div
    class="osdWelcomeView"
    data-test-subj="osdLoadingMessage"
    id="osd_loading_message"
    style="display:none"
  >
    <div
      class="osdLoaderWrap"
      data-test-subj="loadingLogo"
    >
      <div
        class="loadingLogoContainer"
      >
        <img
          alt="custom title logo"
          class="loadingLogo"
          data-test-image-url="/ui/logos/opensearch_spinner_on_light.svg"
          data-test-subj="defaultLogo"
          loading="eager"
          src="/ui/logos/opensearch_spinner_on_light.svg"
        />
      </div>
      <div
        class="osdWelcomeText"
        data-error-message=""
      />
    </div>
  </div>,
  <div
    class="osdWelcomeView"
    id="osd_legacy_browser_error"
    style="display:none"
  >
    <img
      alt="custom title logo"
      class="legacyBrowserErrorLogo"
      data-test-image-url="/ui/logos/opensearch_mark_on_light.svg"
      data-test-subj="default logo"
      src="/ui/logos/opensearch_mark_on_light.svg"
    />
    <h2
      class="osdWelcomeTitle"
    />
    <div
      class="osdWelcomeText"
    />
  </div>,
  <script>
    
            // Since this is an unsafe inline script, this code will not run
            // in browsers that support content security policy(CSP). This is
            // intentional as we check for the existence of __osdCspNotEnforced__ in
            // bootstrap.
            window.__osdCspNotEnforced__ = true;
          
  </script>,
  <script
    src="[object Object]/bootstrap.js"
  />,
]
`;

exports[`Loading page  render favicon  using a valid URL 1`] = `
Array [
  <meta
    charset="utf-8"
  />,
  <meta
    content="IE=edge,chrome=1"
    http-equiv="X-UA-Compatible"
  />,
  <meta
    content="width=device-width"
    name="viewport"
  />,
<<<<<<< HEAD
  <title />,
=======
  <title>
    OpenSearch Dashboards
  </title>,
>>>>>>> d7c55778
  <link
    href="/customFavicon"
    rel="apple-touch-icon"
    sizes="180x180"
  />,
  <link
    href="/customFavicon"
    rel="icon"
    sizes="32x32"
    type="image/png"
  />,
  <link
    href="/customFavicon"
    rel="icon"
    sizes="16x16"
    type="image/png"
  />,
  <link
    href=""
    rel="manifest"
  />,
  <link
    color="#003553"
    href="/customFavicon"
    rel="mask-icon"
  />,
  <link
    href="/customFavicon"
    rel="shortcut icon"
  />,
  <meta
    content=""
    name="msapplication-config"
  />,
  <meta
    content="#ffffff"
    name="theme-color"
  />,
  null,
  <meta
    name="add-styles-here"
  />,
  <meta
    name="add-scripts-here"
  />,
  null,
  <osd-csp
    data="{\\"strictCsp\\":true}"
  />,
  <osd-injected-metadata
    data="{\\"version\\":\\"opensearchDashboardsVersion\\",\\"buildNumber\\":1,\\"basePath\\":\\"\\",\\"serverBasePath\\":\\"\\",\\"env\\":{\\"packageInfo\\":{\\"version\\":\\"\\",\\"branch\\":\\"\\",\\"buildNum\\":1,\\"buildSha\\":\\"\\",\\"dist\\":true},\\"mode\\":{\\"name\\":\\"production\\",\\"dev\\":true,\\"prod\\":false}},\\"anonymousStatusPage\\":false,\\"i18n\\":{\\"translationsUrl\\":\\"\\"},\\"csp\\":{\\"warnLegacyBrowsers\\":true},\\"uiPlugins\\":[],\\"legacyMetadata\\":{\\"uiSettings\\":{\\"defaults\\":{\\"legacyInjectedUiSettingDefaults\\":true},\\"user\\":{}}},\\"branding\\":{\\"darkMode\\":false,\\"logo\\":{},\\"mark\\":{},\\"loadingLogo\\":{},\\"faviconUrl\\":\\"/customFavicon\\",\\"title\\":\\"custom title\\"}}"
  />,
  <div
    class="osdWelcomeView"
    data-test-subj="osdLoadingMessage"
    id="osd_loading_message"
    style="display:none"
  >
    <div
      class="osdLoaderWrap"
      data-test-subj="loadingLogo"
    >
      <div
        class="loadingLogoContainer"
      >
        <img
          alt="OpenSearch Dashboards logo"
          class="loadingLogo"
          data-test-image-url="/ui/logos/opensearch_spinner_on_light.svg"
          data-test-subj="defaultLogo"
          loading="eager"
          src="/ui/logos/opensearch_spinner_on_light.svg"
        />
      </div>
      <div
        class="osdWelcomeText"
        data-error-message=""
      />
    </div>
  </div>,
  <div
    class="osdWelcomeView"
    id="osd_legacy_browser_error"
    style="display:none"
  >
    <img
      alt="OpenSearch Dashboards logo"
      class="legacyBrowserErrorLogo"
      data-test-image-url="/ui/logos/opensearch_mark_on_light.svg"
      data-test-subj="default logo"
      src="/ui/logos/opensearch_mark_on_light.svg"
    />
    <h2
      class="osdWelcomeTitle"
    />
    <div
      class="osdWelcomeText"
    />
  </div>,
  <script>
    
            // Since this is an unsafe inline script, this code will not run
            // in browsers that support content security policy(CSP). This is
            // intentional as we check for the existence of __osdCspNotEnforced__ in
            // bootstrap.
            window.__osdCspNotEnforced__ = true;
          
  </script>,
  <script
    src="[object Object]/bootstrap.js"
  />,
]
`;

exports[`Loading page  render favicon  using an invalid URL 1`] = `
Array [
  <meta
    charset="utf-8"
  />,
  <meta
    content="IE=edge,chrome=1"
    http-equiv="X-UA-Compatible"
  />,
  <meta
    content="width=device-width"
    name="viewport"
  />,
<<<<<<< HEAD
  <title />,
=======
  <title>
    OpenSearch Dashboards
  </title>,
>>>>>>> d7c55778
  <link
    href="[object Object]/ui/favicons/apple-touch-icon.png"
    rel="apple-touch-icon"
    sizes="180x180"
  />,
  <link
    href="[object Object]/ui/favicons/favicon-32x32.png"
    rel="icon"
    sizes="32x32"
    type="image/png"
  />,
  <link
    href="[object Object]/ui/favicons/favicon-16x16.png"
    rel="icon"
    sizes="16x16"
    type="image/png"
  />,
  <link
    href="[object Object]/ui/favicons/manifest.json"
    rel="manifest"
  />,
  <link
    color="#003553"
    href="[object Object]/ui/favicons/safari-pinned-tab.svg"
    rel="mask-icon"
  />,
  <link
    href="[object Object]/ui/favicons/favicon.ico"
    rel="shortcut icon"
  />,
  <meta
    content="[object Object]/ui/favicons/browserconfig.xml"
    name="msapplication-config"
  />,
  <meta
    content="#ffffff"
    name="theme-color"
  />,
  null,
  <meta
    name="add-styles-here"
  />,
  <meta
    name="add-scripts-here"
  />,
  null,
  <osd-csp
    data="{\\"strictCsp\\":true}"
  />,
  <osd-injected-metadata
    data="{\\"version\\":\\"opensearchDashboardsVersion\\",\\"buildNumber\\":1,\\"basePath\\":\\"\\",\\"serverBasePath\\":\\"\\",\\"env\\":{\\"packageInfo\\":{\\"version\\":\\"\\",\\"branch\\":\\"\\",\\"buildNum\\":1,\\"buildSha\\":\\"\\",\\"dist\\":true},\\"mode\\":{\\"name\\":\\"production\\",\\"dev\\":true,\\"prod\\":false}},\\"anonymousStatusPage\\":false,\\"i18n\\":{\\"translationsUrl\\":\\"\\"},\\"csp\\":{\\"warnLegacyBrowsers\\":true},\\"uiPlugins\\":[],\\"legacyMetadata\\":{\\"uiSettings\\":{\\"defaults\\":{\\"legacyInjectedUiSettingDefaults\\":true},\\"user\\":{}}},\\"branding\\":{\\"darkMode\\":false,\\"logo\\":{},\\"mark\\":{},\\"loadingLogo\\":{},\\"title\\":\\"custom title\\"}}"
  />,
  <div
    class="osdWelcomeView"
    data-test-subj="osdLoadingMessage"
    id="osd_loading_message"
    style="display:none"
  >
    <div
      class="osdLoaderWrap"
      data-test-subj="loadingLogo"
    >
      <div
        class="loadingLogoContainer"
      >
        <img
          alt="OpenSearch Dashboards logo"
          class="loadingLogo"
          data-test-image-url="/ui/logos/opensearch_spinner_on_light.svg"
          data-test-subj="defaultLogo"
          loading="eager"
          src="/ui/logos/opensearch_spinner_on_light.svg"
        />
      </div>
      <div
        class="osdWelcomeText"
        data-error-message=""
      />
    </div>
  </div>,
  <div
    class="osdWelcomeView"
    id="osd_legacy_browser_error"
    style="display:none"
  >
    <img
      alt="OpenSearch Dashboards logo"
      class="legacyBrowserErrorLogo"
      data-test-image-url="/ui/logos/opensearch_mark_on_light.svg"
      data-test-subj="default logo"
      src="/ui/logos/opensearch_mark_on_light.svg"
    />
    <h2
      class="osdWelcomeTitle"
    />
    <div
      class="osdWelcomeText"
    />
  </div>,
  <script>
    
            // Since this is an unsafe inline script, this code will not run
            // in browsers that support content security policy(CSP). This is
            // intentional as we check for the existence of __osdCspNotEnforced__ in
            // bootstrap.
            window.__osdCspNotEnforced__ = true;
          
  </script>,
  <script
    src="[object Object]/bootstrap.js"
  />,
]
`;<|MERGE_RESOLUTION|>--- conflicted
+++ resolved
@@ -13,13 +13,9 @@
     content="width=device-width"
     name="viewport"
   />,
-<<<<<<< HEAD
-  <title />,
-=======
   <title>
     OpenSearch Dashboards
   </title>,
->>>>>>> d7c55778
   <link
     href="[object Object]/ui/favicons/apple-touch-icon.png"
     rel="apple-touch-icon"
@@ -147,13 +143,9 @@
     content="width=device-width"
     name="viewport"
   />,
-<<<<<<< HEAD
-  <title />,
-=======
   <title>
     OpenSearch Dashboards
   </title>,
->>>>>>> d7c55778
   <link
     href="[object Object]/ui/favicons/apple-touch-icon.png"
     rel="apple-touch-icon"
@@ -281,13 +273,9 @@
     content="width=device-width"
     name="viewport"
   />,
-<<<<<<< HEAD
-  <title />,
-=======
   <title>
     OpenSearch Dashboards
   </title>,
->>>>>>> d7c55778
   <link
     href="[object Object]/ui/favicons/apple-touch-icon.png"
     rel="apple-touch-icon"
@@ -418,13 +406,9 @@
     content="width=device-width"
     name="viewport"
   />,
-<<<<<<< HEAD
-  <title />,
-=======
   <title>
     OpenSearch Dashboards
   </title>,
->>>>>>> d7c55778
   <link
     href="[object Object]/ui/favicons/apple-touch-icon.png"
     rel="apple-touch-icon"
@@ -555,13 +539,9 @@
     content="width=device-width"
     name="viewport"
   />,
-<<<<<<< HEAD
-  <title />,
-=======
   <title>
     OpenSearch Dashboards
   </title>,
->>>>>>> d7c55778
   <link
     href="[object Object]/ui/favicons/apple-touch-icon.png"
     rel="apple-touch-icon"
@@ -1082,13 +1062,9 @@
     content="width=device-width"
     name="viewport"
   />,
-<<<<<<< HEAD
-  <title />,
-=======
   <title>
     OpenSearch Dashboards
   </title>,
->>>>>>> d7c55778
   <link
     href="/customFavicon"
     rel="apple-touch-icon"
@@ -1216,13 +1192,9 @@
     content="width=device-width"
     name="viewport"
   />,
-<<<<<<< HEAD
-  <title />,
-=======
   <title>
     OpenSearch Dashboards
   </title>,
->>>>>>> d7c55778
   <link
     href="[object Object]/ui/favicons/apple-touch-icon.png"
     rel="apple-touch-icon"
