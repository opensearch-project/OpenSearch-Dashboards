--- conflicted
+++ resolved
@@ -662,23 +662,6 @@
           workspaces: ['foo'],
           workspacesSearchOperator: 'OR',
         });
-<<<<<<< HEAD
-        expect(result.query.bool.filter[1]).toMatchInlineSnapshot(`
-          Object {
-            "bool": Object {
-              "should": Array [
-                Object {
-                  "bool": Object {
-                    "minimum_should_match": 1,
-                    "should": Array [
-                      Object {
-                        "bool": Object {
-                          "must": Array [
-                            Object {
-                              "term": Object {
-                                "workspaces": "foo",
-                              },
-=======
         expect(result.query.bool.filter[1]).toEqual({
           bool: {
             should: [
@@ -692,18 +675,17 @@
                           {
                             term: {
                               workspaces: 'foo',
->>>>>>> 901e39fe
                             },
-                          ],
-                        },
+                          },
+                        ],
                       },
-                    ],
-                  },
+                    },
+                  ],
                 },
-              ],
-            },
-          }
-        `);
+              },
+            ],
+          },
+        });
       });
 
       it('principals and permissionModes provided in ACLSearchParams', () => {
@@ -717,24 +699,6 @@
             permissionModes: ['read'],
           },
         });
-<<<<<<< HEAD
-        expect(result.query.bool.filter[1]).toMatchInlineSnapshot(`
-          Object {
-            "bool": Object {
-              "should": Array [
-                Object {
-                  "bool": Object {
-                    "filter": Array [
-                      Object {
-                        "bool": Object {
-                          "should": Array [
-                            Object {
-                              "terms": Object {
-                                "permissions.read.users": Array [
-                                  "user-foo",
-                                ],
-                              },
-=======
         expect(result.query.bool.filter[1]).toEqual({
           bool: {
             should: [
@@ -747,35 +711,32 @@
                           {
                             terms: {
                               'permissions.read.users': ['user-foo'],
->>>>>>> 901e39fe
                             },
-                            Object {
-                              "term": Object {
-                                "permissions.read.users": "*",
-                              },
+                          },
+                          {
+                            term: {
+                              'permissions.read.users': '*',
                             },
-                            Object {
-                              "terms": Object {
-                                "permissions.read.groups": Array [
-                                  "group-foo",
-                                ],
-                              },
+                          },
+                          {
+                            terms: {
+                              'permissions.read.groups': ['group-foo'],
                             },
-                            Object {
-                              "term": Object {
-                                "permissions.read.groups": "*",
-                              },
+                          },
+                          {
+                            term: {
+                              'permissions.read.groups': '*',
                             },
-                          ],
-                        },
+                          },
+                        ],
                       },
-                    ],
-                  },
+                    },
+                  ],
                 },
-              ],
-            },
-          }
-        `);
+              },
+            ],
+          },
+        });
       });
     });
 
