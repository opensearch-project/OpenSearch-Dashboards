/*
 * SPDX-License-Identifier: Apache-2.0
 *
 * The OpenSearch Contributors require contributions made to
 * this file be licensed under the Apache-2.0 license or a
 * compatible open source license.
 *
 * Any modifications Copyright OpenSearch Contributors. See
 * GitHub history for details.
 */

/*
 * Licensed to Elasticsearch B.V. under one or more contributor
 * license agreements. See the NOTICE file distributed with
 * this work for additional information regarding copyright
 * ownership. Elasticsearch B.V. licenses this file to you under
 * the Apache License, Version 2.0 (the "License"); you may
 * not use this file except in compliance with the License.
 * You may obtain a copy of the License at
 *
 *    http://www.apache.org/licenses/LICENSE-2.0
 *
 * Unless required by applicable law or agreed to in writing,
 * software distributed under the License is distributed on an
 * "AS IS" BASIS, WITHOUT WARRANTIES OR CONDITIONS OF ANY
 * KIND, either express or implied.  See the License for the
 * specific language governing permissions and limitations
 * under the License.
 */

import uuid from 'uuid';
import { decodeVersion, encodeVersion } from '../version';
import { ISavedObjectTypeRegistry } from '../saved_objects_type_registry';
import { SavedObjectsRawDoc, SavedObjectSanitizedDoc } from './types';

/**
 * A serializer that can be used to manually convert {@link SavedObjectsRawDoc | raw} or
 * {@link SavedObjectSanitizedDoc | sanitized} documents to the other kind.
 *
 * @remarks Serializer instances should only be created and accessed by calling {@link SavedObjectsServiceStart.createSerializer}
 *
 * @public
 */
export class SavedObjectsSerializer {
  private readonly registry: ISavedObjectTypeRegistry;

  /**
   * @internal
   */
  constructor(registry: ISavedObjectTypeRegistry) {
    this.registry = registry;
  }
  /**
   * Determines whether or not the raw document can be converted to a saved object.
   *
   * @param {SavedObjectsRawDoc} rawDoc - The raw OpenSearch document to be tested
   */
  public isRawSavedObject(rawDoc: SavedObjectsRawDoc) {
    const { type, namespace } = rawDoc._source;
    const namespacePrefix =
      namespace && this.registry.isSingleNamespace(type) ? `${namespace}:` : '';
    return Boolean(
      type &&
        rawDoc._id.startsWith(`${namespacePrefix}${type}:`) &&
        rawDoc._source.hasOwnProperty(type)
    );
  }

  /**
   * Converts a document from the format that is stored in opensearch to the saved object client format.
   *
   *  @param {SavedObjectsRawDoc} doc - The raw OpenSearch document to be converted to saved object format.
   */
  public rawToSavedObject(doc: SavedObjectsRawDoc): SavedObjectSanitizedDoc {
    const { _id, _source, _seq_no, _primary_term } = doc;
<<<<<<< HEAD
    const { type, namespace, namespaces, originId, permissions } = _source;
=======
    const { type, namespace, namespaces, originId, workspaces } = _source;
>>>>>>> d407f552

    const version =
      _seq_no != null || _primary_term != null
        ? encodeVersion(_seq_no!, _primary_term!)
        : undefined;

    return {
      type,
      id: this.trimIdPrefix(namespace, type, _id),
      ...(namespace && this.registry.isSingleNamespace(type) && { namespace }),
      ...(namespaces && this.registry.isMultiNamespace(type) && { namespaces }),
      ...(originId && { originId }),
      ...(permissions && { permissions }),
      attributes: _source[type],
      references: _source.references || [],
      ...(_source.migrationVersion && { migrationVersion: _source.migrationVersion }),
      ...(_source.updated_at && { updated_at: _source.updated_at }),
      ...(version && { version }),
      ...(workspaces && { workspaces }),
    };
  }

  /**
   * Converts a document from the saved object client format to the format that is stored in opensearch.
   *
   * @param {SavedObjectSanitizedDoc} savedObj - The saved object to be converted to raw OpenSearch format.
   */
  public savedObjectToRaw(savedObj: SavedObjectSanitizedDoc): SavedObjectsRawDoc {
    const {
      id,
      type,
      namespace,
      namespaces,
      originId,
      attributes,
      migrationVersion,
      // eslint-disable-next-line @typescript-eslint/naming-convention
      updated_at,
      version,
      references,
<<<<<<< HEAD
      permissions,
=======
      workspaces,
>>>>>>> d407f552
    } = savedObj;
    const source = {
      [type]: attributes,
      type,
      references,
      ...(namespace && this.registry.isSingleNamespace(type) && { namespace }),
      ...(namespaces && this.registry.isMultiNamespace(type) && { namespaces }),
      ...(originId && { originId }),
      ...(migrationVersion && { migrationVersion }),
      ...(updated_at && { updated_at }),
<<<<<<< HEAD
      ...(permissions && { permissions }),
=======
      ...(workspaces && { workspaces }),
>>>>>>> d407f552
    };

    return {
      _id: this.generateRawId(namespace, type, id),
      _source: source,
      ...(version != null && decodeVersion(version)),
    };
  }

  /**
   * Given a saved object type and id, generates the compound id that is stored in the raw document.
   *
   * @param {string} namespace - The namespace of the saved object
   * @param {string} type - The saved object type
   * @param {string} id - The id of the saved object
   */
  public generateRawId(namespace: string | undefined, type: string, id?: string) {
    const namespacePrefix =
      namespace && this.registry.isSingleNamespace(type) ? `${namespace}:` : '';
    return `${namespacePrefix}${type}:${id || uuid.v1()}`;
  }

  private trimIdPrefix(namespace: string | undefined, type: string, id: string) {
    assertNonEmptyString(id, 'document id');
    assertNonEmptyString(type, 'saved object type');

    const namespacePrefix =
      namespace && this.registry.isSingleNamespace(type) ? `${namespace}:` : '';
    const prefix = `${namespacePrefix}${type}:`;

    if (!id.startsWith(prefix)) {
      return id;
    }

    return id.slice(prefix.length);
  }
}

function assertNonEmptyString(value: string, name: string) {
  if (!value || typeof value !== 'string') {
    throw new TypeError(`Expected "${value}" to be a ${name}`);
  }
}<|MERGE_RESOLUTION|>--- conflicted
+++ resolved
@@ -73,11 +73,7 @@
    */
   public rawToSavedObject(doc: SavedObjectsRawDoc): SavedObjectSanitizedDoc {
     const { _id, _source, _seq_no, _primary_term } = doc;
-<<<<<<< HEAD
-    const { type, namespace, namespaces, originId, permissions } = _source;
-=======
-    const { type, namespace, namespaces, originId, workspaces } = _source;
->>>>>>> d407f552
+    const { type, namespace, namespaces, originId, workspaces, permissions } = _source;
 
     const version =
       _seq_no != null || _primary_term != null
@@ -118,11 +114,8 @@
       updated_at,
       version,
       references,
-<<<<<<< HEAD
+      workspaces,
       permissions,
-=======
-      workspaces,
->>>>>>> d407f552
     } = savedObj;
     const source = {
       [type]: attributes,
@@ -133,11 +126,8 @@
       ...(originId && { originId }),
       ...(migrationVersion && { migrationVersion }),
       ...(updated_at && { updated_at }),
-<<<<<<< HEAD
+      ...(workspaces && { workspaces }),
       ...(permissions && { permissions }),
-=======
-      ...(workspaces && { workspaces }),
->>>>>>> d407f552
     };
 
     return {
