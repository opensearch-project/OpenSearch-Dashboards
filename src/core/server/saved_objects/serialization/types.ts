--- conflicted
+++ resolved
@@ -71,11 +71,8 @@
   version?: string;
   updated_at?: string;
   originId?: string;
-<<<<<<< HEAD
+  workspaces?: string[];
   permissions?: Permissions;
-=======
-  workspaces?: string[];
->>>>>>> d407f552
 }
 
 interface Referencable {
