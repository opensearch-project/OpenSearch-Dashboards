--- conflicted
+++ resolved
@@ -56,7 +56,6 @@
 
   let mergedProperties = validateAndMerge(mapping.properties, typeDefinitions);
   // if permission control for saved objects is enabled, the permissions field should be added to the mapping
-<<<<<<< HEAD
   if (opensearchDashboardsRawConfig?.get('savedObjects.permission.enabled')) {
     const principals: SavedObjectsFieldMapping = {
       properties: {
@@ -76,12 +75,14 @@
           library_read: principals,
           library_write: principals,
         },
-=======
+      },
+    });
+  }
+
   if (opensearchDashboardsRawConfig?.get('workspace.enabled')) {
     mergedProperties = validateAndMerge(mapping.properties, {
       workspaces: {
         type: 'keyword',
->>>>>>> d407f552
       },
     });
   }
