--- conflicted
+++ resolved
@@ -60,11 +60,7 @@
     };
   });
 
-<<<<<<< HEAD
   test('creates the index when permission control for saved objects is enabled', async () => {
-=======
-  test('creates the index when workspaces feature flag is enabled', async () => {
->>>>>>> d407f552
     const { client } = testOpts;
 
     testOpts.mappingProperties = { foo: { type: 'long' } as any };
@@ -87,17 +83,10 @@
               namespace: '2f4316de49999235636386fe51dc06c1',
               namespaces: '2f4316de49999235636386fe51dc06c1',
               originId: '2f4316de49999235636386fe51dc06c1',
-<<<<<<< HEAD
               permissions: 'f3ad308fa2a0c34007eb9ad461d6294a',
               references: '7997cf5a56cc02bdc9c93361bde732b0',
               type: '2f4316de49999235636386fe51dc06c1',
               updated_at: '00da57df13e94e9d98437d13ace4bfe0',
-=======
-              references: '7997cf5a56cc02bdc9c93361bde732b0',
-              type: '2f4316de49999235636386fe51dc06c1',
-              updated_at: '00da57df13e94e9d98437d13ace4bfe0',
-              workspaces: '2f4316de49999235636386fe51dc06c1',
->>>>>>> d407f552
             },
           },
           properties: {
@@ -108,7 +97,6 @@
             originId: { type: 'keyword' },
             type: { type: 'keyword' },
             updated_at: { type: 'date' },
-<<<<<<< HEAD
             permissions: {
               properties: {
                 library_read: {
@@ -137,8 +125,6 @@
                 },
               },
             },
-=======
->>>>>>> d407f552
             references: {
               type: 'nested',
               properties: {
@@ -147,10 +133,60 @@
                 id: { type: 'keyword' },
               },
             },
-<<<<<<< HEAD
-=======
+          },
+        },
+        settings: { number_of_shards: 1, auto_expand_replicas: '0-1' },
+      },
+      index: '.kibana_1',
+    });
+  });
+
+  test('creates the index when workspaces feature flag is enabled', async () => {
+    const { client } = testOpts;
+
+    testOpts.mappingProperties = { foo: { type: 'long' } as any };
+    const rawConfig = configMock.create();
+    rawConfig.get.mockReturnValue(true);
+    testOpts.opensearchDashboardsRawConfig = rawConfig;
+
+    withIndex(client, { index: { statusCode: 404 }, alias: { statusCode: 404 } });
+
+    await new IndexMigrator(testOpts).migrate();
+
+    expect(client.indices.create).toHaveBeenCalledWith({
+      body: {
+        mappings: {
+          dynamic: 'strict',
+          _meta: {
+            migrationMappingPropertyHashes: {
+              foo: '18c78c995965207ed3f6e7fc5c6e55fe',
+              migrationVersion: '4a1746014a75ade3a714e1db5763276f',
+              namespace: '2f4316de49999235636386fe51dc06c1',
+              namespaces: '2f4316de49999235636386fe51dc06c1',
+              originId: '2f4316de49999235636386fe51dc06c1',
+              references: '7997cf5a56cc02bdc9c93361bde732b0',
+              type: '2f4316de49999235636386fe51dc06c1',
+              updated_at: '00da57df13e94e9d98437d13ace4bfe0',
+              workspaces: '2f4316de49999235636386fe51dc06c1',
+            },
+          },
+          properties: {
+            foo: { type: 'long' },
+            migrationVersion: { dynamic: 'true', type: 'object' },
+            namespace: { type: 'keyword' },
+            namespaces: { type: 'keyword' },
+            originId: { type: 'keyword' },
+            type: { type: 'keyword' },
+            updated_at: { type: 'date' },
+            references: {
+              type: 'nested',
+              properties: {
+                name: { type: 'keyword' },
+                type: { type: 'keyword' },
+                id: { type: 'keyword' },
+              },
+            },
             workspaces: { type: 'keyword' },
->>>>>>> d407f552
           },
         },
         settings: { number_of_shards: 1, auto_expand_replicas: '0-1' },
