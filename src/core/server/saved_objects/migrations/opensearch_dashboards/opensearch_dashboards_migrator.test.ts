/*
 * SPDX-License-Identifier: Apache-2.0
 *
 * The OpenSearch Contributors require contributions made to
 * this file be licensed under the Apache-2.0 license or a
 * compatible open source license.
 *
 * Any modifications Copyright OpenSearch Contributors. See
 * GitHub history for details.
 */

/*
 * Licensed to Elasticsearch B.V. under one or more contributor
 * license agreements. See the NOTICE file distributed with
 * this work for additional information regarding copyright
 * ownership. Elasticsearch B.V. licenses this file to you under
 * the Apache License, Version 2.0 (the "License"); you may
 * not use this file except in compliance with the License.
 * You may obtain a copy of the License at
 *
 *    http://www.apache.org/licenses/LICENSE-2.0
 *
 * Unless required by applicable law or agreed to in writing,
 * software distributed under the License is distributed on an
 * "AS IS" BASIS, WITHOUT WARRANTIES OR CONDITIONS OF ANY
 * KIND, either express or implied.  See the License for the
 * specific language governing permissions and limitations
 * under the License.
 */
import { take } from 'rxjs/operators';

import { opensearchClientMock } from '../../../opensearch/client/mocks';
import {
  OpenSearchDashboardsMigratorOptions,
  OpenSearchDashboardsMigrator,
} from './opensearch_dashboards_migrator';
import { loggingSystemMock } from '../../../logging/logging_system.mock';
import { SavedObjectTypeRegistry } from '../../saved_objects_type_registry';
import { SavedObjectsType } from '../../types';
import { configMock } from '../../../config/mocks';

const createRegistry = (types: Array<Partial<SavedObjectsType>>) => {
  const registry = new SavedObjectTypeRegistry();
  types.forEach((type) =>
    registry.registerType({
      name: 'unknown',
      hidden: false,
      namespaceType: 'single',
      mappings: { properties: {} },
      migrations: {},
      ...type,
    })
  );
  return registry;
};

describe('OpenSearchDashboardsMigrator', () => {
  describe('getActiveMappings', () => {
    it('returns full index mappings w/ core properties', () => {
      const options = mockOptions();
      options.typeRegistry = createRegistry([
        {
          name: 'amap',
          mappings: {
            properties: { field: { type: 'text' } },
          },
        },
        {
          name: 'bmap',
          indexPattern: 'other-index',
          mappings: {
            properties: { field: { type: 'text' } },
          },
        },
      ]);

      const mappings = new OpenSearchDashboardsMigrator(options).getActiveMappings();
      expect(mappings).toMatchSnapshot();
    });

<<<<<<< HEAD
    it('permissions field exists in the mappings when the feature is enabled', () => {
      const options = mockOptions(true);
      const mappings = new OpenSearchDashboardsMigrator(options).getActiveMappings();
      expect(mappings).toHaveProperty('properties.permissions');
=======
    it('workspaces field exists in the mappings when the feature is enabled', () => {
      const options = mockOptions(true);
      const mappings = new OpenSearchDashboardsMigrator(options).getActiveMappings();
      expect(mappings).toHaveProperty('properties.workspaces');
>>>>>>> d407f552
    });
  });

  describe('runMigrations', () => {
    it('only runs migrations once if called multiple times', async () => {
      const options = mockOptions();

      options.client.cat.templates.mockReturnValue(
        opensearchClientMock.createSuccessTransportRequestPromise(
          // @ts-expect-error assign the type to CatTemplatesResponse for test purpose
          { templates: [] } as CatTemplatesResponse,
          { statusCode: 404 }
        )
      );
      options.client.indices.get.mockReturnValue(
        opensearchClientMock.createSuccessTransportRequestPromise({}, { statusCode: 404 })
      );
      options.client.indices.getAlias.mockReturnValue(
        opensearchClientMock.createSuccessTransportRequestPromise({}, { statusCode: 404 })
      );

      const migrator = new OpenSearchDashboardsMigrator(options);

      await migrator.runMigrations();
      await migrator.runMigrations();

      expect(options.client.cat.templates).toHaveBeenCalledTimes(1);
    });

    it('emits results on getMigratorResult$()', async () => {
      const options = mockOptions();

      options.client.cat.templates.mockReturnValue(
        opensearchClientMock.createSuccessTransportRequestPromise(
          // @ts-expect-error assign the type to CatTemplatesResponse for test purpose
          { templates: [] } as CatTemplatesResponse,
          { statusCode: 404 }
        )
      );
      options.client.indices.get.mockReturnValue(
        opensearchClientMock.createSuccessTransportRequestPromise({}, { statusCode: 404 })
      );
      options.client.indices.getAlias.mockReturnValue(
        opensearchClientMock.createSuccessTransportRequestPromise({}, { statusCode: 404 })
      );

      const migrator = new OpenSearchDashboardsMigrator(options);
      const migratorStatus = migrator.getStatus$().pipe(take(3)).toPromise();
      await migrator.runMigrations();
      const { status, result } = await migratorStatus;
      expect(status).toEqual('completed');
      expect(result![0]).toMatchObject({
        destIndex: '.my-index_1',
        elapsedMs: expect.any(Number),
        sourceIndex: '.my-index',
        status: 'migrated',
      });
      expect(result![1]).toMatchObject({
        destIndex: 'other-index_1',
        elapsedMs: expect.any(Number),
        sourceIndex: 'other-index',
        status: 'migrated',
      });
    });
  });
});

type MockedOptions = OpenSearchDashboardsMigratorOptions & {
  client: ReturnType<typeof opensearchClientMock.createOpenSearchClient>;
};

<<<<<<< HEAD
const mockOptions = (isPermissionControlEnabled?: boolean) => {
  const rawConfig = configMock.create();
  rawConfig.get.mockReturnValue(false);
  if (isPermissionControlEnabled) {
=======
const mockOptions = (isWorkspaceEnabled?: boolean) => {
  const rawConfig = configMock.create();
  rawConfig.get.mockReturnValue(false);
  if (isWorkspaceEnabled) {
>>>>>>> d407f552
    rawConfig.get.mockReturnValue(true);
  }
  const options: MockedOptions = {
    logger: loggingSystemMock.create().get(),
    opensearchDashboardsVersion: '8.2.3',
    typeRegistry: createRegistry([
      {
        name: 'testtype',
        hidden: false,
        namespaceType: 'single',
        mappings: {
          properties: {
            name: { type: 'keyword' },
          },
        },
        migrations: {},
      },
      {
        name: 'testtype2',
        hidden: false,
        namespaceType: 'single',
        indexPattern: 'other-index',
        mappings: {
          properties: {
            name: { type: 'keyword' },
          },
        },
        migrations: {},
      },
    ]),
    opensearchDashboardsConfig: {
      enabled: true,
      index: '.my-index',
    } as OpenSearchDashboardsMigratorOptions['opensearchDashboardsConfig'],
    savedObjectsConfig: {
      batchSize: 20,
      pollInterval: 20000,
      scrollDuration: '10m',
      skip: false,
    },
    client: opensearchClientMock.createOpenSearchClient(),
    opensearchDashboardsRawConfig: rawConfig,
  };
  return options;
};<|MERGE_RESOLUTION|>--- conflicted
+++ resolved
@@ -78,17 +78,16 @@
       expect(mappings).toMatchSnapshot();
     });
 
-<<<<<<< HEAD
     it('permissions field exists in the mappings when the feature is enabled', () => {
-      const options = mockOptions(true);
+      const options = mockOptions(false, true);
       const mappings = new OpenSearchDashboardsMigrator(options).getActiveMappings();
       expect(mappings).toHaveProperty('properties.permissions');
-=======
+    });
+
     it('workspaces field exists in the mappings when the feature is enabled', () => {
-      const options = mockOptions(true);
+      const options = mockOptions(true, false);
       const mappings = new OpenSearchDashboardsMigrator(options).getActiveMappings();
       expect(mappings).toHaveProperty('properties.workspaces');
->>>>>>> d407f552
     });
   });
 
@@ -160,17 +159,10 @@
   client: ReturnType<typeof opensearchClientMock.createOpenSearchClient>;
 };
 
-<<<<<<< HEAD
-const mockOptions = (isPermissionControlEnabled?: boolean) => {
+const mockOptions = (isWorkspaceEnabled?: boolean, isPermissionControlEnabled?: boolean) => {
   const rawConfig = configMock.create();
   rawConfig.get.mockReturnValue(false);
-  if (isPermissionControlEnabled) {
-=======
-const mockOptions = (isWorkspaceEnabled?: boolean) => {
-  const rawConfig = configMock.create();
-  rawConfig.get.mockReturnValue(false);
-  if (isWorkspaceEnabled) {
->>>>>>> d407f552
+  if (isWorkspaceEnabled || isPermissionControlEnabled) {
     rawConfig.get.mockReturnValue(true);
   }
   const options: MockedOptions = {
