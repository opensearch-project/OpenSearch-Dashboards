--- conflicted
+++ resolved
@@ -38,12 +38,8 @@
 import { checkOriginConflicts } from './check_origin_conflicts';
 import { createSavedObjects } from './create_saved_objects';
 import { checkConflicts } from './check_conflicts';
-<<<<<<< HEAD
 import { regenerateIds, regenerateIdsWithReference } from './regenerate_ids';
-=======
-import { regenerateIds } from './regenerate_ids';
 import { checkConflictsForDataSource } from './check_conflict_for_data_source';
->>>>>>> eff7cb55
 
 /**
  * Import saved objects from given stream. See the {@link SavedObjectsImportOptions | options} for more
@@ -59,12 +55,9 @@
   savedObjectsClient,
   typeRegistry,
   namespace,
-<<<<<<< HEAD
   workspaces,
-=======
   dataSourceId,
   dataSourceTitle,
->>>>>>> eff7cb55
 }: SavedObjectsImportOptions): Promise<SavedObjectsImportResponse> {
   let errorAccumulator: SavedObjectsImportError[] = [];
   const supportedTypes = typeRegistry.getImportableAndExportableTypes().map((type) => type.name);
@@ -93,7 +86,6 @@
     // randomly generated id
     importIdMap = regenerateIds(collectSavedObjectsResult.collectedObjects, dataSourceId);
   } else {
-<<<<<<< HEAD
     importIdMap = await regenerateIdsWithReference({
       savedObjects: collectSavedObjectsResult.collectedObjects,
       savedObjectsClient,
@@ -101,9 +93,7 @@
       objectLimit,
       importIdMap,
     });
-=======
     // in check conclict and override mode
->>>>>>> eff7cb55
     // Check single-namespace objects for conflicts in this namespace, and check multi-namespace objects for conflicts across all namespaces
     const checkConflictsParams = {
       objects: collectSavedObjectsResult.collectedObjects,
@@ -159,12 +149,9 @@
     importIdMap,
     overwrite,
     namespace,
-<<<<<<< HEAD
     ...(workspaces ? { workspaces } : {}),
-=======
     dataSourceId,
     dataSourceTitle,
->>>>>>> eff7cb55
   };
   const createSavedObjectsResult = await createSavedObjects(createSavedObjectsParams);
   errorAccumulator = [...errorAccumulator, ...createSavedObjectsResult.errors];
