/*
 * SPDX-License-Identifier: Apache-2.0
 *
 * The OpenSearch Contributors require contributions made to
 * this file be licensed under the Apache-2.0 license or a
 * compatible open source license.
 *
 * Any modifications Copyright OpenSearch Contributors. See
 * GitHub history for details.
 */

/*
 * Licensed to Elasticsearch B.V. under one or more contributor
 * license agreements. See the NOTICE file distributed with
 * this work for additional information regarding copyright
 * ownership. Elasticsearch B.V. licenses this file to you under
 * the Apache License, Version 2.0 (the "License"); you may
 * not use this file except in compliance with the License.
 * You may obtain a copy of the License at
 *
 *    http://www.apache.org/licenses/LICENSE-2.0
 *
 * Unless required by applicable law or agreed to in writing,
 * software distributed under the License is distributed on an
 * "AS IS" BASIS, WITHOUT WARRANTIES OR CONDITIONS OF ANY
 * KIND, either express or implied.  See the License for the
 * specific language governing permissions and limitations
 * under the License.
 */

import { Readable } from 'stream';
import { SavedObjectsClientContract, SavedObject, SavedObjectsBaseOptions } from '../types';
import { ISavedObjectTypeRegistry } from '..';

/**
 * Describes a retry operation for importing a saved object.
 * @public
 */
export interface SavedObjectsImportRetry {
  type: string;
  id: string;
  overwrite: boolean;
  /**
   * The object ID that will be created or overwritten. If not specified, the `id` field will be used.
   */
  destinationId?: string;
  replaceReferences: Array<{
    type: string;
    from: string;
    to: string;
  }>;
  /**
   * If `createNewCopy` is specified, the new object has a new (undefined) origin ID. This is only needed for the case where
   * `createNewCopies` mode is disabled and ambiguous source conflicts are detected.
   */
  createNewCopy?: boolean;
  /**
   * If `ignoreMissingReferences` is specified, reference validation will be skipped for this object.
   */
  ignoreMissingReferences?: boolean;
}

/**
 * Represents a failure to import due to a conflict.
 * @public
 */
export interface SavedObjectsImportConflictError {
  type: 'conflict';
  destinationId?: string;
}

/**
 * Represents a failure to import due to a conflict, which can be resolved in different ways with an overwrite.
 * @public
 */
export interface SavedObjectsImportAmbiguousConflictError {
  type: 'ambiguous_conflict';
  destinations: Array<{ id: string; title?: string; updatedAt?: string }>;
}

/**
 * Represents a failure to import due to having an unsupported saved object type.
 * @public
 */
export interface SavedObjectsImportUnsupportedTypeError {
  type: 'unsupported_type';
}

/**
 * Represents a failure to import due to an unknown reason.
 * @public
 */
export interface SavedObjectsImportUnknownError {
  type: 'unknown';
  message: string;
  statusCode: number;
}

/**
 * Represents a failure to import due to missing references.
 * @public
 */
export interface SavedObjectsImportMissingReferencesError {
  type: 'missing_references';
  references: Array<{ type: string; id: string }>;
}

/**
 * Represents a failure to import.
 * @public
 */
export interface SavedObjectsImportError {
  id: string;
  type: string;
  /**
   * @deprecated Use `meta.title` instead
   */
  title?: string;
  meta: { title?: string; icon?: string };
  /**
   * If `overwrite` is specified, an attempt was made to overwrite an existing object.
   */
  overwrite?: boolean;
  error:
    | SavedObjectsImportConflictError
    | SavedObjectsImportAmbiguousConflictError
    | SavedObjectsImportUnsupportedTypeError
    | SavedObjectsImportMissingReferencesError
    | SavedObjectsImportUnknownError;
}

/**
 * Represents a successful import.
 * @public
 */
export interface SavedObjectsImportSuccess {
  id: string;
  type: string;
  /**
   * If `destinationId` is specified, the new object has a new ID that is different from the import ID.
   */
  destinationId?: string;
  /**
   * @deprecated
   * If `createNewCopy` is specified, the new object has a new (undefined) origin ID. This is only needed for the case where
   * `createNewCopies` mode is disabled and ambiguous source conflicts are detected. When `createNewCopies` mode is permanently enabled,
   * this field will be redundant and can be removed.
   */
  createNewCopy?: boolean;
  meta: {
    title?: string;
    icon?: string;
  };
  /**
   * If `overwrite` is specified, this object overwrote an existing one (or will do so, in the case of a pending resolution).
   */
  overwrite?: boolean;
}

/**
 * The response describing the result of an import.
 * @public
 */
export interface SavedObjectsImportResponse {
  success: boolean;
  successCount: number;
  successResults?: SavedObjectsImportSuccess[];
  errors?: SavedObjectsImportError[];
}

/**
 * Options to control the import operation.
 * @public
 */
export interface SavedObjectsImportOptions {
  /** The stream of {@link SavedObject | saved objects} to import */
  readStream: Readable;
  /** The maximum number of object to import */
  objectLimit: number;
  /** If true, will override existing object if present. Note: this has no effect when used with the `createNewCopies` option. */
  overwrite: boolean;
  /** {@link SavedObjectsClientContract | client} to use to perform the import operation */
  savedObjectsClient: SavedObjectsClientContract;
  /** The registry of all known saved object types */
  typeRegistry: ISavedObjectTypeRegistry;
  /** if specified, will import in given namespace, else will import as global object */
  namespace?: string;
  /** If true, will create new copies of import objects, each with a random `id` and undefined `originId`. */
  createNewCopies: boolean;
  dataSourceId?: string;
  dataSourceTitle?: string;
  /** if specified, will import in given workspaces */
<<<<<<< HEAD
  workspaces?: string[];
  /** if false, then not support multiple data source*/
  dataSourceEnabled?: boolean;
=======
  workspaces?: SavedObjectsBaseOptions['workspaces'];
>>>>>>> 476cffc2
}

/**
 * Options to control the "resolve import" operation.
 * @public
 */
export interface SavedObjectsResolveImportErrorsOptions {
  /** The stream of {@link SavedObject | saved objects} to resolve errors from */
  readStream: Readable;
  /** The maximum number of object to import */
  objectLimit: number;
  /** client to use to perform the import operation */
  savedObjectsClient: SavedObjectsClientContract;
  /** The registry of all known saved object types */
  typeRegistry: ISavedObjectTypeRegistry;
  /** saved object import references to retry */
  retries: SavedObjectsImportRetry[];
  /** if specified, will import in given namespace */
  namespace?: string;
  /** If true, will create new copies of import objects, each with a random `id` and undefined `originId`. */
  createNewCopies: boolean;
  dataSourceId?: string;
  dataSourceTitle?: string;
  /** if specified, will import in given workspaces */
  workspaces?: SavedObjectsBaseOptions['workspaces'];
}

export type CreatedObject<T> = SavedObject<T> & { destinationId?: string };<|MERGE_RESOLUTION|>--- conflicted
+++ resolved
@@ -189,14 +189,8 @@
   createNewCopies: boolean;
   dataSourceId?: string;
   dataSourceTitle?: string;
-  /** if specified, will import in given workspaces */
-<<<<<<< HEAD
-  workspaces?: string[];
-  /** if false, then not support multiple data source*/
   dataSourceEnabled?: boolean;
-=======
   workspaces?: SavedObjectsBaseOptions['workspaces'];
->>>>>>> 476cffc2
 }
 
 /**
