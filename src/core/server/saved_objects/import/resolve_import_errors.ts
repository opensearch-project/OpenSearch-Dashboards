--- conflicted
+++ resolved
@@ -59,12 +59,9 @@
   typeRegistry,
   namespace,
   createNewCopies,
-<<<<<<< HEAD
   workspaces,
-=======
   dataSourceId,
   dataSourceTitle,
->>>>>>> eff7cb55
 }: SavedObjectsResolveImportErrorsOptions): Promise<SavedObjectsImportResponse> {
   // throw a BadRequest error if we see invalid retries
   validateRetries(retries);
@@ -133,11 +130,8 @@
     namespace,
     retries,
     createNewCopies,
-<<<<<<< HEAD
     workspaces,
-=======
     dataSourceId,
->>>>>>> eff7cb55
   };
   const checkConflictsResult = await checkConflicts(checkConflictsParams);
   errorAccumulator = [...errorAccumulator, ...checkConflictsResult.errors];
@@ -169,12 +163,9 @@
       importIdMap,
       namespace,
       overwrite,
-<<<<<<< HEAD
       workspaces,
-=======
       dataSourceId,
       dataSourceTitle,
->>>>>>> eff7cb55
     };
     const { createdObjects, errors: bulkCreateErrors } = await createSavedObjects(
       createSavedObjectsParams
