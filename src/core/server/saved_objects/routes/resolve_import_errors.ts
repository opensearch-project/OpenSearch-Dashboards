--- conflicted
+++ resolved
@@ -58,13 +58,10 @@
       validate: {
         query: schema.object({
           createNewCopies: schema.boolean({ defaultValue: false }),
-<<<<<<< HEAD
           workspaces: schema.maybe(
             schema.oneOf([schema.string(), schema.arrayOf(schema.string())])
           ),
-=======
           dataSourceId: schema.maybe(schema.string({ defaultValue: '' })),
->>>>>>> eff7cb55
         }),
         body: schema.object({
           file: schema.stream(),
@@ -135,12 +132,9 @@
         retries: req.body.retries,
         objectLimit: maxImportExportSize,
         createNewCopies: req.query.createNewCopies,
-<<<<<<< HEAD
         workspaces,
-=======
         dataSourceId,
         dataSourceTitle,
->>>>>>> eff7cb55
       });
 
       return res.ok({ body: result });
