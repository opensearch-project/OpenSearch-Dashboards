--- conflicted
+++ resolved
@@ -321,14 +321,11 @@
   exportSavedObjectsToStream,
   importSavedObjectsFromStream,
   resolveSavedObjectsImportErrors,
-<<<<<<< HEAD
   ACL,
   Principals,
   PrincipalType,
   Permissions,
-=======
   SavedObjectsDeleteByWorkspaceOptions,
->>>>>>> 735424bc
 } from './saved_objects';
 
 export {
