--- conflicted
+++ resolved
@@ -205,10 +205,7 @@
       registerType: deps.savedObjects.registerType,
       getImportExportObjectLimit: deps.savedObjects.getImportExportObjectLimit,
       setRepositoryFactoryProvider: deps.savedObjects.setRepositoryFactoryProvider,
-<<<<<<< HEAD
-=======
       setStatus: deps.savedObjects.setStatus,
->>>>>>> 061e4767
     },
     status: {
       core$: deps.status.core$,
