/*
 * SPDX-License-Identifier: Apache-2.0
 *
 * The OpenSearch Contributors require contributions made to
 * this file be licensed under the Apache-2.0 license or a
 * compatible open source license.
 *
 * Any modifications Copyright OpenSearch Contributors. See
 * GitHub history for details.
 */

/*
 * Licensed to Elasticsearch B.V. under one or more contributor
 * license agreements. See the NOTICE file distributed with
 * this work for additional information regarding copyright
 * ownership. Elasticsearch B.V. licenses this file to you under
 * the Apache License, Version 2.0 (the "License"); you may
 * not use this file except in compliance with the License.
 * You may obtain a copy of the License at
 *
 *    http://www.apache.org/licenses/LICENSE-2.0
 *
 * Unless required by applicable law or agreed to in writing,
 * software distributed under the License is distributed on an
 * "AS IS" BASIS, WITHOUT WARRANTIES OR CONDITIONS OF ANY
 * KIND, either express or implied.  See the License for the
 * specific language governing permissions and limitations
 * under the License.
 */

import { Observable } from 'rxjs';
import { Type } from '@osd/config-schema';
import { RecursiveReadonly } from '@osd/utility-types';
import { PathConfigType } from '@osd/utils';

import { ConfigPath, EnvironmentMode, PackageInfo, ConfigDeprecationProvider } from '../config';
import { LoggerFactory } from '../logging';
import { OpenSearchDashboardsConfigType } from '../opensearch_dashboards_config';
import { OpenSearchConfigType } from '../opensearch/opensearch_config';
import { SavedObjectsConfigType } from '../saved_objects/saved_objects_config';
import { CoreSetup, CoreStart } from '..';

/**
 * Dedicated type for plugin configuration schema.
 *
 * @public
 */
export type PluginConfigSchema<T> = Type<T>;

/**
 * Describes a plugin configuration properties.
 *
 * @example
 * ```typescript
 * // my_plugin/server/index.ts
 * import { schema, TypeOf } from '@osd/config-schema';
 * import { PluginConfigDescriptor } from 'opensearch_dashboards/server';
 *
 * const configSchema = schema.object({
 *   secret: schema.string({ defaultValue: 'Only on server' }),
 *   uiProp: schema.string({ defaultValue: 'Accessible from client' }),
 * });
 *
 * type ConfigType = TypeOf<typeof configSchema>;
 *
 * export const config: PluginConfigDescriptor<ConfigType> = {
 *   exposeToBrowser: {
 *     uiProp: true,
 *   },
 *   schema: configSchema,
 *   deprecations: ({ rename, unused }) => [
 *     rename('securityKey', 'secret'),
 *     unused('deprecatedProperty'),
 *   ],
 * };
 * ```
 *
 * @public
 */
export interface PluginConfigDescriptor<T = any> {
  /**
   * Provider for the {@link ConfigDeprecation} to apply to the plugin configuration.
   */
  deprecations?: ConfigDeprecationProvider;
  /**
   * List of configuration properties that will be available on the client-side plugin.
   */
  exposeToBrowser?: { [P in keyof T]?: boolean };
  /**
   * Schema to use to validate the plugin configuration.
   *
   * {@link PluginConfigSchema}
   */
  schema: PluginConfigSchema<T>;
}

/**
 * Dedicated type for plugin name/id that is supposed to make Map/Set/Arrays
 * that use it as a key or value more obvious.
 *
 * @public
 */
export type PluginName = string;

/** @public */
export type PluginOpaqueId = symbol;

/** @public */
export type CompatibleEnginePluginVersions = Record<string, string>;

/** @internal */
export interface PluginDependencies {
  asNames: ReadonlyMap<PluginName, PluginName[]>;
  asOpaqueIds: ReadonlyMap<PluginOpaqueId, PluginOpaqueId[]>;
}

/**
 * Describes the set of required and optional properties plugin can define in its
 * mandatory JSON manifest file.
 *
 * @remarks
 * Should never be used in code outside of Core but is exported for
 * documentation purposes.
 *
 * @public
 */
export interface PluginManifest {
  /**
   * Identifier of the plugin. Must be a string in camelCase. Part of a plugin public contract.
   * Other plugins leverage it to access plugin API, navigate to the plugin, etc.
   */
  readonly id: PluginName;

  /**
   * Version of the plugin.
   */
  readonly version: string;

  /**
   * The version of OpenSearch Dashboards the plugin is compatible with, defaults to "version".
   */
  readonly opensearchDashboardsVersion: string;

  /**
   * Root {@link ConfigPath | configuration path} used by the plugin, defaults
   * to "id" in snake_case format.
   *
   * @example
   * id: myPlugin
   * configPath: my_plugin
   */
  readonly configPath: ConfigPath;

  /**
   * An optional list of the other plugins that **must be** installed and enabled
   * for this plugin to function properly.
   */
  readonly requiredPlugins: readonly PluginName[];

  /**
   * An optional list of the OpenSearch plugins that **must be** installed on the cluster
   * for this plugin to function properly.
   */
  readonly requiredEnginePlugins: CompatibleEnginePluginVersions;

  /**
   * List of plugin ids that this plugin's UI code imports modules from that are
   * not in `requiredPlugins`.
   *
   * @remarks
   * The plugins listed here will be loaded in the browser, even if the plugin is
   * disabled. Required by `@osd/optimizer` to support cross-plugin imports.
   * "core" and plugins already listed in `requiredPlugins` do not need to be
   * duplicated here.
   */
  readonly requiredBundles: readonly string[];

  /**
   * An optional list of the other plugins that if installed and enabled **may be**
   * leveraged by this plugin for some additional functionality but otherwise are
   * not required for this plugin to work properly.
   */
  readonly optionalPlugins: readonly PluginName[];

  /**
   * Specifies whether plugin includes some client/browser specific functionality
   * that should be included into client bundle via `public/ui_plugin.js` file.
   */
  readonly ui: boolean;

  /**
   * Specifies whether plugin includes some server-side specific functionality.
   */
  readonly server: boolean;

  /**
   * Specifies directory names that can be imported by other ui-plugins built
   * using the same instance of the @osd/optimizer. A temporary measure we plan
   * to replace with better mechanisms for sharing static code between plugins
   * @deprecated
   */
  readonly extraPublicDirs?: string[];
}

/**
 * Small container object used to expose information about discovered plugins that may
 * or may not have been started.
 * @public
 */
export interface DiscoveredPlugin {
  /**
   * Identifier of the plugin.
   */
  readonly id: PluginName;

  /**
   * Root configuration path used by the plugin, defaults to "id" in snake_case format.
   */
  readonly configPath: ConfigPath;

  /**
   * An optional list of the other plugins that **must be** installed and enabled
   * for this plugin to function properly.
   */
  readonly requiredPlugins: readonly PluginName[];

  /**
   * An optional list of the other plugins that if installed and enabled **may be**
   * leveraged by this plugin for some additional functionality but otherwise are
   * not required for this plugin to work properly.
   */
  readonly optionalPlugins: readonly PluginName[];

  /**
   * An optional list of the OpenSearch plugins that **must be** installed on the cluster
   * for this plugin to function properly.
   */
  readonly requiredEnginePlugins: CompatibleEnginePluginVersions;

  /**
   * List of plugin ids that this plugin's UI code imports modules from that are
   * not in `requiredPlugins`.
   *
   * @remarks
   * The plugins listed here will be loaded in the browser, even if the plugin is
   * disabled. Required by `@osd/optimizer` to support cross-plugin imports.
   * "core" and plugins already listed in `requiredPlugins` do not need to be
   * duplicated here.
   */
  readonly requiredBundles: readonly PluginName[];
}

/**
 * @internal
 */
export interface InternalPluginInfo {
  /**
   * Bundles that must be loaded for this plugoin
   */
  readonly requiredBundles: readonly string[];
  /**
   * Path to the target/public directory of the plugin which should be
   * served
   */
  readonly publicTargetDir: string;
  /**
   * Path to the plugin assets directory.
   */
  readonly publicAssetsDir: string;
}

/**
 * The interface that should be returned by a `PluginInitializer`.
 *
 * @public
 */
export interface Plugin<
  TSetup = void,
  TStart = void,
  TPluginsSetup extends object = object,
  TPluginsStart extends object = object
> {
  setup(core: CoreSetup, plugins: TPluginsSetup): TSetup | Promise<TSetup>;
  start(core: CoreStart, plugins: TPluginsStart): TStart | Promise<TStart>;
  stop?(): void;
}

export const SharedGlobalConfigKeys = {
  // We can add more if really needed
  opensearchDashboards: [
    'index',
    'configIndex',
    'autocompleteTerminateAfter',
    'autocompleteTimeout',
<<<<<<< HEAD
    'dashboardAdmin',
=======
    'futureNavigation',
>>>>>>> f728b5ae
  ] as const,
  opensearch: ['shardTimeout', 'requestTimeout', 'pingTimeout'] as const,
  path: ['data'] as const,
  savedObjects: ['maxImportPayloadBytes', 'permission'] as const,
};

/**
 * @public
 */
export type SharedGlobalConfig = RecursiveReadonly<{
  opensearchDashboards: Pick<
    OpenSearchDashboardsConfigType,
    typeof SharedGlobalConfigKeys.opensearchDashboards[number]
  >;
  opensearch: Pick<OpenSearchConfigType, typeof SharedGlobalConfigKeys.opensearch[number]>;
  path: Pick<PathConfigType, typeof SharedGlobalConfigKeys.path[number]>;
  savedObjects: Pick<SavedObjectsConfigType, typeof SharedGlobalConfigKeys.savedObjects[number]>;
}>;

/**
 * Context that's available to plugins during initialization stage.
 *
 * @public
 */
export interface PluginInitializerContext<ConfigSchema = unknown> {
  opaqueId: PluginOpaqueId;
  env: {
    mode: EnvironmentMode;
    packageInfo: Readonly<PackageInfo>;
    instanceUuid: string;
  };
  logger: LoggerFactory;
  config: {
    legacy: { globalConfig$: Observable<SharedGlobalConfig> };
    create: <T = ConfigSchema>() => Observable<T>;
    createIfExists: <T = ConfigSchema>() => Observable<T | undefined>;
  };
}

/**
 * The `plugin` export at the root of a plugin's `server` directory should conform
 * to this interface.
 *
 * @public
 */
export type PluginInitializer<
  TSetup,
  TStart,
  TPluginsSetup extends object = object,
  TPluginsStart extends object = object
> = (core: PluginInitializerContext) => Plugin<TSetup, TStart, TPluginsSetup, TPluginsStart>;<|MERGE_RESOLUTION|>--- conflicted
+++ resolved
@@ -292,11 +292,8 @@
     'configIndex',
     'autocompleteTerminateAfter',
     'autocompleteTimeout',
-<<<<<<< HEAD
     'dashboardAdmin',
-=======
     'futureNavigation',
->>>>>>> f728b5ae
   ] as const,
   opensearch: ['shardTimeout', 'requestTimeout', 'pingTimeout'] as const,
   path: ['data'] as const,
