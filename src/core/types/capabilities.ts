--- conflicted
+++ resolved
@@ -47,11 +47,6 @@
   /** Catalogue capabilities. Catalogue entries drive the visibility of the OpenSearch Dashboards homepage options. */
   catalogue: Record<string, boolean>;
 
-<<<<<<< HEAD
-  /** Custom capabilities, registered by plugins. */
-  [key: string]: Record<string, boolean | string[] | Record<string, boolean>>;
-=======
   /** Custom capabilities, registered by plugins. undefined if the key does not exist */
   [key: string]: Record<string, boolean | Record<string, boolean>> | undefined;
->>>>>>> cf07424d
 }