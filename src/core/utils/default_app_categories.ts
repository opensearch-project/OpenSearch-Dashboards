/*
 * SPDX-License-Identifier: Apache-2.0
 *
 * The OpenSearch Contributors require contributions made to
 * this file be licensed under the Apache-2.0 license or a
 * compatible open source license.
 *
 * Any modifications Copyright OpenSearch Contributors. See
 * GitHub history for details.
 */

/*
 * Licensed to Elasticsearch B.V. under one or more contributor
 * license agreements. See the NOTICE file distributed with
 * this work for additional information regarding copyright
 * ownership. Elasticsearch B.V. licenses this file to you under
 * the Apache License, Version 2.0 (the "License"); you may
 * not use this file except in compliance with the License.
 * You may obtain a copy of the License at
 *
 *    http://www.apache.org/licenses/LICENSE-2.0
 *
 * Unless required by applicable law or agreed to in writing,
 * software distributed under the License is distributed on an
 * "AS IS" BASIS, WITHOUT WARRANTIES OR CONDITIONS OF ANY
 * KIND, either express or implied.  See the License for the
 * specific language governing permissions and limitations
 * under the License.
 */

import { i18n } from '@osd/i18n';
import { AppCategory } from '../types';

/** @internal */
export const DEFAULT_APP_CATEGORIES: Record<string, AppCategory> = Object.freeze({
  opensearchDashboards: {
    id: 'opensearchDashboards',
    label: i18n.translate('core.ui.opensearchDashboardsNavList.label', {
      defaultMessage: 'OpenSearch Dashboards',
    }),
    euiIconType: 'inputOutput',
    order: 1000,
  },
  enterpriseSearch: {
    id: 'enterpriseSearch',
    label: i18n.translate('core.ui.enterpriseSearchNavList.label', {
      defaultMessage: 'Enterprise Search',
    }),
    order: 2000,
    euiIconType: 'logoEnterpriseSearch',
  },
  observability: {
    id: 'observability',
    label: i18n.translate('core.ui.observabilityNavList.label', {
      defaultMessage: 'Observability',
    }),
    euiIconType: 'logoObservability',
    order: 3000,
  },
  security: {
    id: 'securitySolution',
    label: i18n.translate('core.ui.securityNavList.label', {
      defaultMessage: 'Security',
    }),
    order: 4000,
    euiIconType: 'logoSecurity',
  },
  management: {
    id: 'management',
    label: i18n.translate('core.ui.managementNavList.label', {
      defaultMessage: 'Management',
    }),
    order: 5000,
    euiIconType: 'managementApp',
  },
  investigate: {
    id: 'investigate',
    label: i18n.translate('core.ui.investigate.label', {
      defaultMessage: 'Investigate',
    }),
    order: 1000,
  },
  dashboardAndReport: {
    id: 'visualizeAndReport',
    label: i18n.translate('core.ui.visualizeAndReport.label', {
      defaultMessage: 'Visualize and report',
    }),
    order: 2000,
  },
  visualizeAndReport: {
    id: 'visualizeAndReport',
    label: i18n.translate('core.ui.visualizeAndReport.label', {
      defaultMessage: 'Visualize and report',
    }),
    order: 2000,
  },
  analyzeSearch: {
    id: 'analyzeSearch',
    label: i18n.translate('core.ui.analyzeSearch.label', {
      defaultMessage: 'Analyze search',
    }),
    order: 4000,
  },
<<<<<<< HEAD
  manage: {
    id: 'manage',
    label: i18n.translate('core.ui.manageNavList.label', {
      defaultMessage: 'Manage',
    }),
    order: 7000,
=======
  detect: {
    id: 'detect',
    label: i18n.translate('core.ui.detect.label', {
      defaultMessage: 'Detect',
    }),
    order: 3000,
>>>>>>> d2e7b9d4
  },
});<|MERGE_RESOLUTION|>--- conflicted
+++ resolved
@@ -101,20 +101,18 @@
     }),
     order: 4000,
   },
-<<<<<<< HEAD
-  manage: {
-    id: 'manage',
-    label: i18n.translate('core.ui.manageNavList.label', {
-      defaultMessage: 'Manage',
-    }),
-    order: 7000,
-=======
   detect: {
     id: 'detect',
     label: i18n.translate('core.ui.detect.label', {
       defaultMessage: 'Detect',
     }),
     order: 3000,
->>>>>>> d2e7b9d4
+  },
+  manage: {
+    id: 'manage',
+    label: i18n.translate('core.ui.manageNav.label', {
+      defaultMessage: 'Manage',
+    }),
+    order: 7000,
   },
 });