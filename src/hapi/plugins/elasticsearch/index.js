var url = require('url');
var http = require('http');
var fs = require('fs');
var resolve = require('url').resolve;
var querystring = require('querystring');
var kibana = require('../../');
var healthCheck = require('./lib/health_check');
var exposeClient = require('./lib/expose_client');
var createProxy = require('./lib/create_proxy');

module.exports = new kibana.Plugin({

  init: function (server, options) {
    var config = server.config();

    // Expose the client to the server
    exposeClient(server);


    createProxy(server, 'GET', '/elasticsearch/{paths*}');
    createProxy(server, 'POST', '/elasticsearch/_mget');
    createProxy(server, 'POST', '/elasticsearch/_msearch');

    function noBulkCheck(request, reply) {
      if (/\/_bulk/.test(request.path)) {
        return reply({
          error: 'You can not send _bulk requests to this interface.'
        }).code(400).takeover();
      }
      return reply.continue();
    }

    createProxy(
      server,
      ['PUT', 'POST', 'DELETE'],
      '/elasticsearch/' + config.get('kibana.index') + '/{paths*}',
      {
        prefix: '/' + config.get('kibana.index'),
        config: { pre: [ noBulkCheck ] }
      }
    );
<<<<<<< HEAD
=======

    // Set up the health check service and start it.
    healthCheck(this, server).start();
>>>>>>> 1d7749f3

  }
});<|MERGE_RESOLUTION|>--- conflicted
+++ resolved
@@ -39,12 +39,9 @@
         config: { pre: [ noBulkCheck ] }
       }
     );
-<<<<<<< HEAD
-=======
 
     // Set up the health check service and start it.
     healthCheck(this, server).start();
->>>>>>> 1d7749f3
 
   }
 });