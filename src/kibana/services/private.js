define(function (require) {
  /**
<<<<<<< HEAD
=======
   * # `Private()`
>>>>>>> eafb533d
   * Private module loader, used to merge angular and require js dependency styles
   * by allowing a require.js module to export a single provider function that will
   * create a value used within an angular application. This provider can declare
   * angular dependencies by listing them as arguments, and can be require additional
   * Private modules.
   *
<<<<<<< HEAD
   * ## Examples
   *
   * Define a private module provider:
   * ```js
   * define(function (require) {
   *   return function PingProvider($http) {
   *
   *     this.ping = function () {
   *       return $http.head('/health-check');
   *     };
   *
   *   };
   * });
   * ```
   *
   * Require a private module:
=======
   * ## Define a private module provider:
   * ```js
   * define(function (require) {
   *   return function PingProvider($http) {
   *     this.ping = function () {
   *       return $http.head('/health-check');
   *     };
   *   };
   * });
   * ```
   *
   * ## Require a private module:
>>>>>>> eafb533d
   * ```js
   * define(function (require) {
   *   return function ServerHealthProvider(Private, Promise) {
   *     var ping = Private(require('components/ping'));
<<<<<<< HEAD
   *
=======
>>>>>>> eafb533d
   *     return {
   *       check: Promise.method(function () {
   *         var attempts = 0;
   *         return (function attempt() {
   *           attempts += 1;
   *           return ping.ping()
   *           .catch(function (err) {
   *             if (attempts < 3) return attempt();
   *           })
   *         }())
   *         .then(function () {
   *           return true;
   *         })
   *         .catch(function () {
   *           return false;
   *         });
   *       })
   *     }
   *   };
   * });
   * ```
   *
<<<<<<< HEAD
=======
   * # `Private.stub(provider, newInstance)`
   * `Private.stub()` replaces the instance of a module with another value. This is all we have needed until now.
   *
   * ```js
   * beforeEach(inject(function ($injector, Private) {
   *   Private.stub(
   *     // since this module just exports a function, we need to change
   *     // what Private returns in order to modify it's behavior
   *     require('components/agg_response/hierarchical/_build_split'),
   *     sinon.stub().returns(fakeSplit)
   *   );
   * }));
   * ```
   *
   * # `Private.swap(oldProvider, newProvider)`
   * This new method does an 1-for-1 swap of module providers, unlike `stub()` which replaces a modules instance.
   * Pass the module you want to swap out, and the one it should be replaced with, then profit.
   *
   * Note: even though this example shows `swap()` being called in a config
   * function, it can be called from anywhere. It is particularly useful
   * in this scenario though.
   *
   * ```js
   * beforeEach(module('kibana', function (PrivateProvider) {
   *   PrivateProvider.swap(
   *     // since the courier is required automatically before the tests are loaded,
   *     // we can't stub it's internal components unless we do so before the
   *     // application starts. This is why angular has config functions
   *     require('components/courier/_redirect_when_missing'),
   *     function StubbedRedirectProvider($decorate) {
   *       // $decorate is a function that will instantiate the original module when called
   *       return sinon.spy($decorate());
   *     }
   *   );
   * }));
   * ```
   *
>>>>>>> eafb533d
   * @param {[type]} prov [description]
   */


  var _ = require('lodash');
  var nextId = _.partial(_.uniqueId, 'privateProvider#');

  function name(fn) {
    return fn.name || fn.toString().split('\n').shift();
  }

  require('modules').get('kibana')
  .provider('Private', function () {
    var provider = this;

    // one cache/swaps per Provider
    var cache = {};
    var swaps = {};

    // return the uniq id for this function
    function identify(fn) {
      if (typeof fn !== 'function') {
        throw new TypeError('Expected private module "' + fn + '" to be a function');
      }

      if (fn.$$id) return fn.$$id;
      else return (fn.$$id = nextId());
    }

    provider.stub = function (fn, instance) {
      cache[identify(fn)] = instance;
      return instance;
    };

<<<<<<< HEAD
    provider.swap = function (fn, constructor) {
      var id = identify(fn);
      swaps[id] = constructor;
      delete cache[id];
    };

    provider.$get = ['$injector', function PrivateFactory($injector) {

      // prevent circular deps by tracking where we came from
      var privPath = [];
      var pathToString = function () {
        return privPath.map(name).join(' -> ');
      };

      // call a private provider and return the instance it creates
      function instantiate(prov, locals) {
        if (~privPath.indexOf(prov)) {
          throw new Error(
            'Circluar refrence to "' + name(prov) + '"' +
            ' found while resolving private deps: ' + pathToString()
          );
        }

        privPath.push(prov);

        var context = {};
        var instance = $injector.invoke(prov, context, locals);
        // if the function returned an instance of something, use that. Otherwise use the context
        if (!_.isObject(instance)) instance = context;

        privPath.pop();
        return instance;
      }

      function Private(prov) {
        var id = identify(prov);
        if (cache[id]) return cache[id];

        var instance;
        if (swaps[id]) {
          instance = instantiate(swaps[id], {
            $decorate: _.partial(instantiate, prov)
          });
        } else {
          instance = instantiate(prov);
        }

        return (cache[id] = instance);
=======
    provider.swap = function (fn, prov) {
      var id = identify(fn);
      swaps[id] = prov;
    };

    provider.$get = ['$injector', function PrivateFactory($injector) {

      // prevent circular deps by tracking where we came from
      var privPath = [];
      var pathToString = function () {
        return privPath.map(name).join(' -> ');
      };

      // call a private provider and return the instance it creates
      function instantiate(prov, locals) {
        if (~privPath.indexOf(prov)) {
          throw new Error(
            'Circular refrence to "' + name(prov) + '"' +
            ' found while resolving private deps: ' + pathToString()
          );
        }

        privPath.push(prov);

        var context = {};
        var instance = $injector.invoke(prov, context, locals);
        if (!_.isObject(instance)) instance = context;

        privPath.pop();
        return instance;
      }

      // retrieve an instance from cache or create and store on
      function get(id, prov, $delegateProv, $delegateId) {
        if (cache[id]) return cache[id];

        var instance;

        if ($delegateId != null && $delegateProv != null) {
          instance = instantiate(prov, {
            $decorate: _.partial(get, $delegateId, $delegateProv)
          });
        } else {
          instance = instantiate(prov);
        }

        return (cache[id] = instance);
      }

      // main api, get the appropriate instance for a provider
      function Private(prov) {
        var id = identify(prov);
        var $delegateId;
        var $delegateProv;

        if (swaps[id]) {
          $delegateId = id;
          $delegateProv = prov;

          prov = swaps[$delegateId];
          id = identify(prov);
        }

        return get(id, prov, $delegateId, $delegateProv);
>>>>>>> eafb533d
      }

      Private.stub = provider.stub;
      Private.swap = provider.swap;

      return Private;
    }];
  });
});<|MERGE_RESOLUTION|>--- conflicted
+++ resolved
@@ -1,33 +1,12 @@
 define(function (require) {
   /**
-<<<<<<< HEAD
-=======
    * # `Private()`
->>>>>>> eafb533d
    * Private module loader, used to merge angular and require js dependency styles
    * by allowing a require.js module to export a single provider function that will
    * create a value used within an angular application. This provider can declare
    * angular dependencies by listing them as arguments, and can be require additional
    * Private modules.
    *
-<<<<<<< HEAD
-   * ## Examples
-   *
-   * Define a private module provider:
-   * ```js
-   * define(function (require) {
-   *   return function PingProvider($http) {
-   *
-   *     this.ping = function () {
-   *       return $http.head('/health-check');
-   *     };
-   *
-   *   };
-   * });
-   * ```
-   *
-   * Require a private module:
-=======
    * ## Define a private module provider:
    * ```js
    * define(function (require) {
@@ -40,15 +19,10 @@
    * ```
    *
    * ## Require a private module:
->>>>>>> eafb533d
    * ```js
    * define(function (require) {
    *   return function ServerHealthProvider(Private, Promise) {
    *     var ping = Private(require('components/ping'));
-<<<<<<< HEAD
-   *
-=======
->>>>>>> eafb533d
    *     return {
    *       check: Promise.method(function () {
    *         var attempts = 0;
@@ -71,8 +45,6 @@
    * });
    * ```
    *
-<<<<<<< HEAD
-=======
    * # `Private.stub(provider, newInstance)`
    * `Private.stub()` replaces the instance of a module with another value. This is all we have needed until now.
    *
@@ -110,7 +82,6 @@
    * }));
    * ```
    *
->>>>>>> eafb533d
    * @param {[type]} prov [description]
    */
 
@@ -145,56 +116,6 @@
       return instance;
     };
 
-<<<<<<< HEAD
-    provider.swap = function (fn, constructor) {
-      var id = identify(fn);
-      swaps[id] = constructor;
-      delete cache[id];
-    };
-
-    provider.$get = ['$injector', function PrivateFactory($injector) {
-
-      // prevent circular deps by tracking where we came from
-      var privPath = [];
-      var pathToString = function () {
-        return privPath.map(name).join(' -> ');
-      };
-
-      // call a private provider and return the instance it creates
-      function instantiate(prov, locals) {
-        if (~privPath.indexOf(prov)) {
-          throw new Error(
-            'Circluar refrence to "' + name(prov) + '"' +
-            ' found while resolving private deps: ' + pathToString()
-          );
-        }
-
-        privPath.push(prov);
-
-        var context = {};
-        var instance = $injector.invoke(prov, context, locals);
-        // if the function returned an instance of something, use that. Otherwise use the context
-        if (!_.isObject(instance)) instance = context;
-
-        privPath.pop();
-        return instance;
-      }
-
-      function Private(prov) {
-        var id = identify(prov);
-        if (cache[id]) return cache[id];
-
-        var instance;
-        if (swaps[id]) {
-          instance = instantiate(swaps[id], {
-            $decorate: _.partial(instantiate, prov)
-          });
-        } else {
-          instance = instantiate(prov);
-        }
-
-        return (cache[id] = instance);
-=======
     provider.swap = function (fn, prov) {
       var id = identify(fn);
       swaps[id] = prov;
@@ -259,7 +180,6 @@
         }
 
         return get(id, prov, $delegateId, $delegateProv);
->>>>>>> eafb533d
       }
 
       Private.stub = provider.stub;
