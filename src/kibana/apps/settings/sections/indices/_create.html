--- conflicted
+++ resolved
@@ -89,10 +89,6 @@
                 more
               </a>
             </div>
-<<<<<<< HEAD
-
-=======
->>>>>>> 9325928e
           </section>
 
           <div class="form-group" ng-if="index.isTimeBased && !index.fetchFieldsError">
