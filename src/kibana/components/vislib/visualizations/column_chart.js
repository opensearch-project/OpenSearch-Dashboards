define(function (require) {
  return function ColumnChartFactory(d3, Private) {
    var _ = require('lodash');
    var $ = require('jquery');

    var Chart = Private(require('components/vislib/visualizations/_chart'));
    var errors = require('errors');

    // Dynamically adds css file
    require('css!components/vislib/styles/main');

    /*
     * Column chart visualization => vertical bars, stacked bars
     */
    _(ColumnChart).inherits(Chart);
    function ColumnChart(handler, chartEl, chartData) {
      if (!(this instanceof ColumnChart)) {
        return new ColumnChart(handler, chartEl, chartData);
      }

      ColumnChart.Super.apply(this, arguments);
      // Column chart specific attributes
      this._attr = _.defaults(handler._attr || {}, {
        xValue: function (d, i) { return d.x; },
        yValue: function (d, i) { return d.y; }
      });
    }

    // Stack data
    // TODO: refactor so that this is called from the data module
    ColumnChart.prototype.stackData = function (data) {
      var self = this;

      return this._attr.stack(data.series.map(function (d) {
        var label = d.label;
        return d.values.map(function (e, i) {
          return {
            label: label,
            x: self._attr.xValue.call(d.values, e, i),
            y: self._attr.yValue.call(d.values, e, i)
          };
        });
      }));
    };

    ColumnChart.prototype.addBars = function (svg, layers) {
      var self = this;
      var data = this.chartData;
      var color = this.handler.data.getColorFunc();
      var xScale = this.handler.xAxis.xScale;
      var yScale = this.handler.yAxis.yScale;
      var tooltip = this.tooltip;
      var isTooltip = this._attr.addTooltip;
      var layer;
      var bars;

      // Data layers
      layer = svg.selectAll('.layer')
      .data(layers)
      .enter().append('g')
      .attr('class', function (d, i) {
        return i;
      });

      // Append the bars
      bars = layer.selectAll('rect')
      .data(function (d) {
        return d;
      });

      // exit
      bars.exit().remove();

      // enter
      bars.enter()
        .append('rect')
        .attr('class', function (d) {
          return self.colorToClass(color(d.label));
        })
        .attr('fill', function (d) {
          return color(d.label);
        });

      // update
      bars
        .attr('x', function (d) {
          return xScale(d.x);
        })
        .attr('width', function () {
          var barWidth;
          var barSpacing;

          if (data.ordered && data.ordered.date) {
            barWidth = xScale(data.ordered.min + data.ordered.interval) - xScale(data.ordered.min);
            barSpacing = barWidth * 0.25;

            return barWidth - barSpacing;
          }

          return xScale.rangeBand();
        })
        .attr('y', function (d) {
          return yScale(d.y0 + d.y);
        })
        .attr('height', function (d) {
          return yScale(d.y0) - yScale(d.y0 + d.y);
        });

      // Add tooltip
      if (isTooltip) {
        bars.call(tooltip.render());
      }

      return bars;
    };

    ColumnChart.prototype.addBarEvents = function (svg, bars, brush) {
      var events = this.events;
      var dispatch = this.events._attr.dispatch;
<<<<<<< HEAD
      var addBrush = this._attr.addBrushing;
      var xScale = this.vis.xAxis.xScale;
=======
      var xScale = this.handler.xAxis.xScale;
>>>>>>> 5fc6a7bb
      var startXInv;

      bars
      .on('mouseover.bar', function (d, i) {
        d3.select(this)
          .classed('hover', true)
          .style('stroke', '#333')
          .style('cursor', 'pointer');

        dispatch.hover(events.eventResponse(d, i));
        d3.event.stopPropagation();
      })
      .on('mousedown.bar', function () {
        if (addBrush) {
          var bar = d3.select(this);
          var startX = d3.mouse(svg.node());
          startXInv = xScale.invert(startX[0]);

          // Reset the brush value
          brush.extent([startXInv, startXInv]);

          // Magic!
          // Need to call brush on svg to see brush when brushing
          // while on top of bars.
          // Need to call brush on bar to allow the click event to be registered
          svg.call(brush);
          bar.call(brush);
        }
      })
      .on('click.bar', function (d, i) {
        dispatch.click(events.eventResponse(d, i));
        d3.event.stopPropagation();
      })
      .on('mouseout.bar', function () {
        d3.select(this).classed('hover', false)
          .style('stroke', null);
      });
    };

    ColumnChart.prototype.draw = function () {
      // Attributes
      var self = this;
      var xScale = this.handler.xAxis.xScale;
      var $elem = $(this.chartEl);
      var margin = this._attr.margin;
      var elWidth = this._attr.width = $elem.width();
      var elHeight = this._attr.height = $elem.height();
      var minWidth = 20;
      var minHeight = 20;
      var isEvents = this._attr.addEvents;
      var div;
      var svg;
      var width;
      var height;
      var layers;
      var brush;
      var bars;

      return function (selection) {
        selection.each(function (data) {
          // Stack data
          layers = self.stackData(data);

          // Get the width and height
          width = elWidth;
          height = elHeight - margin.top - margin.bottom;

          if (width < minWidth || height < minHeight) {
            throw new errors.ContainerTooSmall();
          }

          // Select the current DOM element
          div = d3.select(this);

          // Create the canvas for the visualization
          svg = div.append('svg')
          .attr('width', width)
          .attr('height', height + margin.top + margin.bottom)
          .append('g')
          .attr('transform', 'translate(0,' + margin.top + ')');

          // addBrush canvas and return brush function
          brush = self.events.addBrush(xScale, svg);

          // add bars
          bars = self.addBars(svg, layers);

          // add events to bars
          if (isEvents) {
            self.addBarEvents(svg, bars, brush);
          }

          // chart base line
          var line = svg.append('line')
          .attr('x1', 0)
          .attr('y1', height)
          .attr('x2', width)
          .attr('y2', height)
          .style('stroke', '#ddd')
          .style('stroke-width', 1);

          return svg;
        });
      };
    };

    return ColumnChart;
  };
});<|MERGE_RESOLUTION|>--- conflicted
+++ resolved
@@ -117,12 +117,8 @@
     ColumnChart.prototype.addBarEvents = function (svg, bars, brush) {
       var events = this.events;
       var dispatch = this.events._attr.dispatch;
-<<<<<<< HEAD
       var addBrush = this._attr.addBrushing;
-      var xScale = this.vis.xAxis.xScale;
-=======
       var xScale = this.handler.xAxis.xScale;
->>>>>>> 5fc6a7bb
       var startXInv;
 
       bars
