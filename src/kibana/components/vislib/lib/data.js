--- conflicted
+++ resolved
@@ -426,7 +426,6 @@
     };
 
     /**
-<<<<<<< HEAD
      * Calculates the smallest y stack value among all data objects
      *
      * @method getYStackMin
@@ -450,15 +449,8 @@
     };
 
     /**
-     * Calculates the largest y stack value among all data objects
-     *
-     * @method getYStackMax
-     * @param series {Array} Array of data objects
-     * @returns {Number} Y stack max value
-=======
      * Returns the max Y axis value for a `series` array based on
      * a specified callback function (calculation).
->>>>>>> c9103f4d
      */
     Data.prototype._getYMax = function (series, calculation) {
       return d3.max(this.stackData(series), function (data) {
@@ -467,7 +459,6 @@
     };
 
     /**
-<<<<<<< HEAD
      * Calculates the Y domain min value
      *
      * @method getYMin
@@ -491,14 +482,7 @@
     };
 
     /**
-     * Calculates the Y domain max value
-     *
-     * @method getYMax
-     * @param series {Array} Array of data objects
-     * @returns {Number} Y domain max value
-=======
      * Calculates the y stack value for each data object
->>>>>>> c9103f4d
      */
     Data.prototype._getYStack = function (d) {
       return d.y0 + d.y;
