<p align="center"><img src="https://opensearch.org/assets/brand/SVG/Logo/opensearch_dashboards_logo_darkmode.svg" height="64px"/></p>
<h1 align="center">OpenSearch Dashboards Developer Guide</h1>

This guide applies to all development within the OpenSearch Dashboards project and is recommended for the development of all OpenSearch Dashboards plugins.

- [Getting started guide](#getting-started-guide)
  - [Key technologies](#key-technologies)
  - [Prerequisites](#prerequisites)
  - [Fork and clone OpenSearch Dashboards](#fork-and-clone-opensearch-dashboards)
  - [Bootstrap OpenSearch Dashboards](#bootstrap-opensearch-dashboards)
  - [Run OpenSearch](#run-opensearch)
  - [Run OpenSearch Dashboards](#run-opensearch-dashboards)
  - [Next Steps](#next-steps)
- [Alternative development installations](#alternative-development-installations)
  - [Optional - Run OpenSearch with plugins](#optional---run-opensearch-with-plugins)
  - [Alternative - Run OpenSearch from tarball](#alternative---run-opensearch-from-tarball)
  - [Configure OpenSearch Dashboards for security](#configure-opensearch-dashboards-for-security)
- [Building artifacts](#building-artifacts)
  - [Building the Docker image](#building-the-docker-image)
- [Code guidelines](#code-guidelines)
  - [General](#general)
  - [HTML](#html)
  - [SASS files](#sass-files)
  - [TypeScript/JavaScript](#typescriptjavascript)
  - [React](#react)
  - [API endpoints](#api-endpoints)

## Getting started guide

This guide is for any developer who wants a running local development environment where you can make, see, and test changes. It's opinionated to get you running as quickly and easily as possible, but it's not the only way to set up a development environment.

If you're only interested in installing and running this project, please see the [Installing OpenSearch Dashboards](https://opensearch.org/docs/latest/install-and-configure/install-dashboards) instead.

If you're planning to contribute code (features or fixes) to this repository, great! Make sure to also read the [contributing guide](CONTRIBUTING.md).

### Key technologies

OpenSearch Dashboards is primarily a Node.js web application built using React. To effectively contribute you should be familiar with HTML ([usage guide](#html)), SASS styling ([usage guide](#sass-files)), TypeScript and JavaScript ([usage guide](#typescriptjavascript)), and React ([usage guide](#react)).

### Prerequisites

To develop on OpenSearch Dashboards, you'll need:

- A [GitHub account](https://docs.github.com/en/get-started/onboarding/getting-started-with-your-github-account)
- [`git`](https://git-scm.com/) for version control
- [`Node.js`](https://nodejs.org/), [`npm`](https://www.npmjs.com/), and [`Yarn`](https://yarnpkg.com/) for building and running the project
- A code editor of your choice, configured for JavaScript/TypeScript. If you don't have a favorite editor, we suggest [Visual Studio Code](https://code.visualstudio.com/)

If you already have these installed or have your own preferences for installing them, skip ahead to the [Fork and clone OpenSearch Dashboards](#fork-and-clone-opensearch-dashboards) section.

#### Install `git`

If you don't already have it installed (check with `git --version`) we recommend following the [the `git` installation guide for your OS](https://git-scm.com/downloads).

#### Install `node`

We recommend using [Node Version Manager (nvm)](https://github.com/nvm-sh/nvm) to install and manage different node versions, which may differ between release branches.

1. Install nvm (as specified by the [`nvm` README](https://github.com/nvm-sh/nvm#installing-and-updating)): `curl -o- https://raw.githubusercontent.com/nvm-sh/nvm/v0.39.3/install.sh | bash`
2. Install the version of the Node.js runtime defined in [`.nvmrc`](https://github.com/opensearch-project/OpenSearch-Dashboards/blob/main/.nvmrc): `nvm install`

If it's the only version of node installed, it will automatically be set to the `default` alias. Otherwise, use `nvm list` to see all installed `node` versions, and `nvm use` to select the node version required by OpenSearch Dashboards.

#### Install `yarn`

```bash
$ npm i -g corepack
```

(See the [Yarn installation documentation](https://yarnpkg.com/getting-started/install) for more information.)

### Fork and clone OpenSearch Dashboards

All local development should be done in a [forked repository](https://docs.github.com/en/get-started/quickstart/fork-a-repo).
Fork OpenSearch Dashboards by clicking the "Fork" button at the top of the [GitHub repository](https://github.com/opensearch-project/OpenSearch-Dashboards).

Clone your forked version of OpenSearch Dashboards to your local machine (replace `opensearch-project` in the command below with your GitHub username):

```bash
$ git clone git@github.com:opensearch-project/OpenSearch-Dashboards.git
```

### Bootstrap OpenSearch Dashboards

If you haven't already, change directories to your cloned repository directory:

```bash
$ cd OpenSearch-Dashboards
```

<<<<<<< HEAD
If you experience a network timeout while bootstrapping, you can update the timeout by configuring it in the `.yarnrc`. For example:
```
network-timeout 1000000
```

### Configure OpenSearch Dashboards
=======
The `osd bootstrap` command will install the project's dependencies and build all internal packages and plugins. Bootstrapping is necessary any time you need to update packages, plugins, or dependencies, and it's recommended to run it anytime you sync with the latest upstream changes.
>>>>>>> c35dadb0

```bash
$ yarn osd bootstrap
```

Note: If you experience a network timeout while bootstrapping, you can update the timeout by configuring it in the [`.yarnrc`](https://github.com/opensearch-project/OpenSearch-Dashboards/blob/main/.yarnrc). For example:

```
network-timeout 1000000
```

If you've previously bootstrapped the project and need to start fresh, first run:

```bash
$ yarn osd clean
```

### Run OpenSearch

OpenSearch Dashboards requires a running version of OpenSearch to connect to. In a separate terminal you can run the latest snapshot built using:

_(Linux, Windows, Darwin (MacOS) only - for others, you'll need to [run OpenSearch from a tarball](#alternative---run-opensearch-from-tarball) instead)_
```bash
$ yarn opensearch snapshot
```

### Run OpenSearch Dashboards

_**Warning:** Starting the OpenSearch Dashboards instance before the OpenSearch server is fully initialized can cause Dashboards to misbehave. Ensure that the OpenSearch server instance is up and running first. You can validate by running `curl localhost:9200` in another console tab or window (see [OpenSearch developer guide](https://github.com/opensearch-project/OpenSearch/blob/main/DEVELOPER_GUIDE.md#run-opensearch))._

Start the OpenSearch Dashboards development server:

```bash
$ yarn start
```

When the server is up and ready (the console messages will look something like this),

```
[info][listening] Server running at http://localhost:5603/pgt
[info][server][OpenSearchDashboards][http] http server running at http://localhost:5603/pgt
```

click on the link displayed in your terminal to
access it.

Note - it may take a couple minutes to generate all the necessary bundles. If the Dashboards link is not yet accessible, wait for a log message like

```
[success][@osd/optimizer] 28 bundles compiled successfully after 145.9 sec, watching for changes
```

### Next Steps

Now that you have a development environment to play with, there are a number of different paths you may take next.

#### Learn about the OpenSearch Dashboards architecture and plugins

- [Introduction to OpenSearch Dashboards Plugins](https://opensearch.org/blog/dashboards-plugins-intro/) blog post
- [OpenSearch Dashboards plugin user documentation](https://opensearch.org/docs/latest/install-and-configure/install-dashboards/plugins/) (install, update, and remove)
- Much of the technical architectural information about the plugin system is located in `/src/core`
  - [README](https://github.com/opensearch-project/OpenSearch-Dashboards/blob/main/src/core/README.md)
  - [Plugin principles](https://github.com/opensearch-project/OpenSearch-Dashboards/blob/main/src/core/PRINCIPLES.md)
  - [Plugin conventions](https://github.com/opensearch-project/OpenSearch-Dashboards/blob/main/src/core/CONVENTIONS.md#technical-conventions)
  - [Plugin testing](https://github.com/opensearch-project/OpenSearch-Dashboards/blob/main/src/core/TESTING.md)

#### Review user tutorials to understand the key features and workflows

- The [Quickstart guide for OpenSearch Dashboards](https://opensearch.org/docs/latest/dashboards/quickstart-dashboards/) will show you how to explore, inspect, and visualize sample data
- [Running queries in the Dev Tools Console](https://opensearch.org/docs/latest/dashboards/run-queries/) provides helpful guidance on how to interact with OpenSearch

#### Explore essential plugins and APIs

The easiest way to understand some of the essential plugins and APIs is to run OpenSearch Dashboards with [developer examples](https://github.com/opensearch-project/OpenSearch-Dashboards/blob/main/examples/) turned on:

```bash
$ yarn start --run-examples
```

#### Review code guidelines and conventions

- [Project code guidelines](#code-guidelines)
- [Project testing guidelines](https://github.com/opensearch-project/OpenSearch-Dashboards/blob/main/TESTING.md)
- [Plugin conventions](https://github.com/opensearch-project/OpenSearch-Dashboards/blob/main/src/core/CONVENTIONS.md#technical-conventions)

## Alternative development installations

Although the [getting started guide](#getting-started-guide) covers the recommended development environment setup, there are several alternatives worth being aware of.

### Optional - Run OpenSearch with plugins

By default, the snapshot command will run [a minimal distribution of OpenSearch](https://opensearch.org/downloads.html#minimal), with no plugins installed.

If you would like to run OpenSearch with a particular plugin installed on the cluster snapshot, pass the `--P` flag after `yarn opensearch snapshot`. You can use the flag multiple times to install multiple plugins. The argument value can be a URL to the plugin's zip file, maven coordinates of the plugin, or a local zip file path (use `file://` followed by the absolute or relative path, in that case). For example:

_(Linux, Windows, Darwin (MacOS) only - for others, you'll need to [run OpenSearch from a tarball](#alternative---run-opensearch-from-tarball) instead)_
```bash
$ yarn opensearch snapshot --P https://repo1.maven.org/maven2/org/opensearch/plugin/opensearch-test-plugin/2.4.0.0/opensearch-test-plugin-2.4.0.0.zip
```

Note - if you add the [`security` plugin](https://github.com/opensearch-project/security), you'll also need to [configure OpenSearch Dashboards for security](#configure-opensearch-dashboards-for-security).

#### Other snapshot configuration options

Additional options can be passed after `yarn opensearch snapshot` to further configure the cluster snapshot.

Options:

      --license         Run with a 'oss', 'basic', or 'trial' license [default: oss]
      --version         Version of OpenSearch to download [default: 3.0.0}]
      --base-path       Path containing cache/installations [default: /home/ubuntu/OpenSearch-Dashboards/.opensearch]
      --install-path    Installation path, defaults to 'source' within base-path
      --data-archive    Path to zip or tarball containing an OpenSearch data directory to seed the cluster with.
      --password        Sets password for opensearch user [default: changeme]
      -E                Additional key=value settings to pass to OpenSearch
      --download-only   Download the snapshot but don't actually start it
      --ssl             Sets up SSL on OpenSearch
      --P               OpenSearch plugin artifact URL to install it on the cluster.

```bash
$ yarn opensearch snapshot --version 2.2.0 -E cluster.name=test -E path.data=/tmp/opensearch-data --P org.opensearch.plugin:test-plugin:2.2.0.0 --P file:/home/user/opensearch-test-plugin-2.2.0.0.zip
```

### Alternative - Run OpenSearch from tarball

If you would like to run OpenSearch from the tarball, you'll need to download the minimal distribution, install it, and then run the executable. (You'll also need Java installed and the `JAVA_HOME` environmental variable set - see [OpenSearch developer guide](https://github.com/opensearch-project/OpenSearch/blob/main/DEVELOPER_GUIDE.md#install-prerequisites) for details).

1. Download the latest minimal distribution of OpenSearch from [the downloads page](https://opensearch.org/downloads.html#minimal). Note the version and replace in commands below.
2. Unzip the `tar.gz` file: `tar -xvf opensearch-<OpenSearch-version>-linux-x64.tar.gz`
3. Change directory: `cd opensearch-<OpenSearch-version>`
4. Run the cluster: `./bin/opensearch`

Note - OpenSearch and OpenSearch Dashboards must have matching version strings. Because the tarball is the latest _released_ version of OpenSearch, it's likely behind the version on the `main` branch of OpenSearch Dashboards, which is generally set to the next upcoming major release. So to work from main, update [the OpenSearch Dashboards version in `package.json`](https://github.com/opensearch-project/OpenSearch-Dashboards/blob/main/package.json#L14) to match the OpenSearch version running.

This method can also be used to develop against the [full distribution of OpenSearch](https://opensearch.org/downloads.html#opensearch) instead. In that case, you'll also need to [configure OpenSearch Dashboards for security](#configure-opensearch-dashboards-for-security).

### Configure OpenSearch Dashboards for security

*This step is only mandatory if you have the [`security` plugin](https://github.com/opensearch-project/security) installed on your OpenSearch cluster with https/authentication enabled.*

Once the bootstrap of OpenSearch Dashboards is finished, you need to apply some
changes to the default [`opensearch_dashboards.yml`](https://github.com/opensearch-project/OpenSearch-Dashboards/blob/main/config/opensearch_dashboards.yml#L25-L72) in order to connect to OpenSearch.

```yml
opensearch.hosts: ["https://localhost:9200"]
opensearch.username: "admin" # Default username on the docker image
opensearch.password: "admin" # Default password on the docker image
opensearch.ssl.verificationMode: none
```

For more detailed documentation, see [Configure TLS for OpenSearch Dashboards](https://opensearch.org/docs/latest/install-and-configure/install-dashboards/tls).

## Building artifacts

To build the artifacts for all supported platforms, run the following:

```
yarn build --skip-os-packages
```

If you want to build a specific platform, pass the platform flag after `yarn build-platform`. For example, to build darwin x64, run the following:

```
yarn build-platform --darwin
```

You could pass one or multiple flags. If you don't pass any flag, `yarn build-platform` will build an artifact based on your local environment.

Currently, the supported flags for this script are:
* `darwin` (builds Darwin x64)
* `linux` (builds Linux x64)
* `linux-arm` (builds Linux ARM64).
* `windows` (builds Windows x64)

If you would like to build only a DEB x64 artifact, run the following:

```
yarn build --deb --skip-archives
```

If you would like to build only a DEB ARM64 artifact, run the following:

```
yarn build --deb-arm --skip-archives
```

If you would like to build only a RPM x64 artifact, run the following:

```
yarn build --rpm --skip-archives
```

If you would like to build only a RPM ARM64 artifact, run the following:

```
yarn build --rpm-arm --skip-archives
```

### Building the Docker image

To build the Docker image, run the following:

```
yarn osd bootstrap
yarn build --docker
```

## Code guidelines

### General

#### Filenames

All filenames should use `snake_case`.

**Right:** `src/opensearch-dashboards/index_patterns/index_pattern.js`

**Wrong:** `src/opensearch-dashboards/IndexPatterns/IndexPattern.js`

#### Do not comment out code

We use a version management system. If a line of code is no longer needed,
remove it, don't simply comment it out.

#### Prettier and linting

We are gradually moving the OpenSearch Dashboards code base over to Prettier. All TypeScript code
and some JavaScript code (check `.eslintrc.js`) is using Prettier to format code. You
can run `node script/eslint --fix` to fix linting issues and apply Prettier formatting.
We recommend you to enable running ESLint via your IDE.

Whenever possible we are trying to use Prettier and linting over written developer guide rules.
Consider every linting rule and every Prettier rule to be also part of our developer guide
and disable them only in exceptional cases and ideally leave a comment why they are
disabled at that specific place.

### HTML

This part contains developer guide rules around general (framework agnostic) HTML usage.

#### Camel case `id` and `data-test-subj`

Use camel case for the values of attributes such as `id` and `data-test-subj` selectors.

```html
<button id="veryImportantButton" data-test-subj="clickMeButton">
  Click me
</button>
```

The only exception is in cases where you're dynamically creating the value, and you need to use
hyphens as delimiters:

```jsx
buttons.map(btn => (
  <button
    id={`veryImportantButton-${btn.id}`}
    data-test-subj={`clickMeButton-${btn.id}`}
  >
    {btn.label}
  </button>
)
```

#### Capitalization in HTML and CSS should always match

It's important that when you write CSS/SASS selectors using classes, IDs, and attributes
(keeping in mind that we should _never_ use IDs and attributes in our selectors), that the
capitalization in the CSS matches that used in the HTML. HTML and CSS follow different case sensitivity rules, and we can avoid subtle gotchas by ensuring we use the
same capitalization in both of them.

#### How to generate ids?

When labeling elements (and for some other accessibility tasks) you will often need
ids. Ids must be unique within the page i.e. no duplicate ids in the rendered DOM
at any time.

Since we have some components that are used multiple times on the page, you must
make sure every instance of that component has a unique `id`. To make the generation
of those `id`s easier, you can use the `htmlIdGenerator` service in the `@elastic/eui`.

A React component could use it as follows:

```jsx
import { htmlIdGenerator } from '@elastic/eui';

render() {
  // Create a new generator that will create ids deterministic
  const htmlId = htmlIdGenerator();
  return (<div>
    <label htmlFor={htmlId('agg')}>Aggregation</label>
    <input id={htmlId('agg')}/>
  </div>);
}
```

Each id generator you create by calling `htmlIdGenerator()` will generate unique but
deterministic ids. As you can see in the above example, that single generator
created the same id in the label's `htmlFor` as well as the input's `id`.

A single generator instance will create the same id when passed the same argument
to the function multiple times. But two different generators will produce two different
ids for the same argument to the function, as you can see in the following example:

```js
const generatorOne = htmlIdGenerator();
const generatorTwo = htmlIdGenerator();

// Those statements are always true:
// Same generator
generatorOne('foo') === generatorOne('foo');
generatorOne('foo') !== generatorOne('bar');

// Different generator
generatorOne('foo') !== generatorTwo('foo');
```

This allows multiple instances of a single React component to now have different ids.
If you include the above React component multiple times in the same page,
each component instance will have a unique id, because each render method will use a different
id generator.

You can also use this service outside of React.

### SASS files

When writing a new component, create a sibling SASS file of the same name and import directly into the **top** of the JS/TS component file. Doing so ensures the styles are never separated or lost on import and allows for better modularization (smaller individual plugin asset footprint).

All SASS (.scss) files will automatically build with the [EUI](https://elastic.github.io/eui/#/guidelines/sass) & OpenSearch Dashboards invisibles (SASS variables, mixins, functions) from the [`globals_[theme].scss` file](src/core/public/core_app/styles/_globals_v7light.scss).

While the styles for this component will only be loaded if the component exists on the page,
the styles **will** be global and so it is recommended to use a three letter prefix on your
classes to ensure proper scope.

**Example:**

```tsx
// component.tsx

import './component.scss';
// All other imports below the SASS import

export const Component = () => {
  return (
    <div className="plgComponent" />
  );
}
```

```scss
// component.scss

.plgComponent { ... }
```

Do not use the underscore `_` SASS file naming pattern when importing directly into a javascript file.


### TypeScript/JavaScript

The following developer guide rules apply for working with TypeScript/JavaScript files.

#### TypeScript vs. JavaScript

Whenever possible, write code in TypeScript instead of JavaScript, especially if it's new code.
Check out [TYPESCRIPT.md](TYPESCRIPT.md) for help with this process.

#### Prefer modern JavaScript/TypeScript syntax

You should prefer modern language features in a lot of cases, e.g.:

- Prefer `class` over `prototype` inheritance
- Prefer arrow function over function expressions
- Prefer arrow function over storing `this` (no `const self = this;`)
- Prefer template strings over string concatenation
- Prefer the spread operator for copying arrays (`[...arr]`) over `arr.slice()`
- Use optional chaining (`?.`) and nullish Coalescing (`??`) over `lodash.get` (and similar utilities)

#### Avoid mutability and state

Wherever possible, do not rely on mutable state. This means you should not
reassign variables, modify object properties, or push values to arrays.
Instead, create new variables, and shallow copies of objects and arrays:

```js
// good
function addBar(foos, foo) {
  const newFoo = { ...foo, name: 'bar' };
  return [...foos, newFoo];
}

// bad
function addBar(foos, foo) {
  foo.name = 'bar';
  foos.push(foo);
}
```

#### Avoid `any` whenever possible

Since TypeScript 3.0 and the introduction of the
[`unknown` type](https://mariusschulz.com/blog/the-unknown-type-in-typescript) there are rarely any
reasons to use `any` as a type. Nearly all places of former `any` usage can be replace by either a
generic or `unknown` (in cases the type is really not known).

You should always prefer using those mechanisms over using `any`, since they are stricter typed and
less likely to introduce bugs in the future due to insufficient types.

If you’re not having `any` in your plugin or are starting a new plugin, you should enable the
[`@typescript-eslint/no-explicit-any`](https://github.com/typescript-eslint/typescript-eslint/blob/master/packages/eslint-plugin/docs/rules/no-explicit-any.md)
linting rule for your plugin via the [`.eslintrc.js`](https://github.com/opensearch-project/OpenSearch-Dashboards/blob/master/.eslintrc.js) config.

#### Avoid non-null assertions

You should try avoiding non-null assertions (`!.`) wherever possible. By using them you tell
TypeScript, that something is not null even though by it’s type it could be. Usage of non-null
assertions is most often a side-effect of you actually checked that the variable is not `null`
but TypeScript doesn’t correctly carry on that information till the usage of the variable.

In most cases it’s possible to replace the non-null assertion by structuring your code/checks slightly different
or using [user defined type guards](https://www.typescriptlang.org/docs/handbook/advanced-types.html#user-defined-type-guards)
to properly tell TypeScript what type a variable has.

Using non-null assertion increases the risk for future bugs. In case the condition under which we assumed that the
variable can’t be null has changed (potentially even due to changes in completely different files), the non-null
assertion would now wrongly disable proper type checking for us.

If you’re not using non-null assertions in your plugin or are starting a new plugin, consider enabling the
[`@typescript-eslint/no-non-null-assertion`](https://github.com/typescript-eslint/typescript-eslint/blob/main/packages/eslint-plugin/docs/rules/no-non-null-assertion.md)
linting rule for you plugin in the [`.eslintrc.js`](https://github.com/opensearch-project/OpenSearch-Dashboards/blob/main/.eslintrc.js) config.

#### Return/throw early from functions

To avoid deep nesting of if-statements, always return a function's value as early
as possible. And where possible, do any assertions first:

```js
// good
function doStuff(val) {
  if (val > 100) {
    throw new Error('Too big');
  }

  if (val < 0) {
    return false;
  }

  // ... stuff
}

// bad
function doStuff(val) {
  if (val >= 0) {
    if (val < 100) {
      // ... stuff
    } else {
      throw new Error('Too big');
    }
  } else {
    return false;
  }
}
```

#### Use object destructuring

This helps avoid temporary references and helps prevent typo-related bugs.

```js
// best
function fullName({ first, last }) {
  return `${first} ${last}`;
}

// good
function fullName(user) {
  const { first, last } = user;
  return `${first} ${last}`;
}

// bad
function fullName(user) {
  const first = user.first;
  const last = user.last;
  return `${first} ${last}`;
}
```

#### Use array destructuring

Directly accessing array values via index should be avoided, but if it is
necessary, use array destructuring:

```js
const arr = [1, 2, 3];

// good
const [first, second] = arr;

// bad
const first = arr[0];
const second = arr[1];
```

#### Avoid magic numbers/strings

These are numbers (or other values) simply used in line in your code. _Do not
use these_, give them a variable name so they can be understood and changed
easily.

```js
// good
const minWidth = 300;

if (width < minWidth) {
  ...
}

// bad
if (width < 300) {
  ...
}
```

#### Use native ES2015 module syntax

Module dependencies should be written using native ES2015 syntax wherever
possible (which is almost everywhere):

```js
// good
import { mapValues } from 'lodash';
export mapValues;

// bad
const _ = require('lodash');
module.exports = _.mapValues;

// worse
define(['lodash'], function (_) {
  ...
});
```

In those extremely rare cases where you're writing server-side JavaScript in a
file that does not pass run through webpack, then use CommonJS modules.

In those even rarer cases where you're writing client-side code that does not
run through webpack, then do not use a module loader at all.

##### Import only top-level modules

The files inside a module are implementation details of that module. They
should never be imported directly. Instead, you must only import the top-level
API that's exported by the module itself.

Without a clear mechanism in place in JS to encapsulate protected code, we make
a broad assumption that anything beyond the root of a module is an
implementation detail of that module.

On the other hand, a module should be able to import parent and sibling
modules.

```js
// good
import foo from 'foo';
import child from './child';
import parent from '../';
import ancestor from '../../../';
import sibling from '../foo';

// bad
import inFoo from 'foo/child';
import inSibling from '../foo/child';
```

#### Avoid global definitions

Don't do this. Everything should be wrapped in a module that can be depended on
by other modules. Even things as simple as a single value should be a module.

#### Use ternary operators only for small, simple code

And _never_ use multiple ternaries together, because they make it more
difficult to reason about how different values flow through the conditions
involved. Instead, structure the logic for maximum readability.

```js
// good, a situation where only 1 ternary is needed
const foo = a === b ? 1 : 2;

// bad
const foo = a === b ? 1 : a === c ? 2 : 3;
```

#### Use descriptive conditions

Any non-trivial conditions should be converted to functions or assigned to
descriptively named variables. By breaking up logic into smaller,
self-contained blocks, it becomes easier to reason about the higher-level
logic. Additionally, these blocks become good candidates for extraction into
their own modules, with unit-tests.

```js
// best
function isShape(thing) {
  return thing instanceof Shape;
}
function notSquare(thing) {
  return !(thing instanceof Square);
}
if (isShape(thing) && notSquare(thing)) {
  ...
}

// good
const isShape = thing instanceof Shape;
const notSquare = !(thing instanceof Square);
if (isShape && notSquare) {
  ...
}

// bad
if (thing instanceof Shape && !(thing instanceof Square)) {
  ...
}
```

#### Name regular expressions

```js
// good
const validPassword = /^(?=.*\d).{4,}$/;

if (password.length >= 4 && validPassword.test(password)) {
  console.log('password is valid');
}

// bad
if (password.length >= 4 && /^(?=.*\d).{4,}$/.test(password)) {
  console.log('losing');
}
```

#### Write small functions

Keep your functions short. A good function fits on a slide that the people in
the last row of a big room can comfortably read. So don't count on them having
perfect vision and limit yourself to ~15 lines of code per function.

#### Use "rest" syntax rather than built-in `arguments`

For expressiveness sake, and so you can be mix dynamic and explicit arguments.

```js
// good
function something(foo, ...args) {
  ...
}

// bad
function something(foo) {
  const args = Array.from(arguments).slice(1);
  ...
}
```

#### Use default argument syntax

Always use the default argument syntax for optional arguments.

```js
// good
function foo(options = {}) {
  ...
}

// bad
function foo(options) {
  if (typeof options === 'undefined') {
    options = {};
  }
  ...
}
```

And put your optional arguments at the end.

```js
// good
function foo(bar, options = {}) {
  ...
}

// bad
function foo(options = {}, bar) {
  ...
}
```

#### Use thunks to create closures, where possible

For trivial examples (like the one that follows), thunks will seem like
overkill, but they encourage isolating the implementation details of a closure
from the business logic of the calling code.

```js
// good
function connectHandler(client, callback) {
  return () => client.connect(callback);
}
setTimeout(connectHandler(client, afterConnect), 1000);

// not as good
setTimeout(() => {
  client.connect(afterConnect);
}, 1000);

// bad
setTimeout(() => {
  client.connect(() => {
    ...
  });
}, 1000);
```

#### Use slashes for comments

Use slashes for both single line and multi line comments. Try to write
comments that explain higher level mechanisms or clarify difficult
segments of your code. _Don't use comments to restate trivial things_.

_Exception:_ Comment blocks describing a function and its arguments
(docblock) should start with `/**`, contain a single `*` at the beginning of
each line, and end with `*/`.

```js
// good

// 'ID_SOMETHING=VALUE' -> ['ID_SOMETHING=VALUE', 'SOMETHING', 'VALUE']
const matches = item.match(/ID_([^\n]+)=([^\n]+)/));

/**
 * Fetches a user from...
 * @param  {string} id - id of the user
 * @return {Promise}
 */
function loadUser(id) {
  // This function has a nasty side effect where a failure to increment a
  // redis counter used for statistics will cause an exception. This needs
  // to be fixed in a later iteration.

  ...
}

const isSessionValid = (session.expires < Date.now());
if (isSessionValid) {
  ...
}

// bad

// Execute a regex
const matches = item.match(/ID_([^\n]+)=([^\n]+)/));

// Usage: loadUser(5, function() { ... })
function loadUser(id, cb) {
  // ...
}

// Check if the session is valid
const isSessionValid = (session.expires < Date.now());
// If the session is valid
if (isSessionValid) {
  ...
}
```

#### Use getters but not setters

Feel free to use getters that are free from [side effects][sideeffect], like
providing a length property for a collection class.

Do not use setters, they cause more problems than they can solve.

[sideeffect]: http://en.wikipedia.org/wiki/Side_effect_(computer_science)

#### Attribution

Parts of the JavaScript developer guide were initially forked from the
[node style guide](https://github.com/felixge/node-style-guide) created by [Felix Geisendörfer](http://felixge.de/) which is
licensed under the [CC BY-SA 3.0](http://creativecommons.org/licenses/by-sa/3.0/)
license.

### React

The following developer guide rules are specific for working with the React framework.

#### Prefer reactDirective over react-component

When using `ngReact` to embed your react components inside Angular HTML, prefer the
`reactDirective` service over the `react-component` directive.
You can read more about these two ngReact methods [here](https://github.com/ngReact/ngReact#features).

Using `react-component` means adding a bunch of components into angular, while `reactDirective` keeps them isolated, and is also a more succinct syntax.

**Good:**

```html
<hello-component
  fname="person.fname"
  lname="person.lname"
  watch-depth="reference"
></hello-component>
```

**Bad:**

```html
<react-component name="HelloComponent" props="person" watch-depth="reference" />
```

#### Name action functions and prop functions appropriately

Name action functions in the form of a strong verb and passed properties in the form of on<Subject><Change>. E.g:

```jsx
<sort-button onClick={action.sort}/>
<pagerButton onPageNext={action.turnToNextPage} />
```

### API endpoints

The following developer guide rules are targeting development of server side API endpoints.

#### Use only `/api/` as base path

API routes must start with the `/api/` path segment, and should be followed by the plugin id if applicable:

**Right:** `/api/marvel/nodes`

**Wrong:** `/marvel/api/nodes`

#### Use snake_case

OpenSearch Dashboards uses `snake_case` for the entire API, just like OpenSearch. All urls, paths, query string parameters, values, and bodies should be `snake_case` formatted.

_Right:_

```
POST /api/opensearch-dashboards/index_patterns
{
  "id": "...",
  "time_field_name": "...",
  "fields": [
    ...
  ]
}
```<|MERGE_RESOLUTION|>--- conflicted
+++ resolved
@@ -88,16 +88,7 @@
 $ cd OpenSearch-Dashboards
 ```
 
-<<<<<<< HEAD
-If you experience a network timeout while bootstrapping, you can update the timeout by configuring it in the `.yarnrc`. For example:
-```
-network-timeout 1000000
-```
-
-### Configure OpenSearch Dashboards
-=======
 The `osd bootstrap` command will install the project's dependencies and build all internal packages and plugins. Bootstrapping is necessary any time you need to update packages, plugins, or dependencies, and it's recommended to run it anytime you sync with the latest upstream changes.
->>>>>>> c35dadb0
 
 ```bash
 $ yarn osd bootstrap
