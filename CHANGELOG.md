--- conflicted
+++ resolved
@@ -89,11 +89,8 @@
 - [MD] Update dummy url in tests to follow lychee url allowlist ([#3099](https://github.com/opensearch-project/OpenSearch-Dashboards/pull/3099))
 - Adds config override to fix obsolete theme:version config value of v8 (beta) rendering issue ([#3045](https://github.com/opensearch-project/OpenSearch-Dashboards/pull/3045))
 - [CI] Update test workflow to increase network-timeout for yarn for installing dependencies ([#3118](https://github.com/opensearch-project/OpenSearch-Dashboards/pull/3118))
-<<<<<<< HEAD
 - [VisBuilder] Fixes pipeline aggs ([#3137](https://github.com/opensearch-project/OpenSearch-Dashboards/pull/3137))
-=======
 - [Region Maps] Fixes bug that prevents selected join field to be used ([#3213](Fix bug that prevents selected join field to be used))
->>>>>>> fba380b1
 
 ### 🚞 Infrastructure
 
