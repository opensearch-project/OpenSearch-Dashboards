name: Run cypress tests

# trigger on every PR for all branches
on:
  pull_request:
    branches: ['**']
    paths-ignore:
      - '**/*.md'
      - 'docs/**'
      - '.lycheeignore'
      - 'CODEOWNERS'
      - 'changelogs/fragments/**'
  workflow_dispatch:
    inputs:
      test_repo:
        description: 'Cypress test repo'
        default: 'opensearch-project/opensearch-dashboards-functional-test'
        required: true
        type: string
      test_branch:
        description: 'Cypress test branch (default: source branch)'
        required: false
        type: string
      specs:
        description: 'Tests to run (default: osd:ciGroup)'
        required: false
        type: string
      pr_number:
        description: 'PR Number (optional)'
        required: false
        type: number

env:
  TEST_REPO: ${{ inputs.test_repo != '' && inputs.test_repo || 'opensearch-project/opensearch-dashboards-functional-test' }}
  TEST_BRANCH: "${{ inputs.test_branch != '' && inputs.test_branch || github.base_ref }}"
  FTR_PATH: 'ftr'
  CYPRESS_BROWSER: 'chromium'
  CYPRESS_VISBUILDER_ENABLED: true
  CYPRESS_DATASOURCE_MANAGEMENT_ENABLED: false
  CYPRESS_MEMORY_LIMIT: '10240'
  CYPRESS_CACHE_FOLDER: '${{ github.workspace }}/.cypress-cache'
  # Optimize Chrome
  CYPRESS_CHROME_ARGS: >-
    --disable-dev-shm-usage
    --no-sandbox
    --disable-gpu
    --disable-software-rasterizer
    --js-flags="--max-old-space-size=10240"
  OSD_SNAPSHOT_SKIP_VERIFY_CHECKSUM: true
  OSD_OPTIMIZER_MAX_WORKERS: 8
  NODE_OPTIONS: '--max-old-space-size=10240 --max-semi-space-size=64 --dns-result-order=ipv4first'
  COMMENT_TAG: '[MANUAL CYPRESS TEST RUN RESULTS]'
  COMMENT_SUCCESS_MSG: ':white_check_mark: Cypress test run succeeded!'
  COMMENT_FAILURE_MSG: ':x: Cypress test run failed!'
  LATEST_VERSION: '2.17.0'

jobs:
  cypress-tests:
    runs-on: ubuntu-latest
    strategy:
      fail-fast: false
      matrix:
        include:
          # Standard test configs (groups 1-9)
          - group: 1
            config: standard
            test_location: ftr
          - group: 2
            config: standard
            test_location: ftr
          - group: 3
            config: standard
            test_location: ftr
          - group: 4
            config: standard
            test_location: ftr
          - group: 5
            config: standard
            test_location: ftr
          - group: 6
            config: standard
            test_location: ftr
          - group: 7
            config: standard
            test_location: ftr
          - group: 8
            config: standard
            test_location: ftr
          - group: 9
            config: standard
            test_location: ftr
          # Dashboard tests with query enhanced - group 1
          - group: 10Fast
            config: query_enhanced
            test_location: source
          # Dashboard tests with query enhanced - group 1 but slow tests
          - group: 10Slow
            config: query_enhanced
            test_location: source
          # Dashboard tests with no query enhanced
          - group: 11
            config: dashboard
            test_location: source
          # Dashboard tests with query enhanced - group 2
          - group: 12
            config: query_enhanced
            test_location: source
          # Dashboard tests with query enhanced - group 3
          - group: 13
            config: query_enhanced
            test_location: source
          # Dashboard tests with query enhanced - group 4
          - group: 14
            config: query_enhanced
            test_location: source
          # Dashboard tests with query enhanced - group 5
          - group: 15
            config: query_enhanced
            test_location: source
    container:
      image: docker://opensearchstaging/ci-runner:ci-runner-rockylinux8-opensearch-dashboards-integtest-v2
      options: '--user 1001 --shm-size=2g'
    env:
      START_CMD: ${{ matrix.config == 'query_enhanced' &&
        'node scripts/opensearch_dashboards --dev --no-base-path --no-watch --savedObjects.maxImportPayloadBytes=10485760 --server.maxPayloadBytes=1759977 --logging.json=false --data.search.aggs.shardDelay.enabled=true --csp.warnLegacyBrowsers=false --uiSettings.overrides["query:enhancements:enabled"]=true --uiSettings.overrides[''home:useNewHomePage'']=true --data_source.enabled=true --workspace.enabled=true --opensearch.ignoreVersionMismatch=true --data.savedQueriesNewUI.enabled=true' ||
        matrix.config == 'dashboard' &&
        'node scripts/opensearch_dashboards --dev --no-base-path --no-watch --savedObjects.maxImportPayloadBytes=10485760 --server.maxPayloadBytes=1759977 --logging.json=false --data.search.aggs.shardDelay.enabled=true' ||
        'node ../scripts/opensearch_dashboards --dev --no-base-path --no-watch --savedObjects.maxImportPayloadBytes=10485760 --server.maxPayloadBytes=1759977 --logging.json=false --data.search.aggs.shardDelay.enabled=true --csp.warnLegacyBrowsers=false --uiSettings.overrides["query:enhancements:enabled"]=false' }}
      OPENSEARCH_SNAPSHOT_CMD: ${{ matrix.config == 'query_enhanced' &&
        '/bin/bash -c "./opensearch-${{ env.LATEST_VERSION }}/opensearch-tar-install.sh &"' ||
        matrix.config == 'dashboard' &&
        'node scripts/opensearch snapshot -E cluster.routing.allocation.disk.threshold_enabled=false' ||
        'node ../scripts/opensearch snapshot -E cluster.routing.allocation.disk.threshold_enabled=false' }}
      # prevents extra Cypress installation progress messages
      CI: 1
      # avoid warnings like "tput: No value for $TERM and no -T specified"
      TERM: xterm
    name: Run cypress tests (osd:ciGroup${{ matrix.group }})
    steps:
      - name: Get source information from PR number
        if: ${{ github.event_name == 'workflow_dispatch' && inputs.pr_number != '' }}
        id: get_pr_info
        uses: actions/github-script@v6
        with:
          script: |
            const { data: result } = await github.rest.pulls.get({
              owner: context.repo.owner,
              repo: context.repo.repo,
              pull_number: ${{ inputs.pr_number }}
            });
            core.setOutput('head_name', result.head.repo.full_name);
            core.setOutput('head_ref', result.head.ref);

      - name: Set source repo from PR number
        if: ${{ github.event_name == 'workflow_dispatch' && inputs.pr_number != '' }}
        run: |
          echo "SOURCE_REPO=${{ steps.get_pr_info.outputs.head_name }}" >> $GITHUB_ENV
          echo "SOURCE_BRANCH=${{ steps.get_pr_info.outputs.head_ref }}" >> $GITHUB_ENV

      - name: Checkout code
        uses: actions/checkout@v4
        with:
          repository: ${{ env.SOURCE_REPO }}
          ref: '${{ env.SOURCE_BRANCH }}'

      - name: Setup Node
        uses: actions/setup-node@v4
        with:
          node-version-file: '.nvmrc'
          registry-url: 'https://registry.npmjs.org'

      - name: Setup Yarn
        run: |
          npm uninstall -g yarn
          npm i -g yarn@^1.22.10

      - name: Run bootstrap
        run: yarn osd bootstrap

      - name: Build plugins
        run: node scripts/build_opensearch_dashboards_platform_plugins --no-examples --workers 12

      - name: Checkout FT repo
        uses: actions/checkout@v4
        with:
          path: ${{ env.FTR_PATH }}
          repository: ${{ env.TEST_REPO }}
          ref: '${{ env.TEST_BRANCH }}'
          clean: true

      - name: Setup spec files by input
        if: ${{ inputs.specs != '' }}
        run: |
          echo "SPEC=${{ inputs.specs }}" >> $GITHUB_ENV

      # Setup spec files for existing Functional Test repo cypress tests
      - name: Setup spec files
        if: ${{ inputs.specs == '' && matrix.test_location == 'ftr' }}
        working-directory: ${{ env.FTR_PATH }}
        shell: bash
        run: |
          IFS="," read -a SPEC_ARRAY <<< $(yarn --silent osd:ciGroup${{ matrix.group }})
          FORMATTED_SPEC=''
          for i in "${SPEC_ARRAY[@]}"; do
            FORMATTED_SPEC+="cypress/integration/core-opensearch-dashboards/opensearch-dashboards/${i},"
          done
          echo "SPEC=${FORMATTED_SPEC}" >> $GITHUB_ENV
          echo "SPEC=${FORMATTED_SPEC}"

      # Setup spec files for Dashboards in-house cypress tests
      - name: Setup spec files for Dashboards tests
        if: ${{ inputs.specs == '' && matrix.test_location == 'source' }}
        shell: bash
        run: |
          DASHBOARDS_SPEC="$(yarn --silent osd:ciGroup${{ matrix.group }})"
          echo "DASHBOARDS_SPEC=${DASHBOARDS_SPEC}" >> $GITHUB_ENV
          echo "DASHBOARDS_SPEC=${DASHBOARDS_SPEC}"

      - name: Get Cypress version
        id: cypress_version
        run: |
          echo "name=cypress_version::$(cat ./${{ env.FTR_PATH }}/package.json | jq '.devDependencies.cypress' | tr -d '"')" >> $GITHUB_OUTPUT

      - name: Cache Cypress
        id: cache-cypress
        uses: actions/cache@v4
        with:
          path: ~/.cache/Cypress
          key: cypress-cache-v2-${{ runner.os }}-${{ hashFiles('**/package.json') }}
        env:
          CYPRESS_INSTALL_BINARY: ${{ steps.cypress_version.outputs.cypress_version }}
      - run: npx cypress cache list
      - run: npx cypress cache path

      # Run tests based on configuration
      - name: Run FT repo tests
        if: matrix.test_location == 'ftr'
        uses: cypress-io/github-action@v6
        with:
          working-directory: ${{ env.FTR_PATH }}
          start: ${{ env.OPENSEARCH_SNAPSHOT_CMD }}, ${{ env.START_CMD }}
          wait-on: 'http://localhost:9200, http://localhost:5601'
          command: yarn cypress:run-without-security --browser ${{ env.CYPRESS_BROWSER }} --spec ${{ env.SPEC }}

      - name: Download OpenSearch
        if: matrix.config == 'query_enhanced'
        uses: suisei-cn/actions-download-file@v1.4.0
        with:
          url: https://artifacts.opensearch.org/releases/bundle/opensearch/${{ env.LATEST_VERSION }}/opensearch-${{ env.LATEST_VERSION }}-linux-x64.tar.gz

      - name: Extract OpenSearch
        if: matrix.config == 'query_enhanced'
        run: |
          tar -xzf opensearch-*.tar.gz
          rm -f opensearch-*.tar.gz
        shell: bash

      - name: Remove security plugin
        if: matrix.config == 'query_enhanced'
        run: |
          /bin/bash -c "yes | ./opensearch-${{ env.LATEST_VERSION }}/bin/opensearch-plugin remove opensearch-security"
        shell: bash

      - name: Run OpenSearch
        if: matrix.config == 'query_enhanced'
        run: |
          /bin/bash -c "./opensearch-${{ env.LATEST_VERSION }}/opensearch-tar-install.sh &"
          sleep 30
        shell: bash

      # Clear Cypress Cache before running Dashboards tests
      - name: Clear Cypress Cache
        if: matrix.test_location == 'source'
        run: npx cypress cache clear

      # Run Dashboards Cypress tests within the source repo
      - name: Run Dashboards Cypress tests with query enhancements
        if: matrix.test_location == 'source' && matrix.config == 'query_enhanced'
        uses: cypress-io/github-action@v6
        with:
          install-command: npx cypress install --force
          start: ${{ env.START_CMD }}
          wait-on: 'http://localhost:9200, http://localhost:5601'
          command: yarn cypress:run-without-security --browser ${{ env.CYPRESS_BROWSER }} --spec ${{ env.DASHBOARDS_SPEC }}

      - name: Run Dashboards Cypress tests without query enhancements
        if: matrix.test_location == 'source' && matrix.config == 'dashboard'
        uses: cypress-io/github-action@v6
        with:
          install-command: npx cypress install --force
          start: ${{ env.OPENSEARCH_SNAPSHOT_CMD }}, ${{ env.START_CMD }}
          wait-on: 'http://localhost:9200, http://localhost:5601'
          command: yarn cypress:run-without-security --browser ${{ env.CYPRESS_BROWSER }} --spec ${{ env.DASHBOARDS_SPEC }}

<<<<<<< HEAD
      - name: Read Performance Metrics
        id: read-metrics
        run: |
          echo "MATRIX_GROUP=${{ matrix.group }}" >> $GITHUB_ENV 

          if [ -f ./cypress/performance_metrics.json ]; then
            PERFORMANCE_MESSAGE=$(jq -r 'to_entries | map("• ❌ **\(.key)**: \(.value)") | join("\n")' ./cypress/performance_metrics.json)
            echo "PERFORMANCE_MESSAGE<<EOF" >> $GITHUB_ENV
            echo "$PERFORMANCE_MESSAGE" >> $GITHUB_ENV
            echo "EOF" >> $GITHUB_ENV
          else
            echo "PERFORMANCE_MESSAGE=No performance issues detected 🎉" >> $GITHUB_ENV
          fi

      - name: Upload Performance Metrics
        uses: actions/upload-artifact@v4
        if: ${{ hashFiles('./cypress/performance_metrics.json') != '' }}
        with:
          name: performance-metrics-${{ matrix.group }}
          path: ./cypress/performance_metrics.json
          retention-days: 1

      - name: Post or Update Performance Metrics Comment
        if: env.PERFORMANCE_MESSAGE != 'No performance issues detected 🎉'
        uses: actions/github-script@v7
        with:
          github-token: ${{ secrets.GITHUB_TOKEN }}
          script: |
            const issue_number = context.payload.pull_request.number;
            const { data: comments } = await github.rest.issues.listComments({
              owner: context.repo.owner,
              repo: context.repo.repo,
              issue_number
            });

            const existingComment = comments.find(comment => comment.body.includes("🚀 **Component Performance Metrics**"));
            const newEntry = `**CI Group: ${process.env.MATRIX_GROUP}**\n\n${process.env.PERFORMANCE_MESSAGE}\n\n`;

            let updatedMessage;
            if (existingComment) {
              updatedMessage = existingComment.body + "\n\n" + newEntry;  // Append new entry
              await github.rest.issues.updateComment({
                owner: context.repo.owner,
                repo: context.repo.repo,
                comment_id: existingComment.id,
                body: updatedMessage
              });
            } else {
              updatedMessage = `🚀 **Component Performance Metrics**\n\n${newEntry}\n\n🔍 **Please review and optimize if necessary.**`;
              await github.rest.issues.createComment({
                owner: context.repo.owner,
                repo: context.repo.repo,
                issue_number,
                body: updatedMessage
              });
            }

      # Screenshots are only captured on failure, will change this once we do visual regression tests
      - name: Upload FT repo screenshots
        uses: actions/upload-artifact@v4
        if: failure() && matrix.test_location == 'ftr'
        with:
          name: ftr-cypress-screenshots-${{ matrix.group }}
          path: ${{ env.FTR_PATH }}/cypress/screenshots
          retention-days: 1
          overwrite: true

      - name: Upload FT repo videos
        uses: actions/upload-artifact@v4
        if: failure() && matrix.test_location == 'ftr'
        with:
          name: ftr-cypress-videos-${{ matrix.group }}
          path: ${{ env.FTR_PATH }}/cypress/videos
          retention-days: 1
          overwrite: true

      - name: Upload FT repo results
        uses: actions/upload-artifact@v4
=======
      # Compress and upload artifacts for FT repo
      - name: Compress FT repo artifacts
>>>>>>> 8f57da4b
        if: always() && matrix.test_location == 'ftr'
        run: |
          mkdir -p ftr-artifacts
          for dir in screenshots videos results; do
            if [ -d "${{ env.FTR_PATH }}/cypress/$dir" ]; then
              cp -r "${{ env.FTR_PATH }}/cypress/$dir" ftr-artifacts/
            fi
          done
          tar -czf ftr-cypress-artifacts-${{ matrix.group }}.tar.gz -C ftr-artifacts .
        shell: bash

      - name: Upload FT repo artifacts
        if: always() && matrix.test_location == 'ftr'
        uses: actions/upload-artifact@v4
        with:
          name: ftr-cypress-artifacts-${{ matrix.group }}
          path: ftr-cypress-artifacts-${{ matrix.group }}.tar.gz
          retention-days: 1

      # Compress and upload artifacts for Dashboards repo
      - name: Compress Dashboards repo artifacts
        if: always() && matrix.test_location == 'source'
        run: |
          mkdir -p dashboard-artifacts
            for dir in screenshots videos results; do
              if [ -d "cypress/$dir" ]; then
                cp -r "cypress/$dir" dashboard-artifacts/
              fi
          done
          tar -czf dashboards-cypress-artifacts-${{ matrix.group }}.tar.gz -C dashboard-artifacts .
        shell: bash

      - name: Upload Dashboards repo artifacts
        if: always() && matrix.test_location == 'source'
        uses: actions/upload-artifact@v4
        with:
          name: dashboards-cypress-artifacts-${{ matrix.group }}
          path: dashboards-cypress-artifacts-${{ matrix.group }}.tar.gz
          retention-days: 1
          overwrite: true

      - name: Fail PR on Performance Issues
        if: env.PERFORMANCE_MESSAGE != 'No performance issues detected 🎉'
        run: exit 1

  add-comment:
    needs: [cypress-tests]
    if: ${{ always() && github.event_name == 'workflow_dispatch' && inputs.pr_number != '' }}
    permissions:
      pull-requests: write
    runs-on: ubuntu-latest
    steps:
      - name: Find Comment
        uses: peter-evans/find-comment@v2
        id: fc
        with:
          issue-number: ${{ inputs.pr_number }}
          comment-author: 'github-actions[bot]'
          body-includes: '${{ env.COMMENT_TAG }}'

      - name: Add comment on the PR
        uses: peter-evans/create-or-update-comment@v3
        with:
          comment-id: ${{ steps.fc.outputs.comment-id }}
          issue-number: ${{ inputs.pr_number }}
          body: |
            ### ${{ env.COMMENT_TAG }}

            #### ${{ needs.cypress-tests.result == 'success' && env.COMMENT_SUCCESS_MSG || env.COMMENT_FAILURE_MSG }}

            #### Inputs:
            ```
            Test repo: '${{ env.TEST_REPO }}'
            Test branch: '${{ env.TEST_BRANCH }}'

            Test spec:
            '${{ env.SPEC }}'
            ```

            #### Link to results:
            ${{ github.server_url }}/${{ github.repository }}/actions/runs/${{ github.run_id }}
          edit-mode: replace<|MERGE_RESOLUTION|>--- conflicted
+++ resolved
@@ -292,7 +292,6 @@
           wait-on: 'http://localhost:9200, http://localhost:5601'
           command: yarn cypress:run-without-security --browser ${{ env.CYPRESS_BROWSER }} --spec ${{ env.DASHBOARDS_SPEC }}
 
-<<<<<<< HEAD
       - name: Read Performance Metrics
         id: read-metrics
         run: |
@@ -371,10 +370,9 @@
 
       - name: Upload FT repo results
         uses: actions/upload-artifact@v4
-=======
+
       # Compress and upload artifacts for FT repo
       - name: Compress FT repo artifacts
->>>>>>> 8f57da4b
         if: always() && matrix.test_location == 'ftr'
         run: |
           mkdir -p ftr-artifacts
