name: Run cypress tests

# trigger on every PR for all branches except feature branches
on:
  pull_request:
    branches: ['**', '!feature/**']
    paths-ignore:
      - '**/*.md'
      - '.lycheeignore'
      - 'changelogs/fragments/**'
  workflow_dispatch:
    inputs:
      test_repo:
        description: 'Cypress test repo'
        default: 'opensearch-project/opensearch-dashboards-functional-test'
        required: true
        type: string
      test_branch:
        description: 'Cypress test branch (default: source branch)'
        required: false
        type: string
      specs:
        description: 'Tests to run (default: osd:ciGroup)'
        required: false
        type: string
      pr_number:
        description: 'PR Number (optional)'
        required: false
        type: number

env:
  TEST_REPO: ${{ inputs.test_repo != '' && inputs.test_repo || 'opensearch-project/opensearch-dashboards-functional-test' }}
  TEST_BRANCH: "${{ inputs.test_branch != '' && inputs.test_branch || github.base_ref }}"
  FTR_PATH: 'ftr'
  CYPRESS_BROWSER: 'chromium'
  CYPRESS_VISBUILDER_ENABLED: true
  CYPRESS_DATASOURCE_MANAGEMENT_ENABLED: false
  OSD_SNAPSHOT_SKIP_VERIFY_CHECKSUM: true
  NODE_OPTIONS: '--max-old-space-size=6144 --dns-result-order=ipv4first'
  COMMENT_TAG: '[MANUAL CYPRESS TEST RUN RESULTS]'
  COMMENT_SUCCESS_MSG: ':white_check_mark: Cypress test run succeeded!'
  COMMENT_FAILURE_MSG: ':x: Cypress test run failed!'
  LATEST_VERSION: '2.17.0'

jobs:
  cypress-tests:
    runs-on: ubuntu-latest
    strategy:
      fail-fast: false
      matrix:
        include:
          # Standard test configs (groups 1-9)
          - group: 1
            config: standard
            test_location: ftr
          - group: 2
            config: standard
            test_location: ftr
          - group: 3
            config: standard
            test_location: ftr
          - group: 4
            config: standard
            test_location: ftr
          - group: 5
            config: standard
            test_location: ftr
          - group: 6
            config: standard
            test_location: ftr
          - group: 7
            config: standard
            test_location: ftr
          - group: 8
            config: standard
            test_location: ftr
          - group: 9
            config: standard
            test_location: ftr
          # Query enhanced tests
          - group: 10
            config: query_enhanced
            test_location: ftr
          # Dashboard tests
          - group: 11
            config: dashboard
            test_location: source
    container:
      image: docker://opensearchstaging/ci-runner:ci-runner-rockylinux8-opensearch-dashboards-integtest-v2
      options: --user 1001
    env:
      START_CMD: ${{ matrix.config == 'query_enhanced' &&
        'node ../scripts/opensearch_dashboards --dev --no-base-path --no-watch --savedObjects.maxImportPayloadBytes=10485760 --server.maxPayloadBytes=1759977 --logging.json=false --data.search.aggs.shardDelay.enabled=true --csp.warnLegacyBrowsers=false --uiSettings.overrides["query:enhancements:enabled"]=true --uiSettings.overrides[''home:useNewHomePage'']=true --data_source.enabled=true --opensearch.ignoreVersionMismatch=true' ||
        matrix.config == 'dashboard' &&
        'node scripts/opensearch_dashboards --dev --no-base-path --no-watch --savedObjects.maxImportPayloadBytes=10485760 --server.maxPayloadBytes=1759977 --logging.json=false --data.search.aggs.shardDelay.enabled=true' ||
        'node ../scripts/opensearch_dashboards --dev --no-base-path --no-watch --savedObjects.maxImportPayloadBytes=10485760 --server.maxPayloadBytes=1759977 --logging.json=false --data.search.aggs.shardDelay.enabled=true --csp.warnLegacyBrowsers=false --uiSettings.overrides["query:enhancements:enabled"]=false' }}
      OPENSEARCH_SNAPSHOT_CMD: ${{ matrix.config == 'query_enhanced' &&
        '/bin/bash -c "./opensearch-2.17.0/opensearch-tar-install.sh &"' ||
        matrix.config == 'dashboard' &&
        'node scripts/opensearch snapshot -E cluster.routing.allocation.disk.threshold_enabled=false' ||
        'node ../scripts/opensearch snapshot -E cluster.routing.allocation.disk.threshold_enabled=false' }}
      # prevents extra Cypress installation progress messages
      CI: 1
      # avoid warnings like "tput: No value for $TERM and no -T specified"
      TERM: xterm
    name: Run cypress tests (osd:ciGroup${{ matrix.group }})
    steps:
      - name: Get source information from PR number
        if: ${{ github.event_name == 'workflow_dispatch' && inputs.pr_number != '' }}
        id: get_pr_info
        uses: actions/github-script@v6
        with:
          script: |
            const { data: result } = await github.rest.pulls.get({
              owner: context.repo.owner,
              repo: context.repo.repo,
              pull_number: ${{ inputs.pr_number }}
            });
            core.setOutput('head_name', result.head.repo.full_name);
            core.setOutput('head_ref', result.head.ref);

      - name: Set source repo from PR number
        if: ${{ github.event_name == 'workflow_dispatch' && inputs.pr_number != '' }}
        run: |
          echo "SOURCE_REPO=${{ steps.get_pr_info.outputs.head_name }}" >> $GITHUB_ENV
          echo "SOURCE_BRANCH=${{ steps.get_pr_info.outputs.head_ref }}" >> $GITHUB_ENV

      - name: Checkout code
        uses: actions/checkout@v2
        with:
          repository: ${{ env.SOURCE_REPO }}
          ref: '${{ env.SOURCE_BRANCH }}'

      - name: Setup Node
        uses: actions/setup-node@v2
        with:
          node-version-file: '.nvmrc'
          registry-url: 'https://registry.npmjs.org'

      - name: Setup Yarn
        run: |
          npm uninstall -g yarn
          npm i -g yarn@1.22.10

      - name: Run bootstrap
        run: yarn osd bootstrap

      - name: Build plugins
        run: node scripts/build_opensearch_dashboards_platform_plugins --no-examples --workers 12

      - name: Checkout
        uses: actions/checkout@v2
        with:
          path: ${{ env.FTR_PATH }}
          repository: ${{ env.TEST_REPO }}
          ref: '${{ env.TEST_BRANCH }}'

      - name: Setup spec files by input
        if: ${{ inputs.specs != '' }}
        run: |
          echo "SPEC=${{ inputs.specs }}" >> $GITHUB_ENV

      - name: Setup spec files
        if: ${{ inputs.specs == '' && matrix.test_location == 'ftr' }}
        working-directory: ${{ env.FTR_PATH }}
        shell: bash
        run: |
          IFS="," read -a SPEC_ARRAY <<< $(yarn --silent osd:ciGroup${{ matrix.group }})
          FORMATTED_SPEC=''
          for i in "${SPEC_ARRAY[@]}"; do
            FORMATTED_SPEC+="cypress/integration/core-opensearch-dashboards/opensearch-dashboards/${i},"
          done
          echo "SPEC=${FORMATTED_SPEC}" >> $GITHUB_ENV

      # Setup spec files for Dashboards in-house cypress tests
      - name: Setup spec files for Dashboards tests
        if: ${{ inputs.specs == '' && matrix.test_location == 'source' }}
        shell: bash
        run: |
          IFS="," read -a SPEC_ARRAY <<< $(yarn --silent osd:ciGroup${{ matrix.group }})
          DASHBOARDS_SPEC=''
          for i in "${SPEC_ARRAY[@]}"; do
          DASHBOARDS_SPEC+="cypress/integration/core_opensearch_dashboards/${i},"
          done
          echo "DASHBOARDS_SPEC=${DASHBOARDS_SPEC}" >> $GITHUB_ENV

      - name: Get Cypress version
        if: ${{ matrix.test_location == 'ftr' }}
        id: cypress_version
        run: |
          echo "name=cypress_version::$(cat ./${{ env.FTR_PATH }}/package.json | jq '.devDependencies.cypress' | tr -d '"')" >> $GITHUB_OUTPUT

      - name: Cache Cypress
        if: ${{ matrix.test_location == 'ftr' }}
        id: cache-cypress
        uses: actions/cache@v1
        with:
          path: ~/.cache/Cypress
          key: cypress-cache-v2-${{ runner.os }}-${{ hashFiles('**/package.json') }}
        env:
          CYPRESS_INSTALL_BINARY: ${{ steps.cypress_version.outputs.cypress_version }}
      - run: npx cypress cache list
      - run: npx cypress cache path

      # Run tests based on configuration
      - name: Run FT repo tests with no query enhancements
        if: matrix.test_location == 'ftr' && matrix.config == 'standard'
        uses: cypress-io/github-action@v2
        with:
          working-directory: ${{ env.FTR_PATH }}
          start: ${{ env.OPENSEARCH_SNAPSHOT_CMD }}, ${{ env.START_CMD }}
          wait-on: 'http://localhost:9200, http://localhost:5601'
          command: yarn cypress:run-without-security --browser ${{ env.CYPRESS_BROWSER }} --spec ${{ env.SPEC }}

      - name: Download OpenSearch
        if: matrix.test_location == 'ftr' && matrix.config == 'query_enhanced'
        uses: suisei-cn/actions-download-file@v1.4.0
        with:
          url: https://artifacts.opensearch.org/releases/bundle/opensearch/${{ env.LATEST_VERSION }}/opensearch-${{ env.LATEST_VERSION }}-linux-x64.tar.gz

      - name: Extract OpenSearch
        if: matrix.test_location == 'ftr' && matrix.config == 'query_enhanced'
        run: |
          tar -xzf opensearch-*.tar.gz
          rm -f opensearch-*.tar.gz
        shell: bash

      - name: Remove security plugin
        if: matrix.test_location == 'ftr' && matrix.config == 'query_enhanced'
        run: |
          /bin/bash -c "yes | ./opensearch-${{ env.LATEST_VERSION }}/bin/opensearch-plugin remove opensearch-security"
        shell: bash

      - name: Run OpenSearch
        if: matrix.test_location == 'ftr' && matrix.config == 'query_enhanced'
        run: |
          /bin/bash -c "./opensearch-2.17.0/opensearch-tar-install.sh &"
          sleep 30
        shell: bash

      - name: Run FT repo tests with query enhancements
        if: matrix.test_location == 'ftr' && matrix.config == 'query_enhanced'
        uses: cypress-io/github-action@v2
        with:
          working-directory: ${{ env.FTR_PATH }}
          start: ${{ env.START_CMD }}
          wait-on: 'http://localhost:9200, http://localhost:5601'
          command: yarn cypress:run-without-security --browser ${{ env.CYPRESS_BROWSER }} --spec ${{ env.SPEC }}

      # Clear Cypress Cache before running Dashboards tests
      - name: Clear Cypress Cache
        if: matrix.test_location == 'source'
        run: npx cypress cache clear

      # Run Dashboards Cypress tests within the source repo
      - name: Run Dashboards Cypress tests
        if: matrix.test_location == 'source'
        uses: cypress-io/github-action@v6
        with:
          install-command: npx cypress install --force
          start: ${{ env.OPENSEARCH_SNAPSHOT_CMD }}, ${{ env.START_CMD }}
          wait-on: 'http://localhost:9200, http://localhost:5601'
          command: yarn cypress:run-without-security --browser ${{ env.CYPRESS_BROWSER }} --spec ${{ env.DASHBOARDS_SPEC }}

      # Screenshots are only captured on failure, will change this once we do visual regression tests
<<<<<<< HEAD
      - uses: actions/upload-artifact@v4
        if: failure()
=======
      - name: Upload FT repo screenshots
        uses: actions/upload-artifact@v3
        if: failure() && matrix.test_location == 'ftr'
>>>>>>> 390c5fc6
        with:
          name: ftr-cypress-screenshots-${{ matrix.group }}
          path: ${{ env.FTR_PATH }}/cypress/screenshots
          retention-days: 1

<<<<<<< HEAD
      - uses: actions/upload-artifact@v4
        if: always()
=======
      - name: Upload FT repo videos
        uses: actions/upload-artifact@v3
        if: always() && matrix.test_location == 'ftr'
>>>>>>> 390c5fc6
        with:
          name: ftr-cypress-videos-${{ matrix.group }}
          path: ${{ env.FTR_PATH }}/cypress/videos
          retention-days: 1

<<<<<<< HEAD
      - uses: actions/upload-artifact@v4
        if: always()
=======
      - name: Upload FT repo results
        uses: actions/upload-artifact@v3
        if: always() && matrix.test_location == 'ftr'
>>>>>>> 390c5fc6
        with:
          name: ftr-cypress-results-${{ matrix.group }}
          path: ${{ env.FTR_PATH }}/cypress/results
          retention-days: 1

      - name: Upload Dashboards screenshots
        if: failure() && matrix.test_location == 'source'
        uses: actions/upload-artifact@v3
        with:
          name: dashboards-cypress-screenshots
          path: cypress/screenshots
          retention-days: 1

      - name: Upload Dashboards repo videos
        uses: actions/upload-artifact@v3
        if: always() && matrix.test_location == 'source'
        with:
          name: dashboards-cypress-videos
          path: cypress/videos
          retention-days: 1

      - name: Upload Dashboards repo results
        uses: actions/upload-artifact@v3
        if: always() && matrix.test_location == 'source'
        with:
          name: dashboards-cypress-results
          path: cypress/results
          retention-days: 1

  add-comment:
    needs: [cypress-tests]
    if: ${{ always() && github.event_name == 'workflow_dispatch' && inputs.pr_number != '' }}
    permissions:
      pull-requests: write
    runs-on: ubuntu-latest
    steps:
      - name: Find Comment
        uses: peter-evans/find-comment@v2
        id: fc
        with:
          issue-number: ${{ inputs.pr_number }}
          comment-author: 'github-actions[bot]'
          body-includes: '${{ env.COMMENT_TAG }}'

      - name: Add comment on the PR
        uses: peter-evans/create-or-update-comment@v3
        with:
          comment-id: ${{ steps.fc.outputs.comment-id }}
          issue-number: ${{ inputs.pr_number }}
          body: |
            ### ${{ env.COMMENT_TAG }}

            #### ${{ needs.cypress-tests.result == 'success' && env.COMMENT_SUCCESS_MSG || env.COMMENT_FAILURE_MSG }}

            #### Inputs:
            ```
            Test repo: '${{ env.TEST_REPO }}'
            Test branch: '${{ env.TEST_BRANCH }}'

            Test spec:
            '${{ env.SPEC }}'
            ```

            #### Link to results:
            ${{ github.server_url }}/${{ github.repository }}/actions/runs/${{ github.run_id }}
          edit-mode: replace<|MERGE_RESOLUTION|>--- conflicted
+++ resolved
@@ -263,40 +263,25 @@
           command: yarn cypress:run-without-security --browser ${{ env.CYPRESS_BROWSER }} --spec ${{ env.DASHBOARDS_SPEC }}
 
       # Screenshots are only captured on failure, will change this once we do visual regression tests
-<<<<<<< HEAD
-      - uses: actions/upload-artifact@v4
-        if: failure()
-=======
       - name: Upload FT repo screenshots
-        uses: actions/upload-artifact@v3
+        uses: actions/upload-artifact@v4
         if: failure() && matrix.test_location == 'ftr'
->>>>>>> 390c5fc6
         with:
           name: ftr-cypress-screenshots-${{ matrix.group }}
           path: ${{ env.FTR_PATH }}/cypress/screenshots
           retention-days: 1
 
-<<<<<<< HEAD
-      - uses: actions/upload-artifact@v4
-        if: always()
-=======
       - name: Upload FT repo videos
-        uses: actions/upload-artifact@v3
+        uses: actions/upload-artifact@v4
         if: always() && matrix.test_location == 'ftr'
->>>>>>> 390c5fc6
         with:
           name: ftr-cypress-videos-${{ matrix.group }}
           path: ${{ env.FTR_PATH }}/cypress/videos
           retention-days: 1
 
-<<<<<<< HEAD
-      - uses: actions/upload-artifact@v4
-        if: always()
-=======
       - name: Upload FT repo results
-        uses: actions/upload-artifact@v3
+        uses: actions/upload-artifact@v4
         if: always() && matrix.test_location == 'ftr'
->>>>>>> 390c5fc6
         with:
           name: ftr-cypress-results-${{ matrix.group }}
           path: ${{ env.FTR_PATH }}/cypress/results
@@ -304,14 +289,14 @@
 
       - name: Upload Dashboards screenshots
         if: failure() && matrix.test_location == 'source'
-        uses: actions/upload-artifact@v3
+        uses: actions/upload-artifact@v4
         with:
           name: dashboards-cypress-screenshots
           path: cypress/screenshots
           retention-days: 1
 
       - name: Upload Dashboards repo videos
-        uses: actions/upload-artifact@v3
+        uses: actions/upload-artifact@v4
         if: always() && matrix.test_location == 'source'
         with:
           name: dashboards-cypress-videos
@@ -319,7 +304,7 @@
           retention-days: 1
 
       - name: Upload Dashboards repo results
-        uses: actions/upload-artifact@v3
+        uses: actions/upload-artifact@v4
         if: always() && matrix.test_location == 'source'
         with:
           name: dashboards-cypress-results
