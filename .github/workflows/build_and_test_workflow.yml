# This workflow will do a clean install of node dependencies, build the source code and run tests across different versions of node
# For more information see: https://help.github.com/actions/language-and-framework-guides/using-nodejs-with-github-actions

name: Build and test

# trigger on every commit push and PR for all branches except pushes for backport branches
on:
  push:
    branches: ['**', '!backport/**']
    paths-ignore:
      - '**/*.md'
      - 'docs/**'
  pull_request:
    branches: ['**']
    paths-ignore:
      - '**/*.md'
      - 'docs/**'

env:
  TEST_BROWSER_HEADLESS: 1
  CI: 1
  GCS_UPLOAD_PREFIX: fake
  TEST_OPENSEARCH_DASHBOARDS_HOST: localhost
  TEST_OPENSEARCH_DASHBOARDS_PORT: 6610
  TEST_OPENSEARCH_TRANSPORT_PORT: 9403
  TEST_OPENSEARCH_PORT: 9400
  OSD_SNAPSHOT_SKIP_VERIFY_CHECKSUM: true

jobs:
<<<<<<< HEAD
  build-lint-test-linux:
    runs-on: ubuntu-latest
    container:
      image: docker://opensearchstaging/ci-runner:ci-runner-rockylinux8-opensearch-dashboards-integtest-v2
      options: --user 1001
    name: Build and Verify on Linux
=======
  build-lint-test:
    name: Build and Verify on ${{ matrix.name }}
    strategy:
      matrix:
        os: [ubuntu-latest, windows-latest]
        include:
          - os: ubuntu-latest
            name: Linux
          - os: windows-latest
            name: Windows
    runs-on: ${{ matrix.os }}
>>>>>>> 6b42669f
    steps:
      - name: Configure git's autocrlf (Windows only)
        if: matrix.os == 'windows-latest'
        run: |
          git config --global core.autocrlf false

      - name: Checkout code
        uses: actions/checkout@v3
<<<<<<< HEAD
=======

      - name: Setup JDK (Windows only)
        if: matrix.os == 'windows-latest'
        uses: actions/setup-java@v3
        with:
          java-version: '11'
          distribution: 'adopt'
>>>>>>> 6b42669f

      - name: Setup Node
        uses: actions/setup-node@v3
        with:
          node-version-file: '.nvmrc'
          registry-url: 'https://registry.npmjs.org'

      - name: Setup Yarn
        run: |
          npm uninstall -g yarn
          npm i -g yarn@1.22.10
          yarn config set network-timeout 1000000 -g
<<<<<<< HEAD

      - name: Configure Yarn Cache
        run: echo "YARN_CACHE_LOCATION=$(yarn cache dir)" >> $GITHUB_ENV

      - name: Initialize Yarn Cache
        uses: actions/cache@v3
        with:
          path: ${{ env.YARN_CACHE_LOCATION }}
          key: yarn-${{ hashFiles('**/yarn.lock') }}
          restore-keys: |
            yarn-
=======
>>>>>>> 6b42669f

      - name: Configure Yarn Cache (Linux)
        if: matrix.os != 'windows-latest'
        run: echo "YARN_CACHE_LOCATION=$(yarn cache dir)" >> $GITHUB_ENV

      - name: Configure Yarn Cache (Windows)
        if: matrix.os == 'windows-latest'
        run: |
          echo "YARN_CACHE_LOCATION=$(yarn cache dir)" >> $env:GITHUB_ENV
          echo C:\Program Files\Git\usr\bin>>"%GITHUB_PATH%"

      - name: Initialize Yarn Cache
        uses: actions/cache@v3
        with:
          path: ${{ env.YARN_CACHE_LOCATION }}
          key: yarn-${{ hashFiles('**/yarn.lock') }}
          restore-keys: |
            yarn-

      - name: Run bootstrap (Linux)
        if: matrix.os != 'windows-latest'
        run: yarn osd bootstrap

      - name: Run bootstrap (Windows)
        if: matrix.os == 'windows-latest'
        run: yarn osd bootstrap || yarn osd bootstrap

      - name: Run linter
        id: linter
        run: yarn lint

      - name: Validate NOTICE file
        id: notice-validate
        run: yarn notice:validate

<<<<<<< HEAD
      - name: Run unit tests with coverage
        id: unit-tests
        run: yarn test:jest:ci:coverage

      - name: Run mocha tests with coverage
        id: mocha-tests
        run: yarn test:mocha:coverage

      - name: Upload Code Coverage
        id: upload-code-coverage
        uses: codecov/codecov-action@v3
        with:
          directory: ./target/opensearch-dashboards-coverage
          flags: Linux

      - name: Run integration tests
        id: integration-tests
        run: yarn test:jest_integration:ci

  build-lint-test-windows:
    runs-on: windows-latest
    name: Build and Verify on Windows
    steps:
      - name: Configure git's autocrlf
        run: |
          git config --global core.autocrlf false

      - name: Checkout code
        uses: actions/checkout@v3

      - name: Setup JDK
        uses: actions/setup-java@v3
        with:
          java-version: '11'
          distribution: 'adopt'

      - name: Setup Node
        uses: actions/setup-node@v3
        with:
          node-version-file: '.nvmrc'
          registry-url: 'https://registry.npmjs.org'

      - name: Setup Yarn
        run: |
          npm uninstall -g yarn
          npm i -g yarn@1.22.10
          yarn config set network-timeout 1000000 -g

      - name: Configure Yarn Cache
        run: |
          echo "YARN_CACHE_LOCATION=$(yarn cache dir)" >> $env:GITHUB_ENV
          echo C:\Program Files\Git\usr\bin>>"%GITHUB_PATH%"

      - name: Initialize Yarn Cache
        uses: actions/cache@v3
        with:
          path: ${{ env.YARN_CACHE_LOCATION }}
          key: yarn-${{ hashFiles('**/yarn.lock') }}
          restore-keys: |
            yarn-

      - name: Run bootstrap
        run: yarn osd bootstrap || yarn osd bootstrap

      - name: Run linter
        id: linter
        run: yarn lint

      - name: Validate NOTICE file
        id: notice-validate
        run: yarn notice:validate

=======
>>>>>>> 6b42669f
      - name: Run unit tests with coverage
        id: unit-tests
        run: yarn test:jest:ci:coverage

      - name: Run mocha tests with coverage
        id: mocha-tests
        run: yarn test:mocha:coverage

      - name: Upload Code Coverage
        id: upload-code-coverage
        uses: codecov/codecov-action@v3
        with:
          directory: ./target/opensearch-dashboards-coverage
<<<<<<< HEAD
          flags: Windows
=======
          flags: ${{ matrix.name }}
>>>>>>> 6b42669f

      - name: Run integration tests
        id: integration-tests
        run: yarn test:jest_integration:ci

<<<<<<< HEAD
  functional-tests-linux:
    runs-on: ubuntu-latest
    container:
      image: docker://opensearchstaging/ci-runner:ci-runner-rockylinux8-opensearch-dashboards-integtest-v2
      options: --user 1001
    name: Run functional tests on Linux
=======
  functional-tests:
    name: Run functional tests on ${{ matrix.name }} (ciGroup${{ matrix.group }})
>>>>>>> 6b42669f
    strategy:
      matrix:
        os: [ubuntu-latest, windows-latest]
        group: [1, 2, 3, 4, 5, 6, 7, 8, 9, 10, 11, 12, 13]
        include:
          - os: ubuntu-latest
            name: Linux
          - os: windows-latest
            name: Windows
    runs-on: ${{ matrix.os }}
    steps:
      - run: echo Running functional tests for ciGroup${{ matrix.group }}

      - name: Configure git's autocrlf (Windows only)
        if: matrix.os == 'windows-latest'
        run: |
          git config --global core.autocrlf false

      - name: Checkout code
        uses: actions/checkout@v3
<<<<<<< HEAD
=======

      - name: Setup JDK (Windows only)
        if: matrix.os == 'windows-latest'
        uses: actions/setup-java@v3
        with:
          java-version: '11'
          distribution: 'adopt'
>>>>>>> 6b42669f

      - name: Setup Node
        uses: actions/setup-node@v3
        with:
          node-version-file: '.nvmrc'
          registry-url: 'https://registry.npmjs.org'

      - name: Setup Yarn
        run: |
          npm uninstall -g yarn
          npm i -g yarn@1.22.10
          yarn config set network-timeout 1000000 -g

<<<<<<< HEAD
      - name: Configure Yarn Cache
        run: echo "YARN_CACHE_LOCATION=$(yarn cache dir)" >> $GITHUB_ENV

=======
      - name: Configure Yarn Cache (Linux)
        if: matrix.os != 'windows-latest'
        run: echo "YARN_CACHE_LOCATION=$(yarn cache dir)" >> $GITHUB_ENV

      - name: Configure Yarn Cache (Windows)
        if: matrix.os == 'windows-latest'
        run: |
          echo "YARN_CACHE_LOCATION=$(yarn cache dir)" >> $env:GITHUB_ENV
          echo C:\Program Files\Git\usr\bin>>"%GITHUB_PATH%"

>>>>>>> 6b42669f
      - name: Initialize Yarn Cache
        uses: actions/cache@v3
        with:
          path: ${{ env.YARN_CACHE_LOCATION }}
          key: yarn-${{ hashFiles('**/yarn.lock') }}
          restore-keys: |
            yarn-

      - name: Setup chromedriver
        run: node scripts/upgrade_chromedriver.js

      - name: Run bootstrap (Linux)
        if: matrix.os != 'windows-latest'
        run: yarn osd bootstrap

      - name: Run bootstrap (Windows)
        if: matrix.os == 'windows-latest'
        run: yarn osd bootstrap || yarn osd bootstrap

      - name: Build plugins
        run: node scripts/build_opensearch_dashboards_platform_plugins --no-examples --workers 10

      - name: Run CI test group ${{ matrix.group }}
        id: ftr-tests
        run: node scripts/functional_tests.js --config test/functional/config.js --include ciGroup${{ matrix.group }}
        env:
          CI_GROUP: ciGroup${{ matrix.group }}
          CI_PARALLEL_PROCESS_NUMBER: ciGroup${{ matrix.group }}
          JOB: ci${{ matrix.group }}
          CACHE_DIR: ciGroup${{ matrix.group }}

      - uses: actions/upload-artifact@v3
        if: failure()
        with:
<<<<<<< HEAD
          name: failure-artifacts
          path: |
            test/*/failure_debug/
            test/*/screenshots/

  functional-tests-windows:
    runs-on: windows-latest
    name: Run functional tests on Windows
    strategy:
      matrix:
        group: [ 1, 2, 3, 4, 5, 6, 7, 8, 9, 10, 11, 12, 13 ]
    steps:
      - run: echo Running functional tests for ciGroup${{ matrix.group }}

      - name: Configure git's autocrlf
        run: |
          git config --global core.autocrlf false

      - name: Checkout code
        uses: actions/checkout@v3

      - name: Setup JDK
        uses: actions/setup-java@v3
        with:
          java-version: '11'
          distribution: 'adopt'

      - name: Setup Node
        uses: actions/setup-node@v3
        with:
          node-version-file: '.nvmrc'
          registry-url: 'https://registry.npmjs.org'

      - name: Setup Yarn
        run: |
          npm uninstall -g yarn
          npm i -g yarn@1.22.10
          yarn config set network-timeout 1000000 -g

      - name: Configure Yarn Cache
        run: |
          echo "YARN_CACHE_LOCATION=$(yarn cache dir)" >> $env:GITHUB_ENV
          echo C:\Program Files\Git\usr\bin>>"%GITHUB_PATH%"

      - name: Initialize Yarn Cache
        uses: actions/cache@v3
        with:
          path: ${{ env.YARN_CACHE_LOCATION }}
          key: yarn-${{ hashFiles('**/yarn.lock') }}
          restore-keys: |
            yarn-

      - name: Setup chromedriver
        run: node scripts/upgrade_chromedriver.js

      - name: Run bootstrap
        run: yarn osd bootstrap || yarn osd bootstrap

      - name: Build plugins
        run: node scripts/build_opensearch_dashboards_platform_plugins --no-examples --workers 10

      - name: Run CI test group ${{ matrix.group }}
        id: ftr-tests
        run: node scripts/functional_tests.js --config test/functional/config.js --include ciGroup${{ matrix.group }}
        env:
          CI_GROUP: ciGroup${{ matrix.group }}
          CI_PARALLEL_PROCESS_NUMBER: ciGroup${{ matrix.group }}
          JOB: ci${{ matrix.group }}
          CACHE_DIR: ciGroup${{ matrix.group }}

      - uses: actions/upload-artifact@v3
        if: failure()
        with:
=======
>>>>>>> 6b42669f
          name: failure-artifacts-ci${{ matrix.group }}
          path: |
            test/*/failure_debug/
            test/*/screenshots/

<<<<<<< HEAD
  build-min-artifact-tests-linux:
    runs-on: ubuntu-latest
    container:
      image: docker://opensearchstaging/ci-runner:ci-runner-rockylinux8-opensearch-dashboards-integtest-v2
      options: --user 1001
    name: Build min release artifacts on Linux
    defaults:
      run:
        working-directory: ./artifacts
=======
  build-min-artifact-tests:
    name: Build min release artifacts on ${{ matrix.name }}
>>>>>>> 6b42669f
    strategy:
      matrix:
        include:
          - os: ubuntu-latest
            name: Linux x64
            ext: tar.gz
            suffix: linux-x64
            script: build-platform --linux --skip-os-packages
          - os: ubuntu-latest
            name: Linux ARM64
            ext: tar.gz
            suffix: linux-arm64
            script: build-platform --linux-arm --skip-os-packages
          - os: windows-latest
            name: Windows x64
            ext: zip
            suffix: windows-x64
            script: build-platform --windows --skip-os-packages
    runs-on: ${{ matrix.os }}
    defaults:
      run:
        working-directory: ./artifacts
    steps:
      - name: Configure git's autocrlf (Windows only)
        if: matrix.os == 'windows-latest'
        run: |
          git config --global core.autocrlf false
        working-directory: .

      - name: Checkout code
        uses: actions/checkout@v3
        with:
          path: ./artifacts

      - name: Setup Node
        uses: actions/setup-node@v3
        with:
          node-version-file: './artifacts/.nvmrc'
          registry-url: 'https://registry.npmjs.org'

      - name: Setup Yarn
        run: |
          npm uninstall -g yarn
          npm i -g yarn@1.22.10
          yarn config set network-timeout 1000000 -g
<<<<<<< HEAD

      - name: Configure Yarn Cache
        run: echo "YARN_CACHE_LOCATION=$(yarn cache dir)" >> $GITHUB_ENV

      - name: Initialize Yarn Cache
        uses: actions/cache@v3
        with:
          path: ${{ env.YARN_CACHE_LOCATION }}
          key: yarn-${{ hashFiles('**/yarn.lock') }}
          restore-keys: |
            yarn-
=======
>>>>>>> 6b42669f

      - name: Configure Yarn Cache (Linux)
        if: matrix.os != 'windows-latest'
        run: echo "YARN_CACHE_LOCATION=$(yarn cache dir)" >> $GITHUB_ENV

      - name: Configure Yarn Cache (Windows)
        if: matrix.os == 'windows-latest'
        run: |
          echo "YARN_CACHE_LOCATION=$(yarn cache dir)" >> $env:GITHUB_ENV
          echo C:\Program Files\Git\usr\bin>>"%GITHUB_PATH%"

      - name: Initialize Yarn Cache
        uses: actions/cache@v3
        with:
          path: ${{ env.YARN_CACHE_LOCATION }}
          key: yarn-${{ hashFiles('**/yarn.lock') }}
          restore-keys: |
            yarn-

      - name: Get package version (Linux)
        if: matrix.os != 'windows-latest'
        run: |
          echo "VERSION=$(yarn --silent pkg-version)" >> $GITHUB_ENV

      - name: Get artifact build name (Linux)
        if: matrix.os != 'windows-latest'
        run: |
          echo "ARTIFACT_BUILD_NAME=opensearch-dashboards-${{ env.VERSION }}-${{ matrix.suffix }}.${{ matrix.ext }}" >> $GITHUB_ENV

      - name: Get package version (Windows)
        if: matrix.os == 'windows-latest'
        run: |
          echo "VERSION=$(yarn --silent pkg-version)" >> $env:GITHUB_ENV

      - name: Get artifact build name (Windows)
        if: matrix.os == 'windows-latest'
        run: |
          echo "ARTIFACT_BUILD_NAME=opensearch-dashboards-${{ env.VERSION }}-${{ matrix.suffix }}.${{ matrix.ext }}" >> $env:GITHUB_ENV

      - name: Run bootstrap
        run: yarn osd bootstrap

      - name: Build `${{ matrix.name }}`
        run: yarn ${{ matrix.script }} --release

      - uses: actions/upload-artifact@v3
        if: success()
        with:
          name: ${{ matrix.suffix }}-${{ env.VERSION }}
          path: ./artifacts/target/${{ env.ARTIFACT_BUILD_NAME }}
          retention-days: 1

  build-min-artifact-tests-windows:
    runs-on: windows-latest
    name: Build min release artifacts on Windows
    defaults:
      run:
        working-directory: artifacts
    strategy:
      matrix:
        include:
          - name: Windows x64
            ext: zip
            suffix: windows-x64
            script: build-platform --windows --skip-os-packages
    steps:
      - name: Configure git's autocrlf
        run: |
          git config --global core.autocrlf false
        working-directory: .

      - name: Checkout code
        uses: actions/checkout@v3
        with:
          path: artifacts

      - name: Setup Node
        uses: actions/setup-node@v3
        with:
          node-version-file: 'artifacts/.nvmrc'
          registry-url: 'https://registry.npmjs.org'

      - name: Setup Yarn
        run: |
          npm uninstall -g yarn
          npm i -g yarn@1.22.10
          yarn config set network-timeout 1000000 -g

      - name: Configure Yarn Cache
        run: |
          echo "YARN_CACHE_LOCATION=$(yarn cache dir)" >> $env:GITHUB_ENV
          echo C:\Program Files\Git\usr\bin>>"%GITHUB_PATH%"

      - name: Initialize Yarn Cache
        uses: actions/cache@v3
        with:
          path: ${{ env.YARN_CACHE_LOCATION }}
          key: yarn-${{ hashFiles('**/yarn.lock') }}
          restore-keys: |
            yarn-

      - name: Get package version
        run: |
          echo "VERSION=$(yarn --silent pkg-version)" >> $env:GITHUB_ENV

      - name: Get artifact build name
        run: |
          echo "ARTIFACT_BUILD_NAME=opensearch-dashboards-${{ env.VERSION }}-${{ matrix.suffix }}.${{ matrix.ext }}" >> $env:GITHUB_ENV

      - name: Run bootstrap
        run: yarn osd bootstrap

      - name: Build `${{ matrix.name }}`
        run: yarn ${{ matrix.script }} --release

      - uses: actions/upload-artifact@v3
        if: success()
        with:
          name: ${{ matrix.suffix }}-${{ env.VERSION }}
          path: artifacts/target/${{ env.ARTIFACT_BUILD_NAME }}
          retention-days: 1

  bwc-tests:
    needs: [build-min-artifact-tests-linux]
    runs-on: ubuntu-latest
    container:
      image: docker://opensearchstaging/ci-runner:ci-runner-rockylinux8-opensearch-dashboards-integtest-v2
      options: --user 1001
    name: Run backwards compatibility tests
    defaults:
      run:
        working-directory: ./artifacts
    strategy:
      matrix:
<<<<<<< HEAD
        version: [ osd-2.0.0, osd-2.1.0, osd-2.2.0, osd-2.3.0, osd-2.4.0, osd-2.5.0 ]
=======
        version: [osd-2.0.0, osd-2.1.0, osd-2.2.0, osd-2.3.0, osd-2.4.0, osd-2.5.0]
>>>>>>> 6b42669f
    steps:
      - name: Checkout code
        uses: actions/checkout@v3
        with:
          path: ./artifacts

      - run: echo Running backwards compatibility tests for version ${{ matrix.version }}
      - run: echo [NOTE] These tests will be ran using Linux x64 release builds without security

      - name: Setup Node
        uses: actions/setup-node@v3
        with:
          node-version-file: './artifacts/.nvmrc'
          registry-url: 'https://registry.npmjs.org'

      - name: Setup Yarn
        run: |
          npm uninstall -g yarn
          npm i -g yarn@1.22.10
          yarn config set network-timeout 1000000 -g

      - name: Configure Yarn Cache
        run: echo "YARN_CACHE_LOCATION=$(yarn cache dir)" >> $GITHUB_ENV

      - name: Initialize Yarn Cache
        uses: actions/cache@v3
        with:
          path: ${{ env.YARN_CACHE_LOCATION }}
          key: yarn-${{ hashFiles('**/yarn.lock') }}
          restore-keys: |
            yarn-

      - name: Get package version
        run: |
          echo "VERSION=$(yarn --silent pkg-version)" >> $GITHUB_ENV

      - name: Set OpenSearch URL
        run: |
          echo "OPENSEARCH_URL=https://ci.opensearch.org/ci/dbc/distribution-build-opensearch/${{ env.VERSION }}/latest/linux/x64/tar/dist/opensearch/opensearch-${{ env.VERSION }}-linux-x64.tar.gz" >> $GITHUB_ENV

      - name: Verify if OpenSearch is available for version
        id: verify-opensearch-exists
        run: |
          if curl -I -L ${{ env.OPENSEARCH_URL }}; then
            echo "::set-output name=version-exists::true"
          fi

      - name: Skipping tests
        if: steps.verify-opensearch-exists.outputs.version-exists != 'true'
        run: echo Tests were skipped because an OpenSearch release build does not exist for this version yet!

      - name: Setting environment variable to run tests for ${{ matrix.version }}
        if: steps.verify-opensearch-exists.outputs.version-exists == 'true'
        run: echo "BWC_VERSIONS=${{ matrix.version }}" >> $GITHUB_ENV

      - name: Download OpenSearch Dashboards
        uses: actions/download-artifact@v3
        id: download
        with:
          name: linux-x64-${{ env.VERSION }}
          path: ./artifacts/
        if: steps.verify-opensearch-exists.outputs.version-exists == 'true'

      - name: Run tests
        if: steps.verify-opensearch-exists.outputs.version-exists == 'true'
        run: |
          ./bwctest.sh -s false -o ${{ env.OPENSEARCH_URL }} -d ${{ steps.download.outputs.download-path }}/opensearch-dashboards-${{ env.VERSION }}-linux-x64.tar.gz

      - uses: actions/upload-artifact@v3
        if: ${{ failure() && steps.verify-opensearch-exists.outputs.version-exists == 'true' }}
        with:
          name: ${{ matrix.version }}-test-failures
          path: |
            ./artifacts/bwc_tmp/test/cypress/videos/without-security/*
            ./artifacts/bwc_tmp/test/cypress/screenshots/without-security/*
          retention-days: 1<|MERGE_RESOLUTION|>--- conflicted
+++ resolved
@@ -27,14 +27,6 @@
   OSD_SNAPSHOT_SKIP_VERIFY_CHECKSUM: true
 
 jobs:
-<<<<<<< HEAD
-  build-lint-test-linux:
-    runs-on: ubuntu-latest
-    container:
-      image: docker://opensearchstaging/ci-runner:ci-runner-rockylinux8-opensearch-dashboards-integtest-v2
-      options: --user 1001
-    name: Build and Verify on Linux
-=======
   build-lint-test:
     name: Build and Verify on ${{ matrix.name }}
     strategy:
@@ -46,7 +38,6 @@
           - os: windows-latest
             name: Windows
     runs-on: ${{ matrix.os }}
->>>>>>> 6b42669f
     steps:
       - name: Configure git's autocrlf (Windows only)
         if: matrix.os == 'windows-latest'
@@ -55,8 +46,6 @@
 
       - name: Checkout code
         uses: actions/checkout@v3
-<<<<<<< HEAD
-=======
 
       - name: Setup JDK (Windows only)
         if: matrix.os == 'windows-latest'
@@ -64,7 +53,6 @@
         with:
           java-version: '11'
           distribution: 'adopt'
->>>>>>> 6b42669f
 
       - name: Setup Node
         uses: actions/setup-node@v3
@@ -77,10 +65,16 @@
           npm uninstall -g yarn
           npm i -g yarn@1.22.10
           yarn config set network-timeout 1000000 -g
-<<<<<<< HEAD
-
-      - name: Configure Yarn Cache
+
+      - name: Configure Yarn Cache (Linux)
+        if: matrix.os != 'windows-latest'
         run: echo "YARN_CACHE_LOCATION=$(yarn cache dir)" >> $GITHUB_ENV
+
+      - name: Configure Yarn Cache (Windows)
+        if: matrix.os == 'windows-latest'
+        run: |
+          echo "YARN_CACHE_LOCATION=$(yarn cache dir)" >> $env:GITHUB_ENV
+          echo C:\Program Files\Git\usr\bin>>"%GITHUB_PATH%"
 
       - name: Initialize Yarn Cache
         uses: actions/cache@v3
@@ -89,26 +83,6 @@
           key: yarn-${{ hashFiles('**/yarn.lock') }}
           restore-keys: |
             yarn-
-=======
->>>>>>> 6b42669f
-
-      - name: Configure Yarn Cache (Linux)
-        if: matrix.os != 'windows-latest'
-        run: echo "YARN_CACHE_LOCATION=$(yarn cache dir)" >> $GITHUB_ENV
-
-      - name: Configure Yarn Cache (Windows)
-        if: matrix.os == 'windows-latest'
-        run: |
-          echo "YARN_CACHE_LOCATION=$(yarn cache dir)" >> $env:GITHUB_ENV
-          echo C:\Program Files\Git\usr\bin>>"%GITHUB_PATH%"
-
-      - name: Initialize Yarn Cache
-        uses: actions/cache@v3
-        with:
-          path: ${{ env.YARN_CACHE_LOCATION }}
-          key: yarn-${{ hashFiles('**/yarn.lock') }}
-          restore-keys: |
-            yarn-
 
       - name: Run bootstrap (Linux)
         if: matrix.os != 'windows-latest'
@@ -126,7 +100,6 @@
         id: notice-validate
         run: yarn notice:validate
 
-<<<<<<< HEAD
       - name: Run unit tests with coverage
         id: unit-tests
         run: yarn test:jest:ci:coverage
@@ -140,101 +113,14 @@
         uses: codecov/codecov-action@v3
         with:
           directory: ./target/opensearch-dashboards-coverage
-          flags: Linux
+          flags: ${{ matrix.name }}
 
       - name: Run integration tests
         id: integration-tests
         run: yarn test:jest_integration:ci
 
-  build-lint-test-windows:
-    runs-on: windows-latest
-    name: Build and Verify on Windows
-    steps:
-      - name: Configure git's autocrlf
-        run: |
-          git config --global core.autocrlf false
-
-      - name: Checkout code
-        uses: actions/checkout@v3
-
-      - name: Setup JDK
-        uses: actions/setup-java@v3
-        with:
-          java-version: '11'
-          distribution: 'adopt'
-
-      - name: Setup Node
-        uses: actions/setup-node@v3
-        with:
-          node-version-file: '.nvmrc'
-          registry-url: 'https://registry.npmjs.org'
-
-      - name: Setup Yarn
-        run: |
-          npm uninstall -g yarn
-          npm i -g yarn@1.22.10
-          yarn config set network-timeout 1000000 -g
-
-      - name: Configure Yarn Cache
-        run: |
-          echo "YARN_CACHE_LOCATION=$(yarn cache dir)" >> $env:GITHUB_ENV
-          echo C:\Program Files\Git\usr\bin>>"%GITHUB_PATH%"
-
-      - name: Initialize Yarn Cache
-        uses: actions/cache@v3
-        with:
-          path: ${{ env.YARN_CACHE_LOCATION }}
-          key: yarn-${{ hashFiles('**/yarn.lock') }}
-          restore-keys: |
-            yarn-
-
-      - name: Run bootstrap
-        run: yarn osd bootstrap || yarn osd bootstrap
-
-      - name: Run linter
-        id: linter
-        run: yarn lint
-
-      - name: Validate NOTICE file
-        id: notice-validate
-        run: yarn notice:validate
-
-=======
->>>>>>> 6b42669f
-      - name: Run unit tests with coverage
-        id: unit-tests
-        run: yarn test:jest:ci:coverage
-
-      - name: Run mocha tests with coverage
-        id: mocha-tests
-        run: yarn test:mocha:coverage
-
-      - name: Upload Code Coverage
-        id: upload-code-coverage
-        uses: codecov/codecov-action@v3
-        with:
-          directory: ./target/opensearch-dashboards-coverage
-<<<<<<< HEAD
-          flags: Windows
-=======
-          flags: ${{ matrix.name }}
->>>>>>> 6b42669f
-
-      - name: Run integration tests
-        id: integration-tests
-        run: yarn test:jest_integration:ci
-
-<<<<<<< HEAD
-  functional-tests-linux:
-    runs-on: ubuntu-latest
-    container:
-      image: docker://opensearchstaging/ci-runner:ci-runner-rockylinux8-opensearch-dashboards-integtest-v2
-      options: --user 1001
-    name: Run functional tests on Linux
-=======
   functional-tests:
     name: Run functional tests on ${{ matrix.name }} (ciGroup${{ matrix.group }})
->>>>>>> 6b42669f
     strategy:
       matrix:
         os: [ubuntu-latest, windows-latest]
@@ -255,8 +141,6 @@
 
       - name: Checkout code
         uses: actions/checkout@v3
-<<<<<<< HEAD
-=======
 
       - name: Setup JDK (Windows only)
         if: matrix.os == 'windows-latest'
@@ -264,7 +148,6 @@
         with:
           java-version: '11'
           distribution: 'adopt'
->>>>>>> 6b42669f
 
       - name: Setup Node
         uses: actions/setup-node@v3
@@ -278,11 +161,6 @@
           npm i -g yarn@1.22.10
           yarn config set network-timeout 1000000 -g
 
-<<<<<<< HEAD
-      - name: Configure Yarn Cache
-        run: echo "YARN_CACHE_LOCATION=$(yarn cache dir)" >> $GITHUB_ENV
-
-=======
       - name: Configure Yarn Cache (Linux)
         if: matrix.os != 'windows-latest'
         run: echo "YARN_CACHE_LOCATION=$(yarn cache dir)" >> $GITHUB_ENV
@@ -293,7 +171,6 @@
           echo "YARN_CACHE_LOCATION=$(yarn cache dir)" >> $env:GITHUB_ENV
           echo C:\Program Files\Git\usr\bin>>"%GITHUB_PATH%"
 
->>>>>>> 6b42669f
       - name: Initialize Yarn Cache
         uses: actions/cache@v3
         with:
@@ -328,101 +205,13 @@
       - uses: actions/upload-artifact@v3
         if: failure()
         with:
-<<<<<<< HEAD
-          name: failure-artifacts
-          path: |
-            test/*/failure_debug/
-            test/*/screenshots/
-
-  functional-tests-windows:
-    runs-on: windows-latest
-    name: Run functional tests on Windows
-    strategy:
-      matrix:
-        group: [ 1, 2, 3, 4, 5, 6, 7, 8, 9, 10, 11, 12, 13 ]
-    steps:
-      - run: echo Running functional tests for ciGroup${{ matrix.group }}
-
-      - name: Configure git's autocrlf
-        run: |
-          git config --global core.autocrlf false
-
-      - name: Checkout code
-        uses: actions/checkout@v3
-
-      - name: Setup JDK
-        uses: actions/setup-java@v3
-        with:
-          java-version: '11'
-          distribution: 'adopt'
-
-      - name: Setup Node
-        uses: actions/setup-node@v3
-        with:
-          node-version-file: '.nvmrc'
-          registry-url: 'https://registry.npmjs.org'
-
-      - name: Setup Yarn
-        run: |
-          npm uninstall -g yarn
-          npm i -g yarn@1.22.10
-          yarn config set network-timeout 1000000 -g
-
-      - name: Configure Yarn Cache
-        run: |
-          echo "YARN_CACHE_LOCATION=$(yarn cache dir)" >> $env:GITHUB_ENV
-          echo C:\Program Files\Git\usr\bin>>"%GITHUB_PATH%"
-
-      - name: Initialize Yarn Cache
-        uses: actions/cache@v3
-        with:
-          path: ${{ env.YARN_CACHE_LOCATION }}
-          key: yarn-${{ hashFiles('**/yarn.lock') }}
-          restore-keys: |
-            yarn-
-
-      - name: Setup chromedriver
-        run: node scripts/upgrade_chromedriver.js
-
-      - name: Run bootstrap
-        run: yarn osd bootstrap || yarn osd bootstrap
-
-      - name: Build plugins
-        run: node scripts/build_opensearch_dashboards_platform_plugins --no-examples --workers 10
-
-      - name: Run CI test group ${{ matrix.group }}
-        id: ftr-tests
-        run: node scripts/functional_tests.js --config test/functional/config.js --include ciGroup${{ matrix.group }}
-        env:
-          CI_GROUP: ciGroup${{ matrix.group }}
-          CI_PARALLEL_PROCESS_NUMBER: ciGroup${{ matrix.group }}
-          JOB: ci${{ matrix.group }}
-          CACHE_DIR: ciGroup${{ matrix.group }}
-
-      - uses: actions/upload-artifact@v3
-        if: failure()
-        with:
-=======
->>>>>>> 6b42669f
           name: failure-artifacts-ci${{ matrix.group }}
           path: |
             test/*/failure_debug/
             test/*/screenshots/
 
-<<<<<<< HEAD
-  build-min-artifact-tests-linux:
-    runs-on: ubuntu-latest
-    container:
-      image: docker://opensearchstaging/ci-runner:ci-runner-rockylinux8-opensearch-dashboards-integtest-v2
-      options: --user 1001
-    name: Build min release artifacts on Linux
-    defaults:
-      run:
-        working-directory: ./artifacts
-=======
   build-min-artifact-tests:
     name: Build min release artifacts on ${{ matrix.name }}
->>>>>>> 6b42669f
     strategy:
       matrix:
         include:
@@ -468,20 +257,6 @@
           npm uninstall -g yarn
           npm i -g yarn@1.22.10
           yarn config set network-timeout 1000000 -g
-<<<<<<< HEAD
-
-      - name: Configure Yarn Cache
-        run: echo "YARN_CACHE_LOCATION=$(yarn cache dir)" >> $GITHUB_ENV
-
-      - name: Initialize Yarn Cache
-        uses: actions/cache@v3
-        with:
-          path: ${{ env.YARN_CACHE_LOCATION }}
-          key: yarn-${{ hashFiles('**/yarn.lock') }}
-          restore-keys: |
-            yarn-
-=======
->>>>>>> 6b42669f
 
       - name: Configure Yarn Cache (Linux)
         if: matrix.os != 'windows-latest'
@@ -616,11 +391,7 @@
         working-directory: ./artifacts
     strategy:
       matrix:
-<<<<<<< HEAD
-        version: [ osd-2.0.0, osd-2.1.0, osd-2.2.0, osd-2.3.0, osd-2.4.0, osd-2.5.0 ]
-=======
         version: [osd-2.0.0, osd-2.1.0, osd-2.2.0, osd-2.3.0, osd-2.4.0, osd-2.5.0]
->>>>>>> 6b42669f
     steps:
       - name: Checkout code
         uses: actions/checkout@v3
