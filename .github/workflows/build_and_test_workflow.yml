# This workflow will do a clean install of node dependencies, build the source code and run tests across different versions of node
# For more information see: https://help.github.com/actions/language-and-framework-guides/using-nodejs-with-github-actions

name: Build and test

# trigger on every commit push and PR for all branches except pushes for backport branches and feature branches
on:
  push:
    branches: ['**', '!backport/**', '!feature/**']
    paths-ignore:
      - '**/*.md'
      - 'docs/**'
  pull_request:
    branches: ['**']
    paths-ignore:
      - '**/*.md'
      - 'docs/**'

env:
  TEST_BROWSER_HEADLESS: 1
  CI: 1
  GCS_UPLOAD_PREFIX: fake
  TEST_OPENSEARCH_DASHBOARDS_HOST: localhost
  TEST_OPENSEARCH_DASHBOARDS_PORT: 6610
  TEST_OPENSEARCH_TRANSPORT_PORT: 9403
  TEST_OPENSEARCH_PORT: 9400
  OSD_SNAPSHOT_SKIP_VERIFY_CHECKSUM: true
  NODE_OPTIONS: "--max-old-space-size=6144 --dns-result-order=ipv4first"

jobs:
  build-lint-test:
    name: Build and Verify on ${{ matrix.name }} (ciGroup${{ matrix.group }})
    strategy:
      fail-fast: false
      matrix:
        os: [ubuntu-latest, windows-latest]
        group: [1, 2, 3, 4]
        include:
          - os: ubuntu-latest
            name: Linux
          - os: windows-latest
            name: Windows
    runs-on: ${{ matrix.os }}
    steps:
      - name: Configure git's autocrlf (Windows only)
        if: matrix.os == 'windows-latest'
        run: |
          git config --global core.autocrlf false

      - name: Checkout code
        uses: actions/checkout@v3

      - name: Setup JDK (Windows only)
        if: matrix.os == 'windows-latest'
        uses: actions/setup-java@v3
        with:
          java-version: '11'
          distribution: 'adopt'

      - name: Setup Node
        uses: actions/setup-node@v3
        with:
          node-version-file: '.nvmrc'
          registry-url: 'https://registry.npmjs.org'

      - name: Setup Yarn
        run: |
          npm uninstall -g yarn
          npm i -g yarn@1.22.10
          yarn config set network-timeout 1000000 -g

      - name: Configure Yarn Cache (Linux)
        if: matrix.os != 'windows-latest'
        run: echo "YARN_CACHE_LOCATION=$(yarn cache dir)" >> $GITHUB_ENV

      - name: Initialize Yarn Cache
        uses: actions/cache@v3
        if: matrix.os != 'windows-latest'
        with:
          path: ${{ env.YARN_CACHE_LOCATION }}
          key: yarn-${{ hashFiles('**/yarn.lock') }}
          restore-keys: |
            yarn-

      - name: Run bootstrap (Linux)
        if: matrix.os != 'windows-latest'
        run: yarn osd bootstrap

      - name: Run bootstrap (Windows)
        if: matrix.os == 'windows-latest'
        run: yarn osd bootstrap || yarn osd bootstrap

      - name: Run linter
        # ciGroup 1 of unit-tests is shorter and Linux is faster
        if: matrix.group == 1 && matrix.os == 'ubuntu-latest'
        id: linter
        run: yarn lint

      - name: Validate NOTICE file
        # ciGroup 1 of unit-tests is shorter and Linux is faster
        if: matrix.group == 1 && matrix.os == 'ubuntu-latest'
        id: notice-validate
        run: yarn notice:validate

      - name: Run unit tests group ${{ matrix.group }} with coverage
        id: unit-tests
        run: yarn test:jest:ci:coverage  --ci-group=${{ matrix.group }}

      - name: Run mocha tests with coverage
        # ciGroup 1 of unit-tests is shorter
        if: matrix.group == 1
        id: mocha-tests
        run: yarn test:mocha:coverage

      - name: Upload Code Coverage
        id: upload-code-coverage
        uses: codecov/codecov-action@v3
        with:
          directory: ./target/opensearch-dashboards-coverage
          flags: ${{ matrix.name }}_${{ matrix.group }}

      - name: Run integration tests
        # ciGroup 1 of unit-tests is shorter
        if: matrix.group == 1
        id: integration-tests
        run: yarn test:jest_integration:ci

  functional-tests:
    name: Run functional tests on ${{ matrix.name }} (ciGroup${{ matrix.group }})
    strategy:
      fail-fast: false
      matrix:
        os: [ubuntu-latest, windows-latest]
        group: [1, 2, 3, 4, 5, 6, 7, 8, 9, 10, 11, 12, 13]
        include:
          - os: ubuntu-latest
            name: Linux
          - os: windows-latest
            name: Windows
    runs-on: ${{ matrix.os }}
    steps:
      - run: echo Running functional tests for ciGroup${{ matrix.group }}

      - name: Configure git's autocrlf (Windows only)
        if: matrix.os == 'windows-latest'
        run: |
          git config --global core.autocrlf false

      - name: Checkout code
        uses: actions/checkout@v3

      - name: Setup JDK (Windows only)
        if: matrix.os == 'windows-latest'
        uses: actions/setup-java@v3
        with:
          java-version: '11'
          distribution: 'adopt'

      - name: Setup Node
        uses: actions/setup-node@v3
        with:
          node-version-file: '.nvmrc'
          registry-url: 'https://registry.npmjs.org'

      - name: Setup Yarn
        run: |
          npm uninstall -g yarn
          npm i -g yarn@1.22.10
          yarn config set network-timeout 1000000 -g

      - name: Configure Yarn Cache (Linux)
        if: matrix.os != 'windows-latest'
        run: echo "YARN_CACHE_LOCATION=$(yarn cache dir)" >> $GITHUB_ENV

      - name: Initialize Yarn Cache
        uses: actions/cache@v3
        if: matrix.os != 'windows-latest'
        with:
          path: ${{ env.YARN_CACHE_LOCATION }}
          key: yarn-${{ hashFiles('**/yarn.lock') }}
          restore-keys: |
            yarn-

      - name: Setup chromedriver
        run: node scripts/upgrade_chromedriver.js

      - name: Run bootstrap (Linux)
        if: matrix.os != 'windows-latest'
        run: yarn osd bootstrap

      - name: Run bootstrap (Windows)
        if: matrix.os == 'windows-latest'
        run: yarn osd bootstrap || yarn osd bootstrap

      - name: Build plugins
        run: node scripts/build_opensearch_dashboards_platform_plugins --no-examples --workers 10

      - name: Run CI test group ${{ matrix.group }}
        id: ftr-tests
        run: node scripts/functional_tests.js --config test/functional/config.js --include ciGroup${{ matrix.group }}
        env:
          CI_GROUP: ciGroup${{ matrix.group }}
          CI_PARALLEL_PROCESS_NUMBER: ciGroup${{ matrix.group }}
          JOB: ci${{ matrix.group }}
          CACHE_DIR: ciGroup${{ matrix.group }}

      - uses: actions/upload-artifact@v3
        if: failure()
        with:
          name: failure-artifacts-ci${{ matrix.group }}
          path: |
            test/*/failure_debug/
            test/*/screenshots/

  build-min-artifact-tests:
    name: Build min release artifacts on ${{ matrix.name }}
    strategy:
      matrix:
        include:
          - os: ubuntu-latest
            name: Linux x64
            ext: tar.gz
            suffix: linux-x64
            script: build-platform --linux --skip-os-packages
          - os: ubuntu-latest
            name: Linux ARM64
            ext: tar.gz
            suffix: linux-arm64
            script: build-platform --linux-arm --skip-os-packages
          - os: windows-latest
            name: Windows x64
            ext: zip
            suffix: windows-x64
            script: build-platform --windows --skip-os-packages
    runs-on: ${{ matrix.os }}
    defaults:
      run:
        working-directory: ./artifacts
    steps:
      - name: Configure git's autocrlf (Windows only)
        if: matrix.os == 'windows-latest'
        run: |
          git config --global core.autocrlf false
        working-directory: .

      - name: Checkout code
        uses: actions/checkout@v3
        with:
          path: ./artifacts

      - name: Setup Node
        uses: actions/setup-node@v3
        with:
          node-version-file: './artifacts/.nvmrc'
          registry-url: 'https://registry.npmjs.org'

      - name: Setup Yarn
        run: |
          npm uninstall -g yarn
          npm i -g yarn@1.22.10
          yarn config set network-timeout 1000000 -g

      - name: Configure Yarn Cache (Linux)
        if: matrix.os != 'windows-latest'
        run: echo "YARN_CACHE_LOCATION=$(yarn cache dir)" >> $GITHUB_ENV

      - name: Initialize Yarn Cache
        uses: actions/cache@v3
        if: matrix.os != 'windows-latest'
        with:
          path: ${{ env.YARN_CACHE_LOCATION }}
          key: yarn-${{ hashFiles('**/yarn.lock') }}
          restore-keys: |
            yarn-

      - name: Get package version (Linux)
        if: matrix.os != 'windows-latest'
        run: |
          echo "VERSION=$(yarn --silent pkg-version)" >> $GITHUB_ENV

      - name: Get artifact build name (Linux)
        if: matrix.os != 'windows-latest'
        run: |
          echo "ARTIFACT_BUILD_NAME=opensearch-dashboards-${{ env.VERSION }}-${{ matrix.suffix }}.${{ matrix.ext }}" >> $GITHUB_ENV

      - name: Get package version (Windows)
        if: matrix.os == 'windows-latest'
        run: |
          echo "VERSION=$(yarn --silent pkg-version)" >> $env:GITHUB_ENV

      - name: Get artifact build name (Windows)
        if: matrix.os == 'windows-latest'
        run: |
          echo "ARTIFACT_BUILD_NAME=opensearch-dashboards-${{ env.VERSION }}-${{ matrix.suffix }}.${{ matrix.ext }}" >> $env:GITHUB_ENV

      - name: Run bootstrap
        run: yarn osd bootstrap

      - name: Build `${{ matrix.name }}`
        run: yarn ${{ matrix.script }} --release

      - uses: actions/upload-artifact@v3
        if: success()
        with:
          name: ${{ matrix.suffix }}-${{ env.VERSION }}
          path: ./artifacts/target/${{ env.ARTIFACT_BUILD_NAME }}
          retention-days: 1

  bwc-tests:
    needs: [build-min-artifact-tests]
    runs-on: ubuntu-latest
    container:
      image: docker://opensearchstaging/ci-runner:ci-runner-rockylinux8-opensearch-dashboards-integtest-v2
      options: --user 1001
    name: Run backwards compatibility tests
    defaults:
      run:
        working-directory: ./artifacts
    strategy:
      matrix:
<<<<<<< HEAD
        version: [osd-2.0.0, osd-2.1.0, osd-2.2.0, osd-2.3.0, osd-2.4.0, osd-2.5.0, osd-2.6.0, osd-2.7.0]
=======
        version: [osd-2.0.0, osd-2.1.0, osd-2.2.0, osd-2.3.0, osd-2.4.0, osd-2.5.0, osd-2.6.0, osd-2.7.0, osd-2.8.0, osd-2.9.0]
>>>>>>> 061e4767
    steps:
      - name: Checkout code
        uses: actions/checkout@v3
        with:
          path: ./artifacts

      - run: echo Running backwards compatibility tests for version ${{ matrix.version }}
      - run: echo [NOTE] These tests will be ran using Linux x64 release builds without security

      - name: Setup Node
        uses: actions/setup-node@v3
        with:
          node-version-file: './artifacts/.nvmrc'
          registry-url: 'https://registry.npmjs.org'

      - name: Setup Yarn
        run: |
          npm uninstall -g yarn
          npm i -g yarn@1.22.10
          yarn config set network-timeout 1000000 -g

      - name: Get package version
        run: |
          echo "VERSION=$(yarn --silent pkg-version)" >> $GITHUB_ENV

      - name: Set OpenSearch URL
        run: |
          echo "OPENSEARCH_URL=https://ci.opensearch.org/ci/dbc/distribution-build-opensearch/${{ env.VERSION }}/latest/linux/x64/tar/dist/opensearch/opensearch-${{ env.VERSION }}-linux-x64.tar.gz" >> $GITHUB_ENV

      - name: Verify if OpenSearch is available for version
        id: verify-opensearch-exists
        run: |
          if curl -I -L ${{ env.OPENSEARCH_URL }}; then
            echo "::set-output name=version-exists::true"
          fi

      - name: Skipping tests
        if: steps.verify-opensearch-exists.outputs.version-exists != 'true'
        run: echo Tests were skipped because an OpenSearch release build does not exist for this version yet!

      - name: Setting environment variable to run tests for ${{ matrix.version }}
        if: steps.verify-opensearch-exists.outputs.version-exists == 'true'
        run: echo "BWC_VERSIONS=${{ matrix.version }}" >> $GITHUB_ENV

      - name: Download OpenSearch Dashboards
        uses: actions/download-artifact@v3
        id: download
        with:
          name: linux-x64-${{ env.VERSION }}
          path: ./artifacts/
        if: steps.verify-opensearch-exists.outputs.version-exists == 'true'

      - name: Run tests
        if: steps.verify-opensearch-exists.outputs.version-exists == 'true'
        run: |
          ./bwctest.sh -s false -o ${{ env.OPENSEARCH_URL }} -d ${{ steps.download.outputs.download-path }}/opensearch-dashboards-${{ env.VERSION }}-linux-x64.tar.gz

      - uses: actions/upload-artifact@v3
        if: ${{ failure() && steps.verify-opensearch-exists.outputs.version-exists == 'true' }}
        with:
          name: ${{ matrix.version }}-test-failures
          path: |
            ./artifacts/bwc_tmp/test/cypress/videos/*
            ./artifacts/bwc_tmp/test/cypress/screenshots/*
            ./artifacts/bwc_tmp/test/cypress/results/*
          retention-days: 1<|MERGE_RESOLUTION|>--- conflicted
+++ resolved
@@ -318,11 +318,7 @@
         working-directory: ./artifacts
     strategy:
       matrix:
-<<<<<<< HEAD
-        version: [osd-2.0.0, osd-2.1.0, osd-2.2.0, osd-2.3.0, osd-2.4.0, osd-2.5.0, osd-2.6.0, osd-2.7.0]
-=======
         version: [osd-2.0.0, osd-2.1.0, osd-2.2.0, osd-2.3.0, osd-2.4.0, osd-2.5.0, osd-2.6.0, osd-2.7.0, osd-2.8.0, osd-2.9.0]
->>>>>>> 061e4767
     steps:
       - name: Checkout code
         uses: actions/checkout@v3
