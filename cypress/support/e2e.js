--- conflicted
+++ resolved
@@ -3,23 +3,17 @@
  * SPDX-License-Identifier: Apache-2.0
  */
 
-<<<<<<< HEAD
 import '../utils/commands';
 import '../utils/dashboards/commands';
 import '../utils/dashboards/data_explorer/commands';
-=======
-import '../utils/commands.js';
-import '../utils/dashboards/data_explorer/commands.js';
 
 // Alternatively you can use CommonJS syntax:
 // require('./commands')
 
-const scopedHistoryNavigationError =
-  /^[^(ScopedHistory instance has fell out of navigation scope)]/;
+const scopedHistoryNavigationError = /^[^(ScopedHistory instance has fell out of navigation scope)]/;
 Cypress.on('uncaught:exception', (err) => {
   /* returning false here prevents Cypress from failing the test */
   if (scopedHistoryNavigationError.test(err.message)) {
     return false;
   }
-});
->>>>>>> 70e15cbf
+});