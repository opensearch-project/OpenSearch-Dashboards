/*
 * Copyright OpenSearch Contributors
 * SPDX-License-Identifier: Apache-2.0
 */

declare namespace Cypress {
  interface Chainable<Subject> {
    setQueryEditor(
      value: string,
      opts?: { parseSpecialCharSequences?: boolean },
      submit?: boolean
    ): Chainable<any>;
    setQueryLanguage(value: 'DQL' | 'Lucene' | 'OpenSearch SQL' | 'PPL'): Chainable<any>;
    addDataSource(opts: {
      name: string;
      url: string;
      auth_type?: string;
      credentials?: { username: string; password: string };
    }): Chainable<any>;
    deleteDataSourceByName(dataSourceName: string): Chainable<any>;
<<<<<<< HEAD
    setIndexAsDataset(
      index: string,
      dataSourceName: string,
      language?: 'OpenSearch SQL' | 'PPL'
    ): Chainable<any>;
    setIndexPatternAsDataset(indexPattern: string, dataSourceName: string): Chainable<any>;
    setDataset(
      dataset: string,
      dataSourceName: string,
      type: 'INDEXES' | 'INDEX_PATTERN'
    ): Chainable<any>;
=======
    deleteAllDataSources(): Chainable<any>;
>>>>>>> 698bcec6
  }
}<|MERGE_RESOLUTION|>--- conflicted
+++ resolved
@@ -18,7 +18,7 @@
       credentials?: { username: string; password: string };
     }): Chainable<any>;
     deleteDataSourceByName(dataSourceName: string): Chainable<any>;
-<<<<<<< HEAD
+    deleteAllDataSources(): Chainable<any>;
     setIndexAsDataset(
       index: string,
       dataSourceName: string,
@@ -30,8 +30,5 @@
       dataSourceName: string,
       type: 'INDEXES' | 'INDEX_PATTERN'
     ): Chainable<any>;
-=======
-    deleteAllDataSources(): Chainable<any>;
->>>>>>> 698bcec6
   }
 }