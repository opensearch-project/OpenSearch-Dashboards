--- conflicted
+++ resolved
@@ -7,7 +7,6 @@
 export const WORKSPACE_NAME = 'query-workspace';
 export const START_TIME = 'Jan 1, 2020 @ 00:00:00.000';
 export const END_TIME = 'Jan 1, 2024 @ 00:00:00.000';
-<<<<<<< HEAD
 export const INDEX_NAME = 'data_logs_small_time_1';
 export const DEFAULT_TIME_INDEX_PATTERN_NAME = 'data_logs_small_time_1*';
 export const DEFAULT_NO_TIME_INDEX_PATTERN_NAME = 'data_logs_small_no_time_1*';
@@ -34,7 +33,6 @@
     ],
   },
 };
-=======
 
 export const clusterName = 'test_cluster';
 export const clusterConnection = 'http://localhost:9200';
@@ -47,5 +45,4 @@
   CREATE_DATA_SOURCE: `${DS_API_PREFIX}/data-source`,
   DELETE_DATA_SOURCE: `${DS_API_PREFIX}/data-source/`,
 };
-export const DSM_API = '/internal/data-source-management/fetchDataSourceMetaData';
->>>>>>> 40e61c75
+export const DSM_API = '/internal/data-source-management/fetchDataSourceMetaData';