--- conflicted
+++ resolved
@@ -19,7 +19,6 @@
       value: string,
       isEnhancement?: boolean
     ): Chainable<any>;
-<<<<<<< HEAD
     /**
      * Deletes all filters in a Search.
      */
@@ -34,9 +33,9 @@
      */
     saveQuery(
       name: string,
-      description: string,
-      includeFilters: boolean,
-      includeTimeFilter: boolean
+      description?: string,
+      includeFilters?: boolean,
+      includeTimeFilter?: boolean
     ): Chainable<any>;
     /**
      * Update a saved query.
@@ -49,20 +48,16 @@
     updateSaveQuery(
       name: string,
       saveAsNewQuery: boolean,
-      includeFilters: boolean,
-      includeTimeFilter: boolean,
-      savedQueriesNewUIEnabled: boolean
+      includeFilters?: boolean,
+      includeTimeFilter?: boolean,
+      savedQueriesNewUIEnabled?: boolean
     ): void;
     /**
      * Load a saved query.
      * @param name - Name of saved query.
      * @param savedQueriesNewUIEnabled - Which UI to use. (defaults to true)
      */
-    loadSaveQuery(name: string, savedQueriesNewUIEnabled: boolean): Chainable<any>;
-=======
-    saveQuery(name: string, description?: string): Chainable<any>;
-    loadSaveQuery(name: string): Chainable<any>;
->>>>>>> b0bfa6c4
+    loadSaveQuery(name: string, savedQueriesNewUIEnabled?: boolean): Chainable<any>;
     clearSaveQuery(): Chainable<any>;
     deleteSaveQuery(name: string): Chainable<any>;
     switchDiscoverTable(name: string): Chainable<any>;
