--- conflicted
+++ resolved
@@ -150,11 +150,7 @@
 
   // Navigate to the dataSource Management page
   cy.visit('app/dataSources');
-<<<<<<< HEAD
-  cy.osd.waitForLoader(true);
-=======
   cy.get('h1').contains('Data sources').should('be.visible');
->>>>>>> 4d55b4d9
   cy.wait(2000);
 
   // Check if data source exists before trying to delete
