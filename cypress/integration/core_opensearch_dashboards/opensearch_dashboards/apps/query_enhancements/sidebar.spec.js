--- conflicted
+++ resolved
@@ -7,14 +7,9 @@
 
 import {
   DATASOURCE_NAME,
-<<<<<<< HEAD
-  QueryLanguages,
-} from '../../../../../utils/constants';
-=======
   INDEX_PATTERN_WITH_TIME_1,
   INDEX_WITH_TIME_1,
 } from '../../../../../utils/apps/query_enhancements/constants';
->>>>>>> c220796a
 import {
   generateAllTestConfigurations,
   getRandomizedWorkspaceName,
