/*
 * Copyright OpenSearch Contributors
 * SPDX-License-Identifier: Apache-2.0
 */

import {
  INDEX_WITH_TIME_1,
  DATASOURCE_NAME,
  START_TIME,
  END_TIME,
} from '../../../../../utils/apps/constants';
import { PATHS } from '../../../../../utils/constants';
import { getRandomizedWorkspaceName } from '../../../../../utils/apps/query_enhancements/shared';
import { prepareTestSuite } from '../../../../../utils/helpers';

const workspace = getRandomizedWorkspaceName();

<<<<<<< HEAD
const queriesTestSuite = () => {
  describe('query enhancement queries', { scrollBehavior: false }, () => {
    beforeEach(() => {
      // Load test data
      cy.osd.setupTestData(
        PATHS.SECONDARY_ENGINE,
        [`cypress/fixtures/query_enhancements/data_logs_1/${INDEX_WITH_TIME_1}.mapping.json`],
        [`cypress/fixtures/query_enhancements/data_logs_1/${INDEX_WITH_TIME_1}.data.ndjson`]
      );
=======
describe('query enhancement queries', { scrollBehavior: false }, () => {
  before(() => {
    // Load test data
    cy.setupTestData(
      SECONDARY_ENGINE.url,
      ['cypress/fixtures/query_enhancements/data_logs_1/data_logs_small_time_1.mapping.json'],
      ['cypress/fixtures/query_enhancements/data_logs_1/data_logs_small_time_1.data.ndjson']
    );

    // Add data source
    cy.addDataSource({
      name: `${DATASOURCE_NAME}`,
      url: `${SECONDARY_ENGINE.url}`,
      authType: 'no_auth',
    });

    // Create workspace and set up index pattern
    cy.deleteWorkspaceByName(workspace);
    cy.visit('/app/home');
    cy.osd.createInitialWorkspaceWithDataSource(DATASOURCE_NAME, workspace);

    // Create and select index pattern for data_logs_small_time_1*
    cy.createWorkspaceIndexPatterns({
      workspaceName: workspace,
      indexPattern: 'data_logs_small_time_1',
      timefieldName: 'timestamp',
      indexPatternHasTimefield: true,
      dataSource: DATASOURCE_NAME,
      isEnhancement: true,
    });

    // Go to discover page
    cy.navigateToWorkSpaceSpecificPage({
      workspaceName: workspace,
      page: 'discover',
      isEnhancement: true,
    });
  });

  after(() => {
    cy.deleteWorkspaceByName(workspace);
    cy.deleteDataSourceByName(`${DATASOURCE_NAME}`);
    cy.deleteIndex('data_logs_small_time_1');
  });

  describe('send queries', () => {
    it('with DQL', function () {
      cy.setQueryLanguage('DQL');
      cy.setTopNavDate(START_TIME, END_TIME);

      const query = `_id:N9srQ8opwBxGdIoQU3TW`;
      cy.setQueryEditor(query);
      cy.waitForLoader(true);
      cy.waitForSearch();
      cy.verifyHitCount(1);

      // Query should persist across refresh
      cy.reload();
      cy.verifyHitCount(1);
    });

    it('with Lucene', function () {
      cy.setQueryLanguage('Lucene');
      cy.setTopNavDate(START_TIME, END_TIME);

      const query = `_id:N9srQ8opwBxGdIoQU3TW`;
      cy.setQueryEditor(query);
      cy.waitForLoader(true);
      cy.waitForSearch();
      cy.verifyHitCount(1);
>>>>>>> 527c1dcb

      // Add data source
      cy.osd.addDataSource({
        name: `${DATASOURCE_NAME}`,
        url: `${PATHS.SECONDARY_ENGINE}`,
        authType: 'no_auth',
      });

      // Create workspace and set up index pattern
      cy.deleteAllWorkspaces();
      cy.visit('/app/home');
      cy.osd.createInitialWorkspaceWithDataSource(DATASOURCE_NAME, workspace);

      // Create and select index pattern for ${INDEX_WITH_TIME_1}*
      cy.createWorkspaceIndexPatterns({
        workspaceName: workspace,
        indexPattern: INDEX_WITH_TIME_1,
        timefieldName: 'timestamp',
        indexPatternHasTimefield: true,
        dataSource: DATASOURCE_NAME,
        isEnhancement: true,
      });

      // Go to discover page
      cy.navigateToWorkSpaceSpecificPage({
        workspaceName: workspace,
        page: 'discover',
        isEnhancement: true,
      });
    });

    afterEach(() => {
      cy.deleteWorkspaceByName(workspace);
      cy.osd.deleteDataSourceByName(`${DATASOURCE_NAME}`);
      cy.osd.deleteIndex(INDEX_WITH_TIME_1);
    });

    describe('send queries', () => {
      it('with DQL', function () {
        cy.setQueryLanguage('DQL');
        cy.setTopNavDate(START_TIME, END_TIME);

        const query = `_id:1`;
        cy.setQueryEditor(query);
        cy.waitForLoader(true);
        cy.waitForSearch();
        cy.verifyHitCount(1);

        // Query should persist across refresh
        cy.reload();
        cy.verifyHitCount(1);
      });

      it('with Lucene', function () {
        cy.setQueryLanguage('Lucene');
        cy.setTopNavDate(START_TIME, END_TIME);

        const query = `_id:1`;
        cy.setQueryEditor(query);
        cy.waitForLoader(true);
        cy.waitForSearch();
        cy.verifyHitCount(1);

        // Query should persist across refresh
        cy.reload();
        cy.verifyHitCount(1);
      });

      it('with SQL', function () {
        cy.setQueryLanguage('OpenSearch SQL');

        // Default SQL query should be set
        cy.waitForLoader(true);
        cy.getElementByTestId(`osdQueryEditor__multiLine`).contains(
          `SELECT * FROM ${INDEX_WITH_TIME_1}* LIMIT 10`
        );
        cy.getElementByTestId(`queryResultCompleteMsg`).should('be.visible');

        // Query should persist across refresh
        cy.reload();
        cy.getElementByTestId(`queryResultCompleteMsg`).should('be.visible');

        cy.getElementByTestId('osdQueryEditor__multiLine')
          .find('.monaco-editor')
          .should('be.visible')
          // Ensure editor is in the correct visual state ('vs' is Monaco's default theme)
          // This helps verify the editor is fully initialized and ready
          .should('have.class', 'vs')
          .click()
          .find('textarea.inputarea')
          .focus()
          .type('{backspace}', { force: true });

        cy.getElementByTestId(`querySubmitButton`).click();
        cy.waitForSearch();
        cy.getElementByTestId(`queryResultCompleteMsg`).should('be.visible');
      });

      it('with PPL', function () {
        cy.setQueryLanguage('PPL');
        cy.setTopNavDate(START_TIME, END_TIME);

        // Default PPL query should be set
        cy.waitForLoader(true);
        cy.getElementByTestId(`osdQueryEditor__multiLine`).contains(
          `source = ${INDEX_WITH_TIME_1}*`
        );
        cy.waitForSearch();
        cy.getElementByTestId(`queryResultCompleteMsg`).should('be.visible');

        // Query should persist across refresh
        cy.reload();
        cy.getElementByTestId(`queryResultCompleteMsg`).should('be.visible');
        cy.verifyHitCount('10,000');
      });
    });
  });
};

prepareTestSuite('Queries', queriesTestSuite);<|MERGE_RESOLUTION|>--- conflicted
+++ resolved
@@ -15,7 +15,6 @@
 
 const workspace = getRandomizedWorkspaceName();
 
-<<<<<<< HEAD
 const queriesTestSuite = () => {
   describe('query enhancement queries', { scrollBehavior: false }, () => {
     beforeEach(() => {
@@ -25,83 +24,11 @@
         [`cypress/fixtures/query_enhancements/data_logs_1/${INDEX_WITH_TIME_1}.mapping.json`],
         [`cypress/fixtures/query_enhancements/data_logs_1/${INDEX_WITH_TIME_1}.data.ndjson`]
       );
-=======
-describe('query enhancement queries', { scrollBehavior: false }, () => {
-  before(() => {
-    // Load test data
-    cy.setupTestData(
-      SECONDARY_ENGINE.url,
-      ['cypress/fixtures/query_enhancements/data_logs_1/data_logs_small_time_1.mapping.json'],
-      ['cypress/fixtures/query_enhancements/data_logs_1/data_logs_small_time_1.data.ndjson']
-    );
-
-    // Add data source
-    cy.addDataSource({
-      name: `${DATASOURCE_NAME}`,
-      url: `${SECONDARY_ENGINE.url}`,
-      authType: 'no_auth',
-    });
-
-    // Create workspace and set up index pattern
-    cy.deleteWorkspaceByName(workspace);
-    cy.visit('/app/home');
-    cy.osd.createInitialWorkspaceWithDataSource(DATASOURCE_NAME, workspace);
-
-    // Create and select index pattern for data_logs_small_time_1*
-    cy.createWorkspaceIndexPatterns({
-      workspaceName: workspace,
-      indexPattern: 'data_logs_small_time_1',
-      timefieldName: 'timestamp',
-      indexPatternHasTimefield: true,
-      dataSource: DATASOURCE_NAME,
-      isEnhancement: true,
-    });
-
-    // Go to discover page
-    cy.navigateToWorkSpaceSpecificPage({
-      workspaceName: workspace,
-      page: 'discover',
-      isEnhancement: true,
-    });
-  });
-
-  after(() => {
-    cy.deleteWorkspaceByName(workspace);
-    cy.deleteDataSourceByName(`${DATASOURCE_NAME}`);
-    cy.deleteIndex('data_logs_small_time_1');
-  });
-
-  describe('send queries', () => {
-    it('with DQL', function () {
-      cy.setQueryLanguage('DQL');
-      cy.setTopNavDate(START_TIME, END_TIME);
-
-      const query = `_id:N9srQ8opwBxGdIoQU3TW`;
-      cy.setQueryEditor(query);
-      cy.waitForLoader(true);
-      cy.waitForSearch();
-      cy.verifyHitCount(1);
-
-      // Query should persist across refresh
-      cy.reload();
-      cy.verifyHitCount(1);
-    });
-
-    it('with Lucene', function () {
-      cy.setQueryLanguage('Lucene');
-      cy.setTopNavDate(START_TIME, END_TIME);
-
-      const query = `_id:N9srQ8opwBxGdIoQU3TW`;
-      cy.setQueryEditor(query);
-      cy.waitForLoader(true);
-      cy.waitForSearch();
-      cy.verifyHitCount(1);
->>>>>>> 527c1dcb
 
       // Add data source
       cy.osd.addDataSource({
-        name: `${DATASOURCE_NAME}`,
-        url: `${PATHS.SECONDARY_ENGINE}`,
+        name: DATASOURCE_NAME,
+        url: PATHS.SECONDARY_ENGINE,
         authType: 'no_auth',
       });
 
@@ -139,7 +66,7 @@
         cy.setQueryLanguage('DQL');
         cy.setTopNavDate(START_TIME, END_TIME);
 
-        const query = `_id:1`;
+        const query = `_id:N9srQ8opwBxGdIoQU3TW`;
         cy.setQueryEditor(query);
         cy.waitForLoader(true);
         cy.waitForSearch();
@@ -154,7 +81,7 @@
         cy.setQueryLanguage('Lucene');
         cy.setTopNavDate(START_TIME, END_TIME);
 
-        const query = `_id:1`;
+        const query = `_id:N9srQ8opwBxGdIoQU3TW`;
         cy.setQueryEditor(query);
         cy.waitForLoader(true);
         cy.waitForSearch();
