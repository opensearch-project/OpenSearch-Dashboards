/*
 * Copyright OpenSearch Contributors
 * SPDX-License-Identifier: Apache-2.0
 */

<<<<<<< HEAD
import { WORKSPACE_NAME, DATASOURCE_NAME, START_TIME, END_TIME } from './constants';
import { SECONDARY_ENGINE } from '../../../../../utils/constants';
=======
import {
  WORKSPACE_NAME,
  DATASOURCE_NAME,
  START_TIME,
  END_TIME,
} from '../../../../../utils/apps/constants';
import { BASE_PATH, SECONDARY_ENGINE } from '../../../../../utils/constants';
>>>>>>> 698bcec6

const randomString = Math.random().toString(36).substring(7);
const workspace = `${WORKSPACE_NAME}-${randomString}`;

describe('query enhancement queries', { scrollBehavior: false }, () => {
  before(() => {
    // Load test data
    cy.setupTestData(
      SECONDARY_ENGINE.url,
      ['cypress/fixtures/query_enhancements/data-logs-1/data_logs_small_time_1.mapping.json'],
      ['cypress/fixtures/query_enhancements/data-logs-1/data_logs_small_time_1.data.ndjson']
    );

    // Add data source
    cy.addDataSource({
      name: `${DATASOURCE_NAME}`,
      url: `${SECONDARY_ENGINE.url}`,
      authType: 'no_auth',
    });

    // Create workspace and set up index pattern
    cy.deleteWorkspaceByName(`${workspace}`);
    cy.visit('/app/home');
    cy.createInitialWorkspaceWithDataSource(`${DATASOURCE_NAME}`, `${workspace}`);

    // Create and select index pattern for data_logs_small_time_1*
    cy.createWorkspaceIndexPatterns({
<<<<<<< HEAD
      workspaceName: WORKSPACE_NAME,
=======
      url: `${BASE_PATH}`,
      workspaceName: `${workspace}`,
>>>>>>> 698bcec6
      indexPattern: 'data_logs_small_time_1',
      timefieldName: 'timestamp',
      indexPatternHasTimefield: true,
      dataSource: DATASOURCE_NAME,
      isEnhancement: true,
    });

    // Go to workspace home
<<<<<<< HEAD
    cy.navigateToWorkSpaceHomePage(WORKSPACE_NAME);
    cy.setTopNavDate(START_TIME, END_TIME);
=======
    cy.navigateToWorkSpaceHomePage(`${BASE_PATH}`, `${workspace}`);
>>>>>>> 698bcec6
    cy.waitForLoader(true);
  });

  after(() => {
    cy.deleteWorkspaceByName(`${workspace}`);
    cy.deleteDataSourceByName(`${DATASOURCE_NAME}`);
    cy.deleteIndex('data_logs_small_time_1');
  });

  describe('send queries', () => {
    it('with DQL', function () {
      cy.setQueryLanguage('DQL');
      cy.setTopNavDate(START_TIME, END_TIME);

      const query = `_id:1`;
      cy.setQueryEditor(query);
      cy.waitForLoader(true);
      cy.waitForSearch();
      cy.verifyHitCount(1);

      // Query should persist across refresh
      cy.reload();
      cy.verifyHitCount(1);
    });

    it('with Lucene', function () {
      cy.setQueryLanguage('Lucene');
      cy.setTopNavDate(START_TIME, END_TIME);

      const query = `_id:1`;
      cy.setQueryEditor(query);
      cy.waitForLoader(true);
      cy.waitForSearch();
      cy.verifyHitCount(1);

      // Query should persist across refresh
      cy.reload();
      cy.verifyHitCount(1);
    });

    it('with SQL', function () {
      cy.setQueryLanguage('OpenSearch SQL');

      // Default SQL query should be set
      cy.waitForLoader(true);
      cy.getElementByTestId(`osdQueryEditor__multiLine`).contains(
        `SELECT * FROM data_logs_small_time_1* LIMIT 10`
      );
      cy.getElementByTestId(`queryResultCompleteMsg`).should('be.visible');

      // Query should persist across refresh
      cy.reload();
      cy.getElementByTestId(`queryResultCompleteMsg`).should('be.visible');

      cy.getElementByTestId('osdQueryEditor__multiLine')
        .find('.monaco-editor')
        .should('be.visible')
        // Ensure editor is in the correct visual state ('vs' is Monaco's default theme)
        // This helps verify the editor is fully initialized and ready
        .should('have.class', 'vs')
        .click()
        .find('textarea.inputarea')
        .focus()
        .type('{backspace}', { force: true });

      cy.getElementByTestId(`querySubmitButton`).click();
      cy.waitForSearch();
      cy.getElementByTestId(`queryResultCompleteMsg`).should('be.visible');
    });

    it('with PPL', function () {
      cy.setQueryLanguage('PPL');

      // Default PPL query should be set
      cy.waitForLoader(true);
      cy.getElementByTestId(`osdQueryEditor__multiLine`).contains(
        `source = data_logs_small_time_1*`
      );
      cy.waitForSearch();
      cy.getElementByTestId(`queryResultCompleteMsg`).should('be.visible');

      // Query should persist across refresh
      cy.reload();
      cy.getElementByTestId(`queryResultCompleteMsg`).should('be.visible');
      cy.verifyHitCount('10,000');
    });
  });
});<|MERGE_RESOLUTION|>--- conflicted
+++ resolved
@@ -3,18 +3,13 @@
  * SPDX-License-Identifier: Apache-2.0
  */
 
-<<<<<<< HEAD
-import { WORKSPACE_NAME, DATASOURCE_NAME, START_TIME, END_TIME } from './constants';
-import { SECONDARY_ENGINE } from '../../../../../utils/constants';
-=======
 import {
   WORKSPACE_NAME,
   DATASOURCE_NAME,
   START_TIME,
   END_TIME,
 } from '../../../../../utils/apps/constants';
-import { BASE_PATH, SECONDARY_ENGINE } from '../../../../../utils/constants';
->>>>>>> 698bcec6
+import { SECONDARY_ENGINE } from '../../../../../utils/constants';
 
 const randomString = Math.random().toString(36).substring(7);
 const workspace = `${WORKSPACE_NAME}-${randomString}`;
@@ -42,12 +37,7 @@
 
     // Create and select index pattern for data_logs_small_time_1*
     cy.createWorkspaceIndexPatterns({
-<<<<<<< HEAD
-      workspaceName: WORKSPACE_NAME,
-=======
-      url: `${BASE_PATH}`,
-      workspaceName: `${workspace}`,
->>>>>>> 698bcec6
+      workspaceName: workspace,
       indexPattern: 'data_logs_small_time_1',
       timefieldName: 'timestamp',
       indexPatternHasTimefield: true,
@@ -56,17 +46,12 @@
     });
 
     // Go to workspace home
-<<<<<<< HEAD
-    cy.navigateToWorkSpaceHomePage(WORKSPACE_NAME);
-    cy.setTopNavDate(START_TIME, END_TIME);
-=======
-    cy.navigateToWorkSpaceHomePage(`${BASE_PATH}`, `${workspace}`);
->>>>>>> 698bcec6
+    cy.navigateToWorkSpaceHomePage(workspace);
     cy.waitForLoader(true);
   });
 
   after(() => {
-    cy.deleteWorkspaceByName(`${workspace}`);
+    cy.deleteWorkspaceByName(workspace);
     cy.deleteDataSourceByName(`${DATASOURCE_NAME}`);
     cy.deleteIndex('data_logs_small_time_1');
   });
