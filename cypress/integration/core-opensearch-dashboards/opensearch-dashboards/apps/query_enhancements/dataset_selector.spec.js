/*
 * Copyright OpenSearch Contributors
 * SPDX-License-Identifier: Apache-2.0
 */

<<<<<<< HEAD
import { WORKSPACE_NAME, DATASOURCE_NAME, START_TIME, END_TIME } from './constants';
import { SECONDARY_ENGINE } from '../../../../../utils/constants';
=======
import {
  WORKSPACE_NAME,
  DATASOURCE_NAME,
  START_TIME,
  END_TIME,
} from '../../../../../utils/apps/constants';
import { BASE_PATH, SECONDARY_ENGINE } from '../../../../../utils/constants';
>>>>>>> 698bcec6

const randomString = Math.random().toString(36).substring(7);
const workspace = `${WORKSPACE_NAME}-${randomString}`;

describe('dataset selector', { scrollBehavior: false }, () => {
  before(() => {
    cy.setupTestData(
      SECONDARY_ENGINE.url,
      ['cypress/fixtures/query_enhancements/data-logs-1/data_logs_small_time_1.mapping.json'],
      ['cypress/fixtures/query_enhancements/data-logs-1/data_logs_small_time_1.data.ndjson']
    );

    // Add data source
    cy.addDataSource({
      name: `${DATASOURCE_NAME}`,
      url: `${SECONDARY_ENGINE.url}`,
      authType: 'no_auth',
    });
  });
  after(() => {
    cy.deleteDataSourceByName(`${DATASOURCE_NAME}`);
    cy.deleteIndex('data_logs_small_time_1');
  });
  beforeEach(() => {
    // Create workspace
    cy.deleteWorkspaceByName(`${workspace}`);
    cy.visit('/app/home');
    cy.createInitialWorkspaceWithDataSource(`${DATASOURCE_NAME}`, `${workspace}`);
  });

  afterEach(() => {
    cy.deleteWorkspaceByName(`${workspace}`);
  });

  describe('select indices', () => {
    it('with SQL as default language', function () {
<<<<<<< HEAD
      cy.setIndexAsDataset('data_logs_small_time_1', DATASOURCE_NAME, 'OpenSearch SQL');
=======
      cy.getElementByTestId(`datasetSelectorButton`).click();
      cy.getElementByTestId(`datasetSelectorAdvancedButton`).click();
      cy.get(`[title="Indexes"]`).click();
      cy.get(`[title=${DATASOURCE_NAME}]`).click();
      cy.get(`[title="data_logs_small_time_1"]`).click(); // Updated to match loaded data
      cy.getElementByTestId('datasetSelectorNext').click();

      cy.get(`[class="euiModalHeader__title"]`).should('contain', 'Step 2: Configure data');

      // Select SQL
      cy.getElementByTestId('advancedSelectorLanguageSelect').select('OpenSearch SQL');
      cy.getElementByTestId(`advancedSelectorTimeFieldSelect`).select('timestamp');
      cy.getElementByTestId('advancedSelectorConfirmButton').click();

      cy.waitForLoader(true);
>>>>>>> 698bcec6

      // SQL should already be selected
      cy.getElementByTestId('queryEditorLanguageSelector').should('contain', 'OpenSearch SQL');
      cy.waitForLoader(true);

      // SQL query should be executed and sending back result
      cy.get(`[data-test-subj="queryResultCompleteMsg"]`).should('be.visible');

      // Switch language to PPL
      cy.setQueryLanguage('PPL');
      cy.setTopNavDate(START_TIME, END_TIME);

      cy.waitForLoader(true);
      cy.get(`[data-test-subj="queryResultCompleteMsg"]`).should('be.visible');
    });

    it('with PPL as default language', function () {
<<<<<<< HEAD
      cy.setIndexAsDataset('data_logs_small_time_1', DATASOURCE_NAME, 'PPL');
=======
      cy.getElementByTestId(`datasetSelectorButton`).click();
      cy.getElementByTestId(`datasetSelectorAdvancedButton`).click();
      cy.get(`[title="Indexes"]`).click();
      cy.get(`[title=${DATASOURCE_NAME}]`).click();
      cy.get(`[title="data_logs_small_time_1"]`).click(); // Updated to match loaded data
      cy.getElementByTestId('datasetSelectorNext').click();

      cy.get(`[class="euiModalHeader__title"]`).should('contain', 'Step 2: Configure data');

      // Select PPL
      cy.getElementByTestId('advancedSelectorLanguageSelect').select('PPL');

      cy.getElementByTestId(`advancedSelectorTimeFieldSelect`).select('timestamp');
      cy.getElementByTestId('advancedSelectorConfirmButton').click();

      cy.waitForLoader(true);
>>>>>>> 698bcec6

      // PPL should already be selected
      cy.getElementByTestId('queryEditorLanguageSelector').should('contain', 'PPL');

      cy.setTopNavDate(START_TIME, END_TIME);

      cy.waitForLoader(true);

      // Query should finish running with timestamp and finish time in the footer
      cy.getElementByTestId('queryResultCompleteMsg').should('be.visible');
      cy.getElementByTestId('queryEditorFooterTimestamp').should('contain', 'timestamp');

      // Switch language to SQL
      cy.setQueryLanguage('OpenSearch SQL');

      cy.waitForLoader(true);
      cy.getElementByTestId('queryResultCompleteMsg').should('be.visible');
      cy.getElementByTestId('queryEditorFooterTimestamp').should('contain', 'timestamp');
    });
  });

  describe('index pattern', () => {
    it('create index pattern and select it', function () {
      // Create and select index pattern for data_logs_small_time_1*
      cy.createWorkspaceIndexPatterns({
<<<<<<< HEAD
        workspaceName: WORKSPACE_NAME,
=======
        url: `${BASE_PATH}`,
        workspaceName: `${workspace}`,
>>>>>>> 698bcec6
        indexPattern: 'data_logs_small_time_1',
        timefieldName: 'timestamp',
        indexPatternHasTimefield: true,
        dataSource: DATASOURCE_NAME,
        isEnhancement: true,
      });

<<<<<<< HEAD
      cy.navigateToWorkSpaceHomePage(WORKSPACE_NAME);
=======
      cy.navigateToWorkSpaceHomePage(`${BASE_PATH}`, `${workspace}`);
>>>>>>> 698bcec6

      cy.waitForLoader(true);
      cy.setIndexPatternAsDataset('data_logs_small_time_1*', DATASOURCE_NAME);
      // setting OpenSearch SQL as the code following it does not work if this test is isolated
      cy.setQueryLanguage('OpenSearch SQL');

      cy.waitForLoader(true);
      cy.waitForSearch();
      cy.getElementByTestId(`queryResultCompleteMsg`).should('be.visible');
    });
  });
});<|MERGE_RESOLUTION|>--- conflicted
+++ resolved
@@ -3,18 +3,13 @@
  * SPDX-License-Identifier: Apache-2.0
  */
 
-<<<<<<< HEAD
-import { WORKSPACE_NAME, DATASOURCE_NAME, START_TIME, END_TIME } from './constants';
-import { SECONDARY_ENGINE } from '../../../../../utils/constants';
-=======
 import {
   WORKSPACE_NAME,
   DATASOURCE_NAME,
   START_TIME,
   END_TIME,
 } from '../../../../../utils/apps/constants';
-import { BASE_PATH, SECONDARY_ENGINE } from '../../../../../utils/constants';
->>>>>>> 698bcec6
+import { SECONDARY_ENGINE } from '../../../../../utils/constants';
 
 const randomString = Math.random().toString(36).substring(7);
 const workspace = `${WORKSPACE_NAME}-${randomString}`;
@@ -51,25 +46,7 @@
 
   describe('select indices', () => {
     it('with SQL as default language', function () {
-<<<<<<< HEAD
       cy.setIndexAsDataset('data_logs_small_time_1', DATASOURCE_NAME, 'OpenSearch SQL');
-=======
-      cy.getElementByTestId(`datasetSelectorButton`).click();
-      cy.getElementByTestId(`datasetSelectorAdvancedButton`).click();
-      cy.get(`[title="Indexes"]`).click();
-      cy.get(`[title=${DATASOURCE_NAME}]`).click();
-      cy.get(`[title="data_logs_small_time_1"]`).click(); // Updated to match loaded data
-      cy.getElementByTestId('datasetSelectorNext').click();
-
-      cy.get(`[class="euiModalHeader__title"]`).should('contain', 'Step 2: Configure data');
-
-      // Select SQL
-      cy.getElementByTestId('advancedSelectorLanguageSelect').select('OpenSearch SQL');
-      cy.getElementByTestId(`advancedSelectorTimeFieldSelect`).select('timestamp');
-      cy.getElementByTestId('advancedSelectorConfirmButton').click();
-
-      cy.waitForLoader(true);
->>>>>>> 698bcec6
 
       // SQL should already be selected
       cy.getElementByTestId('queryEditorLanguageSelector').should('contain', 'OpenSearch SQL');
@@ -87,26 +64,7 @@
     });
 
     it('with PPL as default language', function () {
-<<<<<<< HEAD
       cy.setIndexAsDataset('data_logs_small_time_1', DATASOURCE_NAME, 'PPL');
-=======
-      cy.getElementByTestId(`datasetSelectorButton`).click();
-      cy.getElementByTestId(`datasetSelectorAdvancedButton`).click();
-      cy.get(`[title="Indexes"]`).click();
-      cy.get(`[title=${DATASOURCE_NAME}]`).click();
-      cy.get(`[title="data_logs_small_time_1"]`).click(); // Updated to match loaded data
-      cy.getElementByTestId('datasetSelectorNext').click();
-
-      cy.get(`[class="euiModalHeader__title"]`).should('contain', 'Step 2: Configure data');
-
-      // Select PPL
-      cy.getElementByTestId('advancedSelectorLanguageSelect').select('PPL');
-
-      cy.getElementByTestId(`advancedSelectorTimeFieldSelect`).select('timestamp');
-      cy.getElementByTestId('advancedSelectorConfirmButton').click();
-
-      cy.waitForLoader(true);
->>>>>>> 698bcec6
 
       // PPL should already be selected
       cy.getElementByTestId('queryEditorLanguageSelector').should('contain', 'PPL');
@@ -132,12 +90,7 @@
     it('create index pattern and select it', function () {
       // Create and select index pattern for data_logs_small_time_1*
       cy.createWorkspaceIndexPatterns({
-<<<<<<< HEAD
-        workspaceName: WORKSPACE_NAME,
-=======
-        url: `${BASE_PATH}`,
-        workspaceName: `${workspace}`,
->>>>>>> 698bcec6
+        workspaceName: workspace,
         indexPattern: 'data_logs_small_time_1',
         timefieldName: 'timestamp',
         indexPatternHasTimefield: true,
@@ -145,11 +98,7 @@
         isEnhancement: true,
       });
 
-<<<<<<< HEAD
-      cy.navigateToWorkSpaceHomePage(WORKSPACE_NAME);
-=======
-      cy.navigateToWorkSpaceHomePage(`${BASE_PATH}`, `${workspace}`);
->>>>>>> 698bcec6
+      cy.navigateToWorkSpaceHomePage(workspace);
 
       cy.waitForLoader(true);
       cy.setIndexPatternAsDataset('data_logs_small_time_1*', DATASOURCE_NAME);
